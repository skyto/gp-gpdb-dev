--- conflicted
+++ resolved
@@ -1541,254 +1541,12 @@
 		| CONNECTION						{ $$ = make_str("connection"); }
 		;
 
-<<<<<<< HEAD
-/* The following symbol must be excluded from var_name but still included in ColId
-   to enable ecpg special postgresql variables with this name:  CONNECTION
- */
-ECPGunreserved:	ECPGunreserved_con		{ $$ = $1; }
-		| CONNECTION			{ $$ = make_str("connection"); }
-		;
-
-ECPGunreserved_con:	  ABORT_P			{ $$ = make_str("abort"); }
-		| ABSOLUTE_P		{ $$ = make_str("absolute"); }
-		| ACCESS			{ $$ = make_str("access"); }
-		| ACTION			{ $$ = make_str("action"); }
-		| ADD_P				{ $$ = make_str("add"); }
-		| ADMIN				{ $$ = make_str("admin"); }
-		| AFTER				{ $$ = make_str("after"); }
-		| AGGREGATE			{ $$ = make_str("aggregate"); }
-		| ALSO				{ $$ = make_str("also"); }
-		| ALTER				{ $$ = make_str("alter"); }
-/*		| ALWAYS			{ $$ = make_str("always"); }*/
-		| ASSERTION			{ $$ = make_str("assertion"); }
-		| ASSIGNMENT		{ $$ = make_str("assignment"); }
-		| AT				{ $$ = make_str("at"); }
-		| BACKWARD			{ $$ = make_str("backward"); }
-		| BEFORE			{ $$ = make_str("before"); }
-		| BEGIN_P			{ $$ = make_str("begin"); }
-		| BY				{ $$ = make_str("by"); }
-		| CACHE				{ $$ = make_str("cache"); }
-		| CASCADE			{ $$ = make_str("cascade"); }
-		| CASCADED			{ $$ = make_str("cascaded"); }
-		| CHAIN				{ $$ = make_str("chain"); }
-		| CHARACTERISTICS	{ $$ = make_str("characteristics"); }
-		| CHECKPOINT		{ $$ = make_str("checkpoint"); }
-		| CLASS				{ $$ = make_str("class"); }
-		| CLOSE				{ $$ = make_str("close"); }
-		| CLUSTER			{ $$ = make_str("cluster"); }
-		| COMMENT			{ $$ = make_str("comment"); }
-		| COMMIT			{ $$ = make_str("commit"); }
-		| COMMITTED			{ $$ = make_str("committed"); }
-		| CONCURRENTLY		{ $$ = make_str("concurrently"); }
-/*		| CONFIGURATION		{ $$ = make_str("configuration"); }*/
-/*		| CONNECTION		{ $$ = make_str("connection"); }*/
-		| CONSTRAINTS		{ $$ = make_str("constraints"); }
-		| CONTENT_P		{ $$ = make_str("content"); }
-		| CONTINUE_P		{ $$ = make_str("continue"); }
-		| CONVERSION_P		{ $$ = make_str("conversion"); }
-		| COPY				{ $$ = make_str("copy"); }
-		| COST				{ $$ = make_str("cost"); }
-		| CREATEDB			{ $$ = make_str("createdb"); }
-		| CREATEROLE		{ $$ = make_str("createrole"); }
-		| CREATEUSER		{ $$ = make_str("createuser"); }
-		| CSV				{ $$ = make_str("csv"); }
-		| CURSOR			{ $$ = make_str("cursor"); }
-		| CYCLE				{ $$ = make_str("cycle"); }
-		| DATA_P			{ $$ = make_str("data"); }
-		| DATABASE			{ $$ = make_str("database"); }
-/*		| DAY_P				{ $$ = make_str("day"); }*/
-		| DEALLOCATE		{ $$ = make_str("deallocate"); }
-		| DECLARE			{ $$ = make_str("declare"); }
-		| DEFAULTS			{ $$ = make_str("defaults"); }
-		| DEFERRED			{ $$ = make_str("deferred"); }
-		| DELETE_P			{ $$ = make_str("delete"); }
-		| DELIMITER			{ $$ = make_str("delimiter"); }
-		| DELIMITERS		{ $$ = make_str("delimiters"); }
-/*		| DICTIONARY		{ $$ = make_str("dictionary"); }*/
-		| DISABLE_P			{ $$ = make_str("disable"); }
-/*		| DISCARD			{ $$ = make_str("discard"); }*/
-/*		| DOCUMENT_P			{ $$ = make_str("document"); }*/
-		| DOMAIN_P			{ $$ = make_str("domain"); }
-		| DOUBLE_P			{ $$ = make_str("double"); }
-		| DROP				{ $$ = make_str("drop"); }
-		| EACH				{ $$ = make_str("each"); }
-		| ENABLE_P			{ $$ = make_str("enable"); }
-		| ENCODING			{ $$ = make_str("encoding"); }
-		| ENCRYPTED			{ $$ = make_str("encrypted"); }
-		| ENUM_P			{ $$ = make_str("enum"); }
-		| ESCAPE			{ $$ = make_str("escape"); }
-		| EXCLUDING			{ $$ = make_str("excluding"); }
-		| EXCLUSIVE			{ $$ = make_str("exclusive"); }
-		| EXECUTE			{ $$ = make_str("execute"); }
-		| EXPLAIN			{ $$ = make_str("explain"); }
-		| EXTERNAL			{ $$ = make_str("external"); }
-/*		| FAMILY			{ $$ = make_str("family"); }*/
-/*		| FETCH				{ $$ = make_str("fetch"); }*/
-		| FIRST_P			{ $$ = make_str("first"); }
-		| FORCE				{ $$ = make_str("force"); }
-		| FORWARD			{ $$ = make_str("forward"); }
-		| FUNCTION			{ $$ = make_str("function"); }
-		| GLOBAL			{ $$ = make_str("global"); }
-		| GRANTED			{ $$ = make_str("granted"); }
-		| HANDLER			{ $$ = make_str("handler"); }
-		| HEADER_P			{ $$ = make_str("header"); }
-		| HOLD				{ $$ = make_str("hold"); }
-/*		| HOUR_P			{ $$ = make_str("hour"); }*/
-		| IDENTITY_P			{ $$ = make_str("identity"); }
-		| IF_P				{ $$ = make_str("if"); }
-		| IMMEDIATE			{ $$ = make_str("immediate"); }
-		| IMMUTABLE			{ $$ = make_str("immutable"); }
-		| IMPLICIT_P		{ $$ = make_str("implicit"); }
-		| INCLUDING			{ $$ = make_str("including"); }
-		| INCREMENT			{ $$ = make_str("increment"); }
-		| INDEX				{ $$ = make_str("index"); }
-		| INDEXES			{ $$ = make_str("indexes"); }
-		| INHERIT			{ $$ = make_str("inherit"); }
-		| INHERITS			{ $$ = make_str("inherits"); }
-		| INLINE_P			{ $$ = make_str("inline"); }
-		| INSENSITIVE		{ $$ = make_str("insensitive"); }
-		| INSERT			{ $$ = make_str("insert"); }
-		| INSTEAD			{ $$ = make_str("instead"); }
-		| ISOLATION			{ $$ = make_str("isolation"); }
-		| KEY				{ $$ = make_str("key"); }
-		| LANGUAGE			{ $$ = make_str("language"); }
-		| LARGE_P			{ $$ = make_str("large"); }
-		| LAST_P			{ $$ = make_str("last"); }
-/*		| LC_COLLATE_P		{ $$ = make_str("lc_collate"); }
-		| LC_CTYPE_P		{ $$ = make_str("lc_ctype"); }*/
-		| LEVEL				{ $$ = make_str("level"); }
-		| LISTEN			{ $$ = make_str("listen"); }
-		| LOAD				{ $$ = make_str("load"); }
-		| LOCAL				{ $$ = make_str("local"); }
-		| LOCATION			{ $$ = make_str("location"); }
-		| LOCK_P			{ $$ = make_str("lock"); }
-		| LOGIN_P			{ $$ = make_str("login"); }
-/*		| MAPPING			{ $$ = make_str("mapping"); }*/
-		| MATCH				{ $$ = make_str("match"); }
-		| MAXVALUE			{ $$ = make_str("maxvalue"); }
-/*		| MINUTE_P			{ $$ = make_str("minute"); }*/
-		| MINVALUE			{ $$ = make_str("minvalue"); }
-		| MODE				{ $$ = make_str("mode"); }
-/*		| MONTH_P			{ $$ = make_str("month"); }*/
-		| MOVE				{ $$ = make_str("move"); }
-		| NAME_P			{ $$ = make_str("name"); }
-		| NAMES				{ $$ = make_str("names"); }
-		| NEXT				{ $$ = make_str("next"); }
-		| NO				{ $$ = make_str("no"); }
-		| NOCREATEDB		{ $$ = make_str("nocreatedb"); }
-		| NOCREATEROLE		{ $$ = make_str("nocreaterole"); }
-		| NOCREATEUSER		{ $$ = make_str("nocreateuser"); }
-		| NOINHERIT			{ $$ = make_str("noinherit"); }
-		| NOLOGIN_P 		{ $$ = make_str("nologin"); }
-		| NOSUPERUSER		{ $$ = make_str("nosuperuser"); }
-		| NOTHING			{ $$ = make_str("nothing"); }
-		| NOTIFY			{ $$ = make_str("notify"); }
-		| NOWAIT			{ $$ = make_str("nowait"); }
-		| NULLS_P			{ $$ = make_str("nulls"); }
-		| OBJECT_P			{ $$ = make_str("object"); }
-		| OF				{ $$ = make_str("of"); }
-		| OIDS				{ $$ = make_str("oids"); }
-		| OPERATOR			{ $$ = make_str("operator"); }
-		| OPTION			{ $$ = make_str("option"); }
-		| OWNED				{ $$ = make_str("owned"); }
-		| OWNER				{ $$ = make_str("owner"); }
-/*		| PARSER			{ $$ = make_str("parser"); }*/
-		| PARTIAL			{ $$ = make_str("partial"); }
-		| PASSWORD			{ $$ = make_str("password"); }
-/*		| PLANS				{ $$ = make_str("plans"); }*/
-		| PREPARE			{ $$ = make_str("prepare"); }
-		| PREPARED			{ $$ = make_str("prepared"); }
-		| PRESERVE			{ $$ = make_str("preserver"); }
-		| PRIOR				{ $$ = make_str("prior"); }
-		| PRIVILEGES		{ $$ = make_str("privileges"); }
-		| PROCEDURAL		{ $$ = make_str("procedural"); }
-		| PROCEDURE			{ $$ = make_str("procedure"); }
-		| QUOTE				{ $$ = make_str("quote"); }
-		| READ				{ $$ = make_str("read"); }
-		| REASSIGN			{ $$ = make_str("reassign"); }
-		| RECHECK			{ $$ = make_str("recheck"); }
-		| RECURSIVE			{ $$ = make_str("recursive"); }
-		| REINDEX			{ $$ = make_str("reindex"); }
-		| RELATIVE_P		{ $$ = make_str("relative"); }
-		| RELEASE			{ $$ = make_str("release"); }
-		| RENAME			{ $$ = make_str("rename"); }
-		| REPEATABLE		{ $$ = make_str("repeatable"); }
-		| REPLACE			{ $$ = make_str("replace"); }
-/*		| REPLICA			{ $$ = make_str("replica"); }*/
-		| RESET				{ $$ = make_str("reset"); }
-		| RESTART			{ $$ = make_str("restart"); }
-		| RESTRICT			{ $$ = make_str("restrict"); }
-		| RETURNS			{ $$ = make_str("returns"); }
-		| REVOKE			{ $$ = make_str("revoke"); }
-		| ROLE				{ $$ = make_str("role"); }
-		| ROLLBACK			{ $$ = make_str("rollback"); }
-/*		| ROWS				{ $$ = make_str("rows"); }*/
-		| RULE				{ $$ = make_str("rule"); }
-		| SAVEPOINT			{ $$ = make_str("savepoint"); }
-		| SCHEMA			{ $$ = make_str("schema"); }
-		| SCROLL			{ $$ = make_str("scroll"); }
-		| SEARCH			{ $$ = make_str("search"); }
-/*		| SECOND_P			{ $$ = make_str("second"); }*/
-		| SEQUENCE			{ $$ = make_str("sequence"); }
-		| SERIALIZABLE		{ $$ = make_str("serializable"); }
-		| SESSION			{ $$ = make_str("session"); }
-		| SET				{ $$ = make_str("set"); }
-		| SHARE				{ $$ = make_str("share"); }
-		| SHOW				{ $$ = make_str("show"); }
-		| SIMPLE			{ $$ = make_str("simple"); }
-		| STABLE			{ $$ = make_str("stable"); }
-/*		| STANDALONE_P			{ $$ = make_str("standalone"); }*/
-		| START				{ $$ = make_str("start"); }
-		| STATEMENT			{ $$ = make_str("statement"); }
-		| STATISTICS		{ $$ = make_str("statistics"); }
-		| STDIN				{ $$ = make_str("stdin"); }
-		| STDOUT			{ $$ = make_str("stdout"); }
-		| STORAGE			{ $$ = make_str("storage"); }
-		| STRICT_P			{ $$ = make_str("strict"); }
-/*		| STRIP_P			{ $$ = make_str("strip"); }*/
-		| SUPERUSER_P		{ $$ = make_str("superuser"); }
-		| SYSTEM_P			{ $$ = make_str("system"); }
-		| SYSID				{ $$ = make_str("sysid"); }
-		| TABLESPACE		{ $$ = make_str("tablespace"); }
-		| TEMP				{ $$ = make_str("temp"); }
-		| TEMPLATE			{ $$ = make_str("template"); }
-		| TEMPORARY			{ $$ = make_str("temporary"); }
-/*		| TEXT_P			{ $$ = make_str("text"); }*/
-		| TRANSACTION		{ $$ = make_str("transaction"); }
-		| TRIGGER			{ $$ = make_str("trigger"); }
-		| TRUNCATE			{ $$ = make_str("truncate"); }
-		| TRUSTED			{ $$ = make_str("trusted"); }
-		| TYPE_P			{ $$ = make_str("type"); }
-		| UNCOMMITTED		{ $$ = make_str("uncommitted"); }
-		| UNENCRYPTED		{ $$ = make_str("unencrypted"); }
-		| UNKNOWN			{ $$ = make_str("unknown"); }
-		| UNLISTEN			{ $$ = make_str("unlisten"); }
-		| UNTIL				{ $$ = make_str("until"); }
-		| UPDATE			{ $$ = make_str("update"); }
-		| VACUUM			{ $$ = make_str("vacuum"); }
-		| VALID				{ $$ = make_str("valid"); }
-		| VALIDATOR			{ $$ = make_str("validator"); }
-		| VALUE_P			{ $$ = make_str("value"); }
-		| VARYING			{ $$ = make_str("varying"); }
-/*		| VERSION_P			{ $$ = make_str("version"); }*/
-		| VIEW				{ $$ = make_str("view"); }
-		| VOLATILE			{ $$ = make_str("volatile"); }
-/*		| WHITESPACE_P			{ $$ = make_str("whitespace"); }*/
-		| WITHOUT			{ $$ = make_str("without"); }
-		| WORK				{ $$ = make_str("work"); }
-		| WRITE  			{ $$ = make_str("write"); }
-/*		| XML_P  			{ $$ = make_str("xml"); }*/
-/*		| YES_P  			{ $$ = make_str("yes"); }*/
-/*		| YEAR_P			{ $$ = make_str("year"); }*/
-		| ZONE				{ $$ = make_str("zone"); }
-=======
 ECPGunreserved_interval: DAY_P				{ $$ = make_str("day"); }
 		| HOUR_P							{ $$ = make_str("hour"); }
 		| MINUTE_P							{ $$ = make_str("minute"); }
 		| MONTH_P							{ $$ = make_str("month"); }
 		| SECOND_P							{ $$ = make_str("second"); }
 		| YEAR_P							{ $$ = make_str("year"); }
->>>>>>> 78a09145
 		;
 
 
