# ----------
# $PostgreSQL: pgsql/src/test/regress/parallel_schedule,v 1.51 2008/12/19 16:25:19 petere Exp $
#
# By convention, we put no more than twenty tests in any one parallel group;
# this limits the number of connections needed to run the tests.
# ----------

# ----------
# The first group of parallel tests
# ----------
test: boolean char name varchar text int2 int4 int8 oid float4 float8 bit numeric txid uuid enum money null

# Depends on things setup during char, varchar and text
test: strings
# Depends on int2, int4, int8, float4, float8
test: numerology

# ----------
# The second group of parallel tests
# ----------
test: point lseg box path polygon circle date time timetz timestamp timestamptz interval abstime reltime tinterval inet macaddr tstypes comments

# ----------
# Another group of parallel tests
# geometry depends on point, lseg, box, path, polygon and circle
# horology depends on interval, timetz, timestamp, timestamptz, reltime and abstime
# ----------
test: geometry horology oidjoins type_sanity opr_sanity

# ----------
# These four each depend on the previous one
# ----------
test: insert
test: create_function_1
test: create_type
test: create_table
test: create_function_2

# ----------
# Load huge amounts of data
# We should split the data files into single files and then
# execute two copy tests parallel, to check that copy itself
# is concurrent safe.
# ----------
test: copy copyselect

# ----------
# Another group of parallel tests
# ----------
<<<<<<< HEAD
test: constraints create_misc create_aggregate create_operator vacuum drop_if_exists create_cast

# 'inherit' test is disabled in GPDB. FIXME: why?
#test: inherit

# 'triggers' test is disabled in GPDB, because it contains a trigger function
# that would need to access rows on other segments, which doens't work. You
# get errors like:
# ERROR: function cannot execute on segment because it accesses relation "public.pkeys"
#test: triggers
=======
test: constraints triggers create_misc create_aggregate create_operator inherit vacuum drop_if_exists create_cast
>>>>>>> 38e93482

# Depends on the above
test: create_index create_view

# ----------
# sanity_check does a vacuum, affecting the sort order of SELECT *
# results. So it should not run parallel to other tests.
#
# Disabled in GPDB. FIXME: why?
# ----------
#test: sanity_check

# ----------
# Believe it or not, select creates a table, subsequent
# tests need.
# ----------
test: errors
test: select
ignore: random

# ----------
# Another group of parallel tests
# ----------
test: select_into select_distinct select_distinct_on select_implicit select_having subselect union case join aggregates random portals arrays btree_index hash_index update update_gp delete lock

# In PostgreSQL, namespace test is run as part of the fourth group, but there
# are some GPDB additions in it that will show diff if concurrent tests use
# temporary tables. So run it separately.
test: namespace

# 2-phase commit is not supported by GPDB.
#test: prepared_xacts

# The 'transactions' test is disabled in GPDB, because it uses functions
# in segments in a way that doesn't work:
# ERROR:  function cannot execute on segment because it accesses relation "public.xacttest"
#test: transactions

test: privileges
test: misc

# ----------
# Another group of parallel tests
# ----------
<<<<<<< HEAD
test: select_views portals_p2 cluster dependency guc bitmapops tsearch tsdicts json

# GPDB_84_MERGE_FIXME: While disabling this was not really an effect of the 8.4
# merge, it was done a long time ago, it's time to revisit this so we can re-
# enable it
#
# 'rules' test is disabled in GPDB. Maintaining the list of views in it is
# too painful, and there are also errors because of cross-segment UPDATEs
# and functions.
#test: rules

# Output of the 'combocid' test contains ctid and cmin values, which will
# differ depending on how many segments are used. Hence disabled in GPDB.
#test: combocid

# 'foreign_key' test is disabled, because it contains several tables with
# multiple UNIQUE constraints, which is not supported in GPDB.
#test: foreign_key
=======
test: select_views portals_p2 rules foreign_key cluster dependency guc bitmapops combocid tsearch tsdicts foreign_data
>>>>>>> 38e93482

# ----------
# Another group of parallel tests
# ----------
# "plpgsql" cannot run concurrently with "rules", nor can "plancache"
<<<<<<< HEAD
test: plancache limit plpgsql copy2 temp domain rangefuncs prepare without_oid conversion truncate alter_table sequence polymorphism rowtypes with xml

# GPDB_83_MERGE_FIXME: the largeobject test is temporarily disabled due to test errors
# test: largeobject

# INSERT RETURNING is not supported by GPDB
#test: returning
=======
test: plancache limit plpgsql copy2 temp domain rangefuncs prepare without_oid conversion truncate alter_table sequence polymorphism rowtypes returning largeobject with xml
>>>>>>> 38e93482

# run stats by itself because its delay may be insufficient under heavy load
#
# 'stats' test has been disabled in GPDB, because it tries to set stats-related
# GUCs stats_block_level and stats_row_level, which have been removed from
# GPDB.
#test: stats

# run tablespace by itself
# Disabled because tablespaces live in filespaces in GPDB, so the syntax
# is quite different.
#test: tablespace<|MERGE_RESOLUTION|>--- conflicted
+++ resolved
@@ -8,7 +8,7 @@
 # ----------
 # The first group of parallel tests
 # ----------
-test: boolean char name varchar text int2 int4 int8 oid float4 float8 bit numeric txid uuid enum money null
+test: boolean char name varchar text int2 int4 int8 oid float4 float8 bit numeric txid uuid enum money
 
 # Depends on things setup during char, varchar and text
 test: strings
@@ -47,7 +47,6 @@
 # ----------
 # Another group of parallel tests
 # ----------
-<<<<<<< HEAD
 test: constraints create_misc create_aggregate create_operator vacuum drop_if_exists create_cast
 
 # 'inherit' test is disabled in GPDB. FIXME: why?
@@ -58,9 +57,6 @@
 # get errors like:
 # ERROR: function cannot execute on segment because it accesses relation "public.pkeys"
 #test: triggers
-=======
-test: constraints triggers create_misc create_aggregate create_operator inherit vacuum drop_if_exists create_cast
->>>>>>> 38e93482
 
 # Depends on the above
 test: create_index create_view
@@ -105,8 +101,7 @@
 # ----------
 # Another group of parallel tests
 # ----------
-<<<<<<< HEAD
-test: select_views portals_p2 cluster dependency guc bitmapops tsearch tsdicts json
+test: select_views portals_p2 cluster dependency guc bitmapops tsearch tsdicts foreign_data json
 
 # GPDB_84_MERGE_FIXME: While disabling this was not really an effect of the 8.4
 # merge, it was done a long time ago, it's time to revisit this so we can re-
@@ -124,15 +119,11 @@
 # 'foreign_key' test is disabled, because it contains several tables with
 # multiple UNIQUE constraints, which is not supported in GPDB.
 #test: foreign_key
-=======
-test: select_views portals_p2 rules foreign_key cluster dependency guc bitmapops combocid tsearch tsdicts foreign_data
->>>>>>> 38e93482
 
 # ----------
 # Another group of parallel tests
 # ----------
 # "plpgsql" cannot run concurrently with "rules", nor can "plancache"
-<<<<<<< HEAD
 test: plancache limit plpgsql copy2 temp domain rangefuncs prepare without_oid conversion truncate alter_table sequence polymorphism rowtypes with xml
 
 # GPDB_83_MERGE_FIXME: the largeobject test is temporarily disabled due to test errors
@@ -140,9 +131,6 @@
 
 # INSERT RETURNING is not supported by GPDB
 #test: returning
-=======
-test: plancache limit plpgsql copy2 temp domain rangefuncs prepare without_oid conversion truncate alter_table sequence polymorphism rowtypes returning largeobject with xml
->>>>>>> 38e93482
 
 # run stats by itself because its delay may be insufficient under heavy load
 #
