--- conflicted
+++ resolved
@@ -452,11 +452,14 @@
                       QUERY PLAN                       
 -------------------------------------------------------
  Result
-   InitPlan 1 (returns $0)
+   InitPlan 1 (returns $0)  (slice2)
      ->  Limit
-           ->  Index Scan using tenk1_unique1 on tenk1
-                 Index Cond: (unique1 IS NOT NULL)
-(5 rows)
+           ->  Gather Motion 3:1  (slice1; segments: 3)
+                 Merge Key: public.tenk1.unique1
+                 ->  Index Scan using tenk1_unique1 on tenk1
+                       Index Cond: unique1 IS NOT NULL
+ Optimizer: legacy query optimizer
+(8 rows)
 
 select min(unique1) from tenk1;
  min 
@@ -469,11 +472,14 @@
                            QUERY PLAN                           
 ----------------------------------------------------------------
  Result
-   InitPlan 1 (returns $0)
+   InitPlan 1 (returns $0)  (slice2)
      ->  Limit
-           ->  Index Scan Backward using tenk1_unique1 on tenk1
-                 Index Cond: (unique1 IS NOT NULL)
-(5 rows)
+           ->  Gather Motion 3:1  (slice1; segments: 3)
+                 Merge Key: public.tenk1.unique1
+                 ->  Index Scan Backward using tenk1_unique1 on tenk1
+                       Index Cond: unique1 IS NOT NULL
+ Optimizer: legacy query optimizer
+(8 rows)
 
 select max(unique1) from tenk1;
  max  
@@ -486,11 +492,14 @@
                                QUERY PLAN                               
 ------------------------------------------------------------------------
  Result
-   InitPlan 1 (returns $0)
+   InitPlan 1 (returns $0)  (slice2)
      ->  Limit
-           ->  Index Scan Backward using tenk1_unique1 on tenk1
-                 Index Cond: ((unique1 IS NOT NULL) AND (unique1 < 42))
-(5 rows)
+           ->  Gather Motion 3:1  (slice1; segments: 3)
+                 Merge Key: public.tenk1.unique1
+                 ->  Index Scan Backward using tenk1_unique1 on tenk1
+                       Index Cond: unique1 IS NOT NULL AND unique1 < 42
+ Optimizer: legacy query optimizer
+(8 rows)
 
 select max(unique1) from tenk1 where unique1 < 42;
  max 
@@ -503,11 +512,14 @@
                                QUERY PLAN                               
 ------------------------------------------------------------------------
  Result
-   InitPlan 1 (returns $0)
+   InitPlan 1 (returns $0)  (slice2)
      ->  Limit
-           ->  Index Scan Backward using tenk1_unique1 on tenk1
-                 Index Cond: ((unique1 IS NOT NULL) AND (unique1 > 42))
-(5 rows)
+           ->  Gather Motion 3:1  (slice1; segments: 3)
+                 Merge Key: public.tenk1.unique1
+                 ->  Index Scan Backward using tenk1_unique1 on tenk1
+                       Index Cond: unique1 IS NOT NULL AND unique1 > 42
+ Optimizer: legacy query optimizer
+(8 rows)
 
 select max(unique1) from tenk1 where unique1 > 42;
  max  
@@ -515,16 +527,21 @@
  9999
 (1 row)
 
+set enable_seqscan=off;
+set enable_bitmapscan=off;
 explain (costs off)
   select max(unique1) from tenk1 where unique1 > 42000;
                                 QUERY PLAN                                 
 ---------------------------------------------------------------------------
  Result
-   InitPlan 1 (returns $0)
+   InitPlan 1 (returns $0)  (slice2)
      ->  Limit
-           ->  Index Scan Backward using tenk1_unique1 on tenk1
-                 Index Cond: ((unique1 IS NOT NULL) AND (unique1 > 42000))
-(5 rows)
+           ->  Gather Motion 3:1  (slice1; segments: 3)
+                 Merge Key: public.tenk1.unique1
+                 ->  Index Scan Backward using tenk1_unique1 on tenk1
+                       Index Cond: unique1 IS NOT NULL AND unique1 > 42000
+ Optimizer: legacy query optimizer
+(8 rows)
 
 select max(unique1) from tenk1 where unique1 > 42000;
  max 
@@ -532,17 +549,21 @@
     
 (1 row)
 
+reset enable_seqscan;
 -- multi-column index (uses tenk1_thous_tenthous)
 explain (costs off)
   select max(tenthous) from tenk1 where thousand = 33;
                                 QUERY PLAN                                
 --------------------------------------------------------------------------
  Result
-   InitPlan 1 (returns $0)
+   InitPlan 1 (returns $0)  (slice2)
      ->  Limit
-           ->  Index Scan Backward using tenk1_thous_tenthous on tenk1
-                 Index Cond: ((thousand = 33) AND (tenthous IS NOT NULL))
-(5 rows)
+           ->  Gather Motion 3:1  (slice1; segments: 3)
+                 Merge Key: public.tenk1.tenthous
+                 ->  Index Scan Backward using tenk1_thous_tenthous on tenk1
+                       Index Cond: thousand = 33 AND tenthous IS NOT NULL
+ Optimizer: legacy query optimizer
+(8 rows)
 
 select max(tenthous) from tenk1 where thousand = 33;
  max  
@@ -555,11 +576,14 @@
                                 QUERY PLAN                                
 --------------------------------------------------------------------------
  Result
-   InitPlan 1 (returns $0)
+   InitPlan 1 (returns $0)  (slice2)
      ->  Limit
-           ->  Index Scan using tenk1_thous_tenthous on tenk1
-                 Index Cond: ((thousand = 33) AND (tenthous IS NOT NULL))
-(5 rows)
+           ->  Gather Motion 3:1  (slice1; segments: 3)
+                 Merge Key: public.tenk1.tenthous
+                 ->  Index Scan using tenk1_thous_tenthous on tenk1
+                       Index Cond: thousand = 33 AND tenthous IS NOT NULL
+ Optimizer: legacy query optimizer
+(8 rows)
 
 select min(tenthous) from tenk1 where thousand = 33;
  min 
@@ -568,19 +592,24 @@
 (1 row)
 
 -- check parameter propagation into an indexscan subquery
+-- In GPDB, this cannot use the MIN/MAX optimization, because the subplan
+-- parameter cannot be pushed through a Motion node.
 explain (costs off)
   select f1, (select min(unique1) from tenk1 where unique1 > f1) AS gt
     from int4_tbl;
-                                       QUERY PLAN                                        
------------------------------------------------------------------------------------------
- Seq Scan on int4_tbl
-   SubPlan 2
-     ->  Result
-           InitPlan 1 (returns $1)
-             ->  Limit
-                   ->  Index Scan using tenk1_unique1 on tenk1
-                         Index Cond: ((unique1 IS NOT NULL) AND (unique1 > int4_tbl.f1))
-(7 rows)
+                                 QUERY PLAN                                  
+-----------------------------------------------------------------------------
+ Gather Motion 3:1  (slice2; segments: 3)
+   ->  Seq Scan on int4_tbl
+         SubPlan 1  (slice2; segments: 3)
+           ->  Aggregate
+                 ->  Result
+                       Filter: tenk1.unique1 > int4_tbl.f1
+                       ->  Materialize
+                             ->  Broadcast Motion 3:3  (slice1; segments: 3)
+                                   ->  Seq Scan on tenk1
+ Optimizer: legacy query optimizer
+(10 rows)
 
 select f1, (select min(unique1) from tenk1 where unique1 > f1) AS gt
   from int4_tbl;
@@ -599,12 +628,16 @@
                            QUERY PLAN                           
 ----------------------------------------------------------------
  HashAggregate
-   InitPlan 1 (returns $0)
+   Group Key: $0
+   InitPlan 1 (returns $0)  (slice2)
      ->  Limit
-           ->  Index Scan Backward using tenk1_unique2 on tenk1
-                 Index Cond: (unique2 IS NOT NULL)
+           ->  Gather Motion 3:1  (slice1; segments: 3)
+                 Merge Key: public.tenk1.unique2
+                 ->  Index Scan Backward using tenk1_unique2 on tenk1
+                       Index Cond: unique2 IS NOT NULL
    ->  Result
-(6 rows)
+ Optimizer: legacy query optimizer
+(10 rows)
 
 select distinct max(unique2) from tenk1;
  max  
@@ -618,12 +651,15 @@
 ----------------------------------------------------------------
  Sort
    Sort Key: ($0)
-   InitPlan 1 (returns $0)
+   InitPlan 1 (returns $0)  (slice2)
      ->  Limit
-           ->  Index Scan Backward using tenk1_unique2 on tenk1
-                 Index Cond: (unique2 IS NOT NULL)
+           ->  Gather Motion 3:1  (slice1; segments: 3)
+                 Merge Key: public.tenk1.unique2
+                 ->  Index Scan Backward using tenk1_unique2 on tenk1
+                       Index Cond: unique2 IS NOT NULL
    ->  Result
-(7 rows)
+ Optimizer: legacy query optimizer
+(10 rows)
 
 select max(unique2) from tenk1 order by 1;
  max  
@@ -637,12 +673,15 @@
 ----------------------------------------------------------------
  Sort
    Sort Key: ($0)
-   InitPlan 1 (returns $0)
+   InitPlan 1 (returns $0)  (slice2)
      ->  Limit
-           ->  Index Scan Backward using tenk1_unique2 on tenk1
-                 Index Cond: (unique2 IS NOT NULL)
+           ->  Gather Motion 3:1  (slice1; segments: 3)
+                 Merge Key: public.tenk1.unique2
+                 ->  Index Scan Backward using tenk1_unique2 on tenk1
+                       Index Cond: unique2 IS NOT NULL
    ->  Result
-(7 rows)
+ Optimizer: legacy query optimizer
+(10 rows)
 
 select max(unique2) from tenk1 order by max(unique2);
  max  
@@ -655,13 +694,16 @@
                            QUERY PLAN                           
 ----------------------------------------------------------------
  Sort
-   Sort Key: (($0 + 1))
-   InitPlan 1 (returns $0)
+   Sort Key: ($0 + 1)
+   InitPlan 1 (returns $0)  (slice2)
      ->  Limit
-           ->  Index Scan Backward using tenk1_unique2 on tenk1
-                 Index Cond: (unique2 IS NOT NULL)
+           ->  Gather Motion 3:1  (slice1; segments: 3)
+                 Merge Key: public.tenk1.unique2
+                 ->  Index Scan Backward using tenk1_unique2 on tenk1
+                       Index Cond: unique2 IS NOT NULL
    ->  Result
-(7 rows)
+ Optimizer: legacy query optimizer
+(10 rows)
 
 select max(unique2) from tenk1 order by max(unique2)+1;
  max  
@@ -675,12 +717,15 @@
 ----------------------------------------------------------------
  Sort
    Sort Key: (generate_series(1, 3))
-   InitPlan 1 (returns $0)
+   InitPlan 1 (returns $0)  (slice2)
      ->  Limit
-           ->  Index Scan Backward using tenk1_unique2 on tenk1
-                 Index Cond: (unique2 IS NOT NULL)
+           ->  Gather Motion 3:1  (slice1; segments: 3)
+                 Merge Key: public.tenk1.unique2
+                 ->  Index Scan Backward using tenk1_unique2 on tenk1
+                       Index Cond: unique2 IS NOT NULL
    ->  Result
-(7 rows)
+ Optimizer: legacy query optimizer
+(10 rows)
 
 select max(unique2), generate_series(1,3) as g from tenk1 order by g desc;
  max  | g 
@@ -690,17 +735,6 @@
  9999 | 1
 (3 rows)
 
-<<<<<<< HEAD
--- check for correct detection of nested-aggregate errors
-select max(min(unique1)) from tenk1;
-ERROR:  aggregate function calls cannot be nested
-LINE 1: select max(min(unique1)) from tenk1;
-                   ^
-select (select max(min(unique1)) from int8_tbl) from tenk1;
-ERROR:  aggregate function calls cannot be nested
-LINE 1: select (select max(min(unique1)) from int8_tbl) from tenk1;
-                           ^
-=======
 -- try it on an inheritance tree
 create table minmaxtest(f1 int);
 create table minmaxtest1() inherits (minmaxtest);
@@ -714,36 +748,44 @@
 insert into minmaxtest1 values(13), (14);
 insert into minmaxtest2 values(15), (16);
 insert into minmaxtest3 values(17), (18);
+set enable_seqscan=off;
 explain (costs off)
   select min(f1), max(f1) from minmaxtest;
-                                      QUERY PLAN                                      
---------------------------------------------------------------------------------------
+                                         QUERY PLAN                                         
+--------------------------------------------------------------------------------------------
  Result
-   InitPlan 1 (returns $0)
+   InitPlan 1 (returns $0)  (slice3)
      ->  Limit
-           ->  Merge Append
-                 Sort Key: public.minmaxtest.f1
-                 ->  Index Scan using minmaxtesti on minmaxtest
-                       Index Cond: (f1 IS NOT NULL)
-                 ->  Index Scan using minmaxtest1i on minmaxtest1 minmaxtest
-                       Index Cond: (f1 IS NOT NULL)
-                 ->  Index Scan Backward using minmaxtest2i on minmaxtest2 minmaxtest
-                       Index Cond: (f1 IS NOT NULL)
-                 ->  Index Scan using minmaxtest3i on minmaxtest3 minmaxtest
-                       Index Cond: (f1 IS NOT NULL)
-   InitPlan 2 (returns $1)
+           ->  Gather Motion 3:1  (slice1; segments: 3)
+                 Merge Key: public.minmaxtest.f1
+                 ->  Merge Append
+                       Sort Key: public.minmaxtest.f1
+                       ->  Index Scan using minmaxtesti on minmaxtest
+                             Index Cond: f1 IS NOT NULL
+                       ->  Index Scan using minmaxtest1i on minmaxtest1 minmaxtest
+                             Index Cond: f1 IS NOT NULL
+                       ->  Index Scan Backward using minmaxtest2i on minmaxtest2 minmaxtest
+                             Index Cond: f1 IS NOT NULL
+                       ->  Index Scan using minmaxtest3i on minmaxtest3 minmaxtest
+                             Index Cond: f1 IS NOT NULL
+   InitPlan 2 (returns $1)  (slice4)
      ->  Limit
-           ->  Merge Append
-                 Sort Key: public.minmaxtest.f1
-                 ->  Index Scan Backward using minmaxtesti on minmaxtest
-                       Index Cond: (f1 IS NOT NULL)
-                 ->  Index Scan Backward using minmaxtest1i on minmaxtest1 minmaxtest
-                       Index Cond: (f1 IS NOT NULL)
-                 ->  Index Scan using minmaxtest2i on minmaxtest2 minmaxtest
-                       Index Cond: (f1 IS NOT NULL)
-                 ->  Index Scan Backward using minmaxtest3i on minmaxtest3 minmaxtest
-                       Index Cond: (f1 IS NOT NULL)
-(25 rows)
+           ->  Gather Motion 3:1  (slice2; segments: 3)
+                 Merge Key: public.minmaxtest.f1
+                 ->  Merge Append
+                       Sort Key: public.minmaxtest.f1
+                       ->  Index Scan Backward using minmaxtesti on minmaxtest
+                             Index Cond: f1 IS NOT NULL
+                       ->  Index Scan Backward using minmaxtest1i on minmaxtest1 minmaxtest
+                             Index Cond: f1 IS NOT NULL
+                       ->  Sort
+                             Sort Key: public.minmaxtest.f1
+                             ->  Index Scan using minmaxtest2i on minmaxtest2 minmaxtest
+                                   Index Cond: f1 IS NOT NULL
+                       ->  Index Scan Backward using minmaxtest3i on minmaxtest3 minmaxtest
+                             Index Cond: f1 IS NOT NULL
+ Optimizer: legacy query optimizer
+(32 rows)
 
 select min(f1), max(f1) from minmaxtest;
  min | max 
@@ -751,12 +793,21 @@
   11 |  18
 (1 row)
 
+reset enable_seqscan;
 drop table minmaxtest cascade;
 NOTICE:  drop cascades to 3 other objects
 DETAIL:  drop cascades to table minmaxtest1
 drop cascades to table minmaxtest2
 drop cascades to table minmaxtest3
->>>>>>> a4bebdd9
+-- check for correct detection of nested-aggregate errors
+select max(min(unique1)) from tenk1;
+ERROR:  aggregate function calls cannot be nested
+LINE 1: select max(min(unique1)) from tenk1;
+                   ^
+select (select max(min(unique1)) from int8_tbl) from tenk1;
+ERROR:  aggregate function calls cannot be nested
+LINE 1: select (select max(min(unique1)) from int8_tbl) from tenk1;
+                           ^
 --
 -- Test combinations of DISTINCT and/or ORDER BY
 --
@@ -1052,7 +1103,27 @@
  
 (1 row)
 
-<<<<<<< HEAD
+-- check some implicit casting cases, as per bug #5564
+select string_agg(distinct f1, ',' order by f1) from varchar_tbl;  -- ok
+ string_agg 
+------------
+ a,ab,abcd
+(1 row)
+
+select string_agg(distinct f1::text, ',' order by f1) from varchar_tbl;  -- not ok
+ERROR:  in an aggregate with DISTINCT, ORDER BY expressions must appear in argument list
+LINE 1: select string_agg(distinct f1::text, ',' order by f1) from v...
+                                                          ^
+select string_agg(distinct f1, ',' order by f1::text) from varchar_tbl;  -- not ok
+ERROR:  in an aggregate with DISTINCT, ORDER BY expressions must appear in argument list
+LINE 1: select string_agg(distinct f1, ',' order by f1::text) from v...
+                                                    ^
+select string_agg(distinct f1::text, ',' order by f1::text) from varchar_tbl;  -- ok
+ string_agg 
+------------
+ a,ab,abcd
+(1 row)
+
 -- FILTER tests
 select min(unique1) filter (where unique1 > 100) from tenk1;
  min 
@@ -1088,8 +1159,13 @@
    8 |    
 (5 rows)
 
---select max(foo COLLATE "C") filter (where (bar collate "POSIX") > '0')
---from (values ('a', 'b')) AS v(foo,bar);
+select max(foo COLLATE "C") filter (where (bar collate "POSIX") > '0')
+from (values ('a', 'b')) AS v(foo,bar);
+ max 
+-----
+ a
+(1 row)
+
 -- outer reference in FILTER (PostgreSQL extension)
 select (select count(*)
         from (values (1)) t0(inner_c))
@@ -1284,9 +1360,17 @@
  {fred,jill,jim}
 (1 row)
 
+-- start_ignore
+-- GPDB_92_MERGE_FIXME: We don't have pg_collation_for yet. Will get it in 9.2.
 -- check collation propagates up in suitable cases:
---select pg_collation_for(percentile_disc(1) within group (order by x collate "POSIX"))
---  from (values ('fred'),('jim')) v(x);
+select pg_collation_for(percentile_disc(1) within group (order by x collate "POSIX"))
+  from (values ('fred'),('jim')) v(x);
+ pg_collation_for 
+------------------
+ "POSIX"
+(1 row)
+
+-- end_ignore
 -- ordered-set aggs created with CREATE AGGREGATE
 select test_rank(3) within group (order by x)
 from (values (1),(1),(2),(2),(3),(3),(4)) v(x);
@@ -1333,8 +1417,11 @@
 ERROR:  invalid input syntax for integer: "fred"
 LINE 1: select rank('fred') within group (order by x) from generate_...
                     ^
---select rank('adam'::text collate "C") within group (order by x collate "POSIX")
---  from (values ('fred'),('jim')) v(x);
+select rank('adam'::text collate "C") within group (order by x collate "POSIX")
+  from (values ('fred'),('jim')) v(x);
+ERROR:  collation mismatch between explicit collations "C" and "POSIX"
+LINE 1: ...adam'::text collate "C") within group (order by x collate "P...
+                                                             ^
 -- hypothetical-set type unification successes:
 select rank('adam'::varchar) within group (order by x) from (values ('fred'),('jim')) v(x);
  rank 
@@ -1396,25 +1483,4 @@
      least_agg     
 -------------------
  -4567890123456789
-=======
--- check some implicit casting cases, as per bug #5564
-select string_agg(distinct f1, ',' order by f1) from varchar_tbl;  -- ok
- string_agg 
-------------
- a,ab,abcd
-(1 row)
-
-select string_agg(distinct f1::text, ',' order by f1) from varchar_tbl;  -- not ok
-ERROR:  in an aggregate with DISTINCT, ORDER BY expressions must appear in argument list
-LINE 1: select string_agg(distinct f1::text, ',' order by f1) from v...
-                                                          ^
-select string_agg(distinct f1, ',' order by f1::text) from varchar_tbl;  -- not ok
-ERROR:  in an aggregate with DISTINCT, ORDER BY expressions must appear in argument list
-LINE 1: select string_agg(distinct f1, ',' order by f1::text) from v...
-                                                    ^
-select string_agg(distinct f1::text, ',' order by f1::text) from varchar_tbl;  -- ok
- string_agg 
-------------
- a,ab,abcd
->>>>>>> a4bebdd9
-(1 row)
+(1 row)
