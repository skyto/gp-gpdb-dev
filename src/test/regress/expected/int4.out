--- conflicted
+++ resolved
@@ -329,27 +329,6 @@
    2
 (1 row)
 
-<<<<<<< HEAD
--- check sane handling of INT_MIN overflow cases
-SELECT (-2147483648)::int4 * (-1)::int4;
-ERROR:  integer out of range
-SELECT (-2147483648)::int4 / (-1)::int4;
-ERROR:  integer out of range
-SELECT (-2147483648)::int4 % (-1)::int4;
- ?column? 
-----------
-        0
-(1 row)
-
-SELECT (-2147483648)::int4 * (-1)::int2;
-ERROR:  integer out of range
-SELECT (-2147483648)::int4 / (-1)::int2;
-ERROR:  integer out of range
-SELECT (-2147483648)::int4 % (-1)::int2;
- ?column? 
-----------
-        0
-=======
 -- corner case
 SELECT (-1::int4<<31)::text;
     text     
@@ -361,5 +340,25 @@
     text     
 -------------
  -2147483647
->>>>>>> a4bebdd9
-(1 row)
+(1 row)
+
+-- check sane handling of INT_MIN overflow cases
+SELECT (-2147483648)::int4 * (-1)::int4;
+ERROR:  integer out of range
+SELECT (-2147483648)::int4 / (-1)::int4;
+ERROR:  integer out of range
+SELECT (-2147483648)::int4 % (-1)::int4;
+ ?column? 
+----------
+        0
+(1 row)
+
+SELECT (-2147483648)::int4 * (-1)::int2;
+ERROR:  integer out of range
+SELECT (-2147483648)::int4 / (-1)::int2;
+ERROR:  integer out of range
+SELECT (-2147483648)::int4 % (-1)::int2;
+ ?column? 
+----------
+        0
+(1 row)
