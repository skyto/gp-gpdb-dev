--
-- ARRAYS
--
CREATE TABLE arrtest (
	a 			int2[],
	b 			int4[][][],
	c 			name[],
	d			text[][],
	e 			float8[],
	f			char(5)[],
	g			varchar(5)[]
) DISTRIBUTED RANDOMLY;
--
-- only the 'e' array is 0-based, the others are 1-based.
--
INSERT INTO arrtest (a[1:5], b[1:1][1:2][1:2], c, d, f, g)
   VALUES ('{1,2,3,4,5}', '{{{0,0},{1,2}}}', '{}', '{}', '{}', '{}');
UPDATE arrtest SET e[0] = '1.1';
UPDATE arrtest SET e[1] = '2.2';
INSERT INTO arrtest (f)
   VALUES ('{"too long"}');
ERROR:  value too long for type character(5)
INSERT INTO arrtest (a, b[1:2][1:2], c, d, e, f, g)
   VALUES ('{11,12,23}', '{{3,4},{4,5}}', '{"foobar"}',
           '{{"elt1", "elt2"}}', '{"3.4", "6.7"}',
           '{"abc","abcde"}', '{"abc","abcde"}');
INSERT INTO arrtest (a, b[1:2], c, d[1:2])
   VALUES ('{}', '{3,4}', '{foo,bar}', '{bar,foo}');
SELECT * FROM arrtest;
      a      |        b        |     c     |       d       |        e        |        f        |      g      
-------------+-----------------+-----------+---------------+-----------------+-----------------+-------------
 {1,2,3,4,5} | {{{0,0},{1,2}}} | {}        | {}            | [0:1]={1.1,2.2} | {}              | {}
 {11,12,23}  | {{3,4},{4,5}}   | {foobar}  | {{elt1,elt2}} | {3.4,6.7}       | {"abc  ",abcde} | {abc,abcde}
 {}          | {3,4}           | {foo,bar} | {bar,foo}     |                 |                 | 
(3 rows)

SELECT arrtest.a[1],
          arrtest.b[1][1][1],
          arrtest.c[1],
          arrtest.d[1][1],
          arrtest.e[0]
   FROM arrtest;
 a  | b |   c    |  d   |  e  
----+---+--------+------+-----
  1 | 0 |        |      | 1.1
 11 |   | foobar | elt1 |    
    |   | foo    |      |    
(3 rows)

SELECT a[1], b[1][1][1], c[1], d[1][1], e[0]
   FROM arrtest;
 a  | b |   c    |  d   |  e  
----+---+--------+------+-----
  1 | 0 |        |      | 1.1
 11 |   | foobar | elt1 |    
    |   | foo    |      |    
(3 rows)

SELECT a[1:3],
          b[1:1][1:2][1:2],
          c[1:2],
          d[1:1][1:2]
   FROM arrtest;
     a      |        b        |     c     |       d       
------------+-----------------+-----------+---------------
 {1,2,3}    | {{{0,0},{1,2}}} | {}        | {}
 {11,12,23} | {}              | {foobar}  | {{elt1,elt2}}
 {}         | {}              | {foo,bar} | {}
(3 rows)

SELECT array_ndims(a) AS a,array_ndims(b) AS b,array_ndims(c) AS c
<<<<<<< HEAD
    FROM arrtest;
=======
   FROM arrtest;
>>>>>>> 38e93482
 a | b | c 
---+---+---
 1 | 3 |  
 1 | 2 | 1
   | 1 | 1
(3 rows)

SELECT array_dims(a) AS a,array_dims(b) AS b,array_dims(c) AS c
   FROM arrtest;
   a   |        b        |   c   
-------+-----------------+-------
 [1:5] | [1:1][1:2][1:2] | 
 [1:3] | [1:2][1:2]      | [1:1]
       | [1:2]           | [1:2]
(3 rows)

-- returns nothing
SELECT *
   FROM arrtest
   WHERE a[1] < 5 and
         c = '{"foobar"}'::_name;
 a | b | c | d | e | f | g 
---+---+---+---+---+---+---
(0 rows)

UPDATE arrtest
  SET a[1:2] = '{16,25}'
  WHERE NOT a = '{}'::_int2;
UPDATE arrtest
  SET b[1:1][1:1][1:2] = '{113, 117}',
      b[1:1][1:2][2:2] = '{142, 147}'
  WHERE array_dims(b) = '[1:1][1:2][1:2]';
UPDATE arrtest
  SET c[2:2] = '{"new_word"}'
  WHERE array_dims(c) is not null;
SELECT a,b,c FROM arrtest;
       a       |           b           |         c         
---------------+-----------------------+-------------------
 {16,25,3,4,5} | {{{113,142},{1,147}}} | {}
 {}            | {3,4}                 | {foo,new_word}
 {16,25,23}    | {{3,4},{4,5}}         | {foobar,new_word}
(3 rows)

SELECT a[1:3],
          b[1:1][1:2][1:2],
          c[1:2],
          d[1:1][2:2]
   FROM arrtest;
     a      |           b           |         c         |    d     
------------+-----------------------+-------------------+----------
 {16,25,3}  | {{{113,142},{1,147}}} | {}                | {}
 {}         | {}                    | {foo,new_word}    | {}
 {16,25,23} | {}                    | {foobar,new_word} | {{elt2}}
(3 rows)

INSERT INTO arrtest(a) VALUES('{1,null,3}');
SELECT a FROM arrtest;
       a       
---------------
 {16,25,3,4,5}
 {}
 {16,25,23}
 {1,NULL,3}
(4 rows)

UPDATE arrtest SET a[4] = NULL WHERE a[2] IS NULL;
SELECT a FROM arrtest WHERE a[2] IS NULL;
        a        
-----------------
 [4:4]={NULL}
 {1,NULL,3,NULL}
(2 rows)

DELETE FROM arrtest WHERE a[2] IS NULL AND b IS NULL;
SELECT a,b,c FROM arrtest;
       a       |           b           |         c         
---------------+-----------------------+-------------------
 {16,25,3,4,5} | {{{113,142},{1,147}}} | {}
 {16,25,23}    | {{3,4},{4,5}}         | {foobar,new_word}
 [4:4]={NULL}  | {3,4}                 | {foo,new_word}
(3 rows)

--
-- test array extension
--
CREATE TEMP TABLE arrtest1 (i int[], t text[]) DISTRIBUTED RANDOMLY;
insert into arrtest1 values(array[1,2,null,4], array['one','two',null,'four']);
select * from arrtest1;
      i       |          t          
--------------+---------------------
 {1,2,NULL,4} | {one,two,NULL,four}
(1 row)

update arrtest1 set i[2] = 22, t[2] = 'twenty-two';
select * from arrtest1;
       i       |             t              
---------------+----------------------------
 {1,22,NULL,4} | {one,twenty-two,NULL,four}
(1 row)

update arrtest1 set i[5] = 5, t[5] = 'five';
select * from arrtest1;
        i        |                t                
-----------------+---------------------------------
 {1,22,NULL,4,5} | {one,twenty-two,NULL,four,five}
(1 row)

update arrtest1 set i[8] = 8, t[8] = 'eight';
select * from arrtest1;
              i              |                        t                        
-----------------------------+-------------------------------------------------
 {1,22,NULL,4,5,NULL,NULL,8} | {one,twenty-two,NULL,four,five,NULL,NULL,eight}
(1 row)

update arrtest1 set i[0] = 0, t[0] = 'zero';
select * from arrtest1;
                  i                  |                             t                              
-------------------------------------+------------------------------------------------------------
 [0:8]={0,1,22,NULL,4,5,NULL,NULL,8} | [0:8]={zero,one,twenty-two,NULL,four,five,NULL,NULL,eight}
(1 row)

update arrtest1 set i[-3] = -3, t[-3] = 'minus-three';
select * from arrtest1;
                         i                         |                                         t                                         
---------------------------------------------------+-----------------------------------------------------------------------------------
 [-3:8]={-3,NULL,NULL,0,1,22,NULL,4,5,NULL,NULL,8} | [-3:8]={minus-three,NULL,NULL,zero,one,twenty-two,NULL,four,five,NULL,NULL,eight}
(1 row)

update arrtest1 set i[0:2] = array[10,11,12], t[0:2] = array['ten','eleven','twelve'];
select * from arrtest1;
                          i                          |                                        t                                        
-----------------------------------------------------+---------------------------------------------------------------------------------
 [-3:8]={-3,NULL,NULL,10,11,12,NULL,4,5,NULL,NULL,8} | [-3:8]={minus-three,NULL,NULL,ten,eleven,twelve,NULL,four,five,NULL,NULL,eight}
(1 row)

update arrtest1 set i[8:10] = array[18,null,20], t[8:10] = array['p18',null,'p20'];
select * from arrtest1;
                               i                               |                                            t                                            
---------------------------------------------------------------+-----------------------------------------------------------------------------------------
 [-3:10]={-3,NULL,NULL,10,11,12,NULL,4,5,NULL,NULL,18,NULL,20} | [-3:10]={minus-three,NULL,NULL,ten,eleven,twelve,NULL,four,five,NULL,NULL,p18,NULL,p20}
(1 row)

update arrtest1 set i[11:12] = array[null,22], t[11:12] = array[null,'p22'];
select * from arrtest1;
                                   i                                   |                                                t                                                 
-----------------------------------------------------------------------+--------------------------------------------------------------------------------------------------
 [-3:12]={-3,NULL,NULL,10,11,12,NULL,4,5,NULL,NULL,18,NULL,20,NULL,22} | [-3:12]={minus-three,NULL,NULL,ten,eleven,twelve,NULL,four,five,NULL,NULL,p18,NULL,p20,NULL,p22}
(1 row)

update arrtest1 set i[15:16] = array[null,26], t[15:16] = array[null,'p26'];
select * from arrtest1;
                                            i                                            |                                                          t                                                          
-----------------------------------------------------------------------------------------+---------------------------------------------------------------------------------------------------------------------
 [-3:16]={-3,NULL,NULL,10,11,12,NULL,4,5,NULL,NULL,18,NULL,20,NULL,22,NULL,NULL,NULL,26} | [-3:16]={minus-three,NULL,NULL,ten,eleven,twelve,NULL,four,five,NULL,NULL,p18,NULL,p20,NULL,p22,NULL,NULL,NULL,p26}
(1 row)

update arrtest1 set i[-5:-3] = array[-15,-14,-13], t[-5:-3] = array['m15','m14','m13'];
select * from arrtest1;
                                                i                                                 |                                                          t                                                          
--------------------------------------------------------------------------------------------------+---------------------------------------------------------------------------------------------------------------------
 [-5:16]={-15,-14,-13,NULL,NULL,10,11,12,NULL,4,5,NULL,NULL,18,NULL,20,NULL,22,NULL,NULL,NULL,26} | [-5:16]={m15,m14,m13,NULL,NULL,ten,eleven,twelve,NULL,four,five,NULL,NULL,p18,NULL,p20,NULL,p22,NULL,NULL,NULL,p26}
(1 row)

update arrtest1 set i[-7:-6] = array[-17,null], t[-7:-6] = array['m17',null];
select * from arrtest1;
                                                     i                                                     |                                                              t                                                               
-----------------------------------------------------------------------------------------------------------+------------------------------------------------------------------------------------------------------------------------------
 [-7:16]={-17,NULL,-15,-14,-13,NULL,NULL,10,11,12,NULL,4,5,NULL,NULL,18,NULL,20,NULL,22,NULL,NULL,NULL,26} | [-7:16]={m17,NULL,m15,m14,m13,NULL,NULL,ten,eleven,twelve,NULL,four,five,NULL,NULL,p18,NULL,p20,NULL,p22,NULL,NULL,NULL,p26}
(1 row)

update arrtest1 set i[-12:-10] = array[-22,null,-20], t[-12:-10] = array['m22',null,'m20'];
select * from arrtest1;
                                                                 i                                                                 |                                                                          t                                                                           
-----------------------------------------------------------------------------------------------------------------------------------+------------------------------------------------------------------------------------------------------------------------------------------------------
 [-12:16]={-22,NULL,-20,NULL,NULL,-17,NULL,-15,-14,-13,NULL,NULL,10,11,12,NULL,4,5,NULL,NULL,18,NULL,20,NULL,22,NULL,NULL,NULL,26} | [-12:16]={m22,NULL,m20,NULL,NULL,m17,NULL,m15,m14,m13,NULL,NULL,ten,eleven,twelve,NULL,four,five,NULL,NULL,p18,NULL,p20,NULL,p22,NULL,NULL,NULL,p26}
(1 row)

delete from arrtest1;
insert into arrtest1 values(array[1,2,null,4], array['one','two',null,'four']);
select * from arrtest1;
      i       |          t          
--------------+---------------------
 {1,2,NULL,4} | {one,two,NULL,four}
(1 row)

update arrtest1 set i[0:5] = array[0,1,2,null,4,5], t[0:5] = array['z','p1','p2',null,'p4','p5'];
select * from arrtest1;
           i            |             t              
------------------------+----------------------------
 [0:5]={0,1,2,NULL,4,5} | [0:5]={z,p1,p2,NULL,p4,p5}
(1 row)

--
-- array expressions and operators
--
-- table creation and INSERTs
CREATE TEMP TABLE arrtest2 (i integer ARRAY[4], f float8[], n numeric[], t text[], d timestamp[]) DISTRIBUTED RANDOMLY;
INSERT INTO arrtest2 VALUES(
  ARRAY[[[113,142],[1,147]]],
  ARRAY[1.1,1.2,1.3]::float8[],
  ARRAY[1.1,1.2,1.3],
  ARRAY[[['aaa','aab'],['aba','abb'],['aca','acb']],[['baa','bab'],['bba','bbb'],['bca','bcb']]],
  ARRAY['19620326','19931223','19970117']::timestamp[]
);
-- some more test data
CREATE TEMP TABLE arrtest_f (f0 int, f1 text, f2 float8) DISTRIBUTED RANDOMLY;
insert into arrtest_f values(1,'cat1',1.21);
insert into arrtest_f values(2,'cat1',1.24);
insert into arrtest_f values(3,'cat1',1.18);
insert into arrtest_f values(4,'cat1',1.26);
insert into arrtest_f values(5,'cat1',1.15);
insert into arrtest_f values(6,'cat2',1.15);
insert into arrtest_f values(7,'cat2',1.26);
insert into arrtest_f values(8,'cat2',1.32);
insert into arrtest_f values(9,'cat2',1.30);
CREATE TEMP TABLE arrtest_i (f0 int, f1 text, f2 int) DISTRIBUTED RANDOMLY;
insert into arrtest_i values(1,'cat1',21);
insert into arrtest_i values(2,'cat1',24);
insert into arrtest_i values(3,'cat1',18);
insert into arrtest_i values(4,'cat1',26);
insert into arrtest_i values(5,'cat1',15);
insert into arrtest_i values(6,'cat2',15);
insert into arrtest_i values(7,'cat2',26);
insert into arrtest_i values(8,'cat2',32);
insert into arrtest_i values(9,'cat2',30);
-- expressions
SELECT t.f[1][3][1] AS "131", t.f[2][2][1] AS "221" FROM (
  SELECT ARRAY[[[111,112],[121,122],[131,132]],[[211,212],[221,122],[231,232]]] AS f
) AS t;
 131 | 221 
-----+-----
 131 | 221
(1 row)

SELECT ARRAY[[[[[['hello'],['world']]]]]];
           array           
---------------------------
 {{{{{{hello},{world}}}}}}
(1 row)

SELECT ARRAY[ARRAY['hello'],ARRAY['world']];
       array       
-------------------
 {{hello},{world}}
(1 row)

SELECT ARRAY(select f2 from arrtest_f order by f2) AS "ARRAY" ORDER BY 1; -- MPP-11853
                     ARRAY                     
-----------------------------------------------
 {1.15,1.15,1.18,1.21,1.24,1.26,1.26,1.3,1.32}
(1 row)

-- check no merge on Motion
EXPLAIN SELECT ARRAY(select f2 from arrtest_f) AS "ARRAY";
                                     QUERY PLAN                                     
------------------------------------------------------------------------------------
 Result  (cost=1.01..1.02 rows=1 width=0)
   InitPlan 1 (returns $0)  (slice2)
     ->  Gather Motion 2:1  (slice1; segments: 2)  (cost=0.00..1.01 rows=1 width=8)
           ->  Seq Scan on arrtest_f  (cost=0.00..1.01 rows=1 width=8)
(4 rows)

-- with nulls
SELECT '{1,null,3}'::int[];
    int4    
------------
 {1,NULL,3}
(1 row)

SELECT ARRAY[1,NULL,3];
   array    
------------
 {1,NULL,3}
(1 row)

-- functions
SELECT array_append(array[42], 6) AS "{42,6}";
 {42,6} 
--------
 {42,6}
(1 row)

SELECT array_prepend(6, array[42]) AS "{6,42}";
 {6,42} 
--------
 {6,42}
(1 row)

SELECT array_cat(ARRAY[1,2], ARRAY[3,4]) AS "{1,2,3,4}";
 {1,2,3,4} 
-----------
 {1,2,3,4}
(1 row)

SELECT array_cat(ARRAY[1,2], ARRAY[[3,4],[5,6]]) AS "{{1,2},{3,4},{5,6}}";
 {{1,2},{3,4},{5,6}} 
---------------------
 {{1,2},{3,4},{5,6}}
(1 row)

SELECT array_cat(ARRAY[[3,4],[5,6]], ARRAY[1,2]) AS "{{3,4},{5,6},{1,2}}";
 {{3,4},{5,6},{1,2}} 
---------------------
 {{3,4},{5,6},{1,2}}
(1 row)

-- operators
SELECT a FROM arrtest WHERE b = ARRAY[[[113,142],[1,147]]];
       a       
---------------
 {16,25,3,4,5}
(1 row)

SELECT NOT ARRAY[1.1,1.2,1.3] = ARRAY[1.1,1.2,1.3] AS "FALSE";
 FALSE 
-------
 f
(1 row)

SELECT ARRAY[1,2] || 3 AS "{1,2,3}";
 {1,2,3} 
---------
 {1,2,3}
(1 row)

SELECT 0 || ARRAY[1,2] AS "{0,1,2}";
 {0,1,2} 
---------
 {0,1,2}
(1 row)

SELECT ARRAY[1,2] || ARRAY[3,4] AS "{1,2,3,4}";
 {1,2,3,4} 
-----------
 {1,2,3,4}
(1 row)

SELECT ARRAY[[['hello','world']]] || ARRAY[[['happy','birthday']]] AS "ARRAY";
                ARRAY                 
--------------------------------------
 {{{hello,world}},{{happy,birthday}}}
(1 row)

SELECT ARRAY[[1,2],[3,4]] || ARRAY[5,6] AS "{{1,2},{3,4},{5,6}}";
 {{1,2},{3,4},{5,6}} 
---------------------
 {{1,2},{3,4},{5,6}}
(1 row)

SELECT ARRAY[0,0] || ARRAY[1,1] || ARRAY[2,2] AS "{0,0,1,1,2,2}";
 {0,0,1,1,2,2} 
---------------
 {0,0,1,1,2,2}
(1 row)

SELECT 0 || ARRAY[1,2] || 3 AS "{0,1,2,3}";
 {0,1,2,3} 
-----------
 {0,1,2,3}
(1 row)

SELECT * FROM array_op_test WHERE i @> '{32}' ORDER BY seqno;
 seqno |                i                |                                                                 t                                                                  
-------+---------------------------------+------------------------------------------------------------------------------------------------------------------------------------
     6 | {39,35,5,94,17,92,60,32}        | {AAAAAAAAAAAAAAA35875,AAAAAAAAAAAAAAAA23657}
    74 | {32}                            | {AAAAAAAAAAAAAAAA1729,AAAAAAAAAAAAA22860,AAAAAA99807,AAAAA17383,AAAAAAAAAAAAAAA67062,AAAAAAAAAAA15165,AAAAAAAAAAA50956}
    77 | {97,15,32,17,55,59,18,37,50,39} | {AAAAAAAAAAAA67946,AAAAAA54032,AAAAAAAA81587,55847,AAAAAAAAAAAAAA28620,AAAAAAAAAAAAAAAAA43052,AAAAAA75463,AAAA49534,AAAAAAAA44066}
    89 | {40,32,17,6,30,88}              | {AA44673,AAAAAAAAAAA6119,AAAAAAAAAAAAAAAA23657,AAAAAAAAAAAAAAAAAA47955,AAAAAAAAAAAAAAAA33598,AAAAAAAAAAA33576,AA44673}
    98 | {38,34,32,89}                   | {AAAAAAAAAAAAAAAAAA71621,AAAA8857,AAAAAAAAAAAAAAAAAAA65037,AAAAAAAAAAAAAAAA31334,AAAAAAAAAA48845}
   100 | {85,32,57,39,49,84,32,3,30}     | {AAAAAAA80240,AAAAAAAAAAAAAAAA1729,AAAAA60038,AAAAAAAAAAA92631,AAAAAAAA9523}
(6 rows)

SELECT * FROM array_op_test WHERE i && '{32}' ORDER BY seqno;
 seqno |                i                |                                                                 t                                                                  
-------+---------------------------------+------------------------------------------------------------------------------------------------------------------------------------
     6 | {39,35,5,94,17,92,60,32}        | {AAAAAAAAAAAAAAA35875,AAAAAAAAAAAAAAAA23657}
    74 | {32}                            | {AAAAAAAAAAAAAAAA1729,AAAAAAAAAAAAA22860,AAAAAA99807,AAAAA17383,AAAAAAAAAAAAAAA67062,AAAAAAAAAAA15165,AAAAAAAAAAA50956}
    77 | {97,15,32,17,55,59,18,37,50,39} | {AAAAAAAAAAAA67946,AAAAAA54032,AAAAAAAA81587,55847,AAAAAAAAAAAAAA28620,AAAAAAAAAAAAAAAAA43052,AAAAAA75463,AAAA49534,AAAAAAAA44066}
    89 | {40,32,17,6,30,88}              | {AA44673,AAAAAAAAAAA6119,AAAAAAAAAAAAAAAA23657,AAAAAAAAAAAAAAAAAA47955,AAAAAAAAAAAAAAAA33598,AAAAAAAAAAA33576,AA44673}
    98 | {38,34,32,89}                   | {AAAAAAAAAAAAAAAAAA71621,AAAA8857,AAAAAAAAAAAAAAAAAAA65037,AAAAAAAAAAAAAAAA31334,AAAAAAAAAA48845}
   100 | {85,32,57,39,49,84,32,3,30}     | {AAAAAAA80240,AAAAAAAAAAAAAAAA1729,AAAAA60038,AAAAAAAAAAA92631,AAAAAAAA9523}
(6 rows)

SELECT * FROM array_op_test WHERE i @> '{17}' ORDER BY seqno;
 seqno |                i                |                                                                 t                                                                  
-------+---------------------------------+------------------------------------------------------------------------------------------------------------------------------------
     6 | {39,35,5,94,17,92,60,32}        | {AAAAAAAAAAAAAAA35875,AAAAAAAAAAAAAAAA23657}
    12 | {17,99,18,52,91,72,0,43,96,23}  | {AAAAA33250,AAAAAAAAAAAAAAAAAAA85420,AAAAAAAAAAA33576}
    15 | {17,14,16,63,67}                | {AA6416,AAAAAAAAAA646,AAAAA95309}
    19 | {52,82,17,74,23,46,69,51,75}    | {AAAAAAAAAAAAA73084,AAAAA75968,AAAAAAAAAAAAAAAA14047,AAAAAAA80240,AAAAAAAAAAAAAAAAAAA1205,A68938}
    53 | {38,17}                         | {AAAAAAAAAAA21658}
    65 | {61,5,76,59,17}                 | {AAAAAA99807,AAAAA64741,AAAAAAAAAAA53908,AA21643,AAAAAAAAA10012}
    77 | {97,15,32,17,55,59,18,37,50,39} | {AAAAAAAAAAAA67946,AAAAAA54032,AAAAAAAA81587,55847,AAAAAAAAAAAAAA28620,AAAAAAAAAAAAAAAAA43052,AAAAAA75463,AAAA49534,AAAAAAAA44066}
    89 | {40,32,17,6,30,88}              | {AA44673,AAAAAAAAAAA6119,AAAAAAAAAAAAAAAA23657,AAAAAAAAAAAAAAAAAA47955,AAAAAAAAAAAAAAAA33598,AAAAAAAAAAA33576,AA44673}
(8 rows)

SELECT * FROM array_op_test WHERE i && '{17}' ORDER BY seqno;
 seqno |                i                |                                                                 t                                                                  
-------+---------------------------------+------------------------------------------------------------------------------------------------------------------------------------
     6 | {39,35,5,94,17,92,60,32}        | {AAAAAAAAAAAAAAA35875,AAAAAAAAAAAAAAAA23657}
    12 | {17,99,18,52,91,72,0,43,96,23}  | {AAAAA33250,AAAAAAAAAAAAAAAAAAA85420,AAAAAAAAAAA33576}
    15 | {17,14,16,63,67}                | {AA6416,AAAAAAAAAA646,AAAAA95309}
    19 | {52,82,17,74,23,46,69,51,75}    | {AAAAAAAAAAAAA73084,AAAAA75968,AAAAAAAAAAAAAAAA14047,AAAAAAA80240,AAAAAAAAAAAAAAAAAAA1205,A68938}
    53 | {38,17}                         | {AAAAAAAAAAA21658}
    65 | {61,5,76,59,17}                 | {AAAAAA99807,AAAAA64741,AAAAAAAAAAA53908,AA21643,AAAAAAAAA10012}
    77 | {97,15,32,17,55,59,18,37,50,39} | {AAAAAAAAAAAA67946,AAAAAA54032,AAAAAAAA81587,55847,AAAAAAAAAAAAAA28620,AAAAAAAAAAAAAAAAA43052,AAAAAA75463,AAAA49534,AAAAAAAA44066}
    89 | {40,32,17,6,30,88}              | {AA44673,AAAAAAAAAAA6119,AAAAAAAAAAAAAAAA23657,AAAAAAAAAAAAAAAAAA47955,AAAAAAAAAAAAAAAA33598,AAAAAAAAAAA33576,AA44673}
(8 rows)

SELECT * FROM array_op_test WHERE i @> '{32,17}' ORDER BY seqno;
 seqno |                i                |                                                                 t                                                                  
-------+---------------------------------+------------------------------------------------------------------------------------------------------------------------------------
     6 | {39,35,5,94,17,92,60,32}        | {AAAAAAAAAAAAAAA35875,AAAAAAAAAAAAAAAA23657}
    77 | {97,15,32,17,55,59,18,37,50,39} | {AAAAAAAAAAAA67946,AAAAAA54032,AAAAAAAA81587,55847,AAAAAAAAAAAAAA28620,AAAAAAAAAAAAAAAAA43052,AAAAAA75463,AAAA49534,AAAAAAAA44066}
    89 | {40,32,17,6,30,88}              | {AA44673,AAAAAAAAAAA6119,AAAAAAAAAAAAAAAA23657,AAAAAAAAAAAAAAAAAA47955,AAAAAAAAAAAAAAAA33598,AAAAAAAAAAA33576,AA44673}
(3 rows)

SELECT * FROM array_op_test WHERE i && '{32,17}' ORDER BY seqno;
 seqno |                i                |                                                                 t                                                                  
-------+---------------------------------+------------------------------------------------------------------------------------------------------------------------------------
     6 | {39,35,5,94,17,92,60,32}        | {AAAAAAAAAAAAAAA35875,AAAAAAAAAAAAAAAA23657}
    12 | {17,99,18,52,91,72,0,43,96,23}  | {AAAAA33250,AAAAAAAAAAAAAAAAAAA85420,AAAAAAAAAAA33576}
    15 | {17,14,16,63,67}                | {AA6416,AAAAAAAAAA646,AAAAA95309}
    19 | {52,82,17,74,23,46,69,51,75}    | {AAAAAAAAAAAAA73084,AAAAA75968,AAAAAAAAAAAAAAAA14047,AAAAAAA80240,AAAAAAAAAAAAAAAAAAA1205,A68938}
    53 | {38,17}                         | {AAAAAAAAAAA21658}
    65 | {61,5,76,59,17}                 | {AAAAAA99807,AAAAA64741,AAAAAAAAAAA53908,AA21643,AAAAAAAAA10012}
    74 | {32}                            | {AAAAAAAAAAAAAAAA1729,AAAAAAAAAAAAA22860,AAAAAA99807,AAAAA17383,AAAAAAAAAAAAAAA67062,AAAAAAAAAAA15165,AAAAAAAAAAA50956}
    77 | {97,15,32,17,55,59,18,37,50,39} | {AAAAAAAAAAAA67946,AAAAAA54032,AAAAAAAA81587,55847,AAAAAAAAAAAAAA28620,AAAAAAAAAAAAAAAAA43052,AAAAAA75463,AAAA49534,AAAAAAAA44066}
    89 | {40,32,17,6,30,88}              | {AA44673,AAAAAAAAAAA6119,AAAAAAAAAAAAAAAA23657,AAAAAAAAAAAAAAAAAA47955,AAAAAAAAAAAAAAAA33598,AAAAAAAAAAA33576,AA44673}
    98 | {38,34,32,89}                   | {AAAAAAAAAAAAAAAAAA71621,AAAA8857,AAAAAAAAAAAAAAAAAAA65037,AAAAAAAAAAAAAAAA31334,AAAAAAAAAA48845}
   100 | {85,32,57,39,49,84,32,3,30}     | {AAAAAAA80240,AAAAAAAAAAAAAAAA1729,AAAAA60038,AAAAAAAAAAA92631,AAAAAAAA9523}
(11 rows)

SELECT * FROM array_op_test WHERE i <@ '{38,34,32,89}' ORDER BY seqno;
 seqno |       i       |                                                             t                                                              
-------+---------------+----------------------------------------------------------------------------------------------------------------------------
    40 | {34}          | {AAAAAAAAAAAAAA10611,AAAAAAAAAAAAAAAAAAA1205,AAAAAAAAAAA50956,AAAAAAAAAAAAAAAA31334,AAAAA70466,AAAAAAAA81587,AAAAAAA74623}
    74 | {32}          | {AAAAAAAAAAAAAAAA1729,AAAAAAAAAAAAA22860,AAAAAA99807,AAAAA17383,AAAAAAAAAAAAAAA67062,AAAAAAAAAAA15165,AAAAAAAAAAA50956}
    98 | {38,34,32,89} | {AAAAAAAAAAAAAAAAAA71621,AAAA8857,AAAAAAAAAAAAAAAAAAA65037,AAAAAAAAAAAAAAAA31334,AAAAAAAAAA48845}
(3 rows)

SELECT * FROM array_op_test WHERE t @> '{AAAAAAAA72908}' ORDER BY seqno;
 seqno |           i           |                                                                     t                                                                      
-------+-----------------------+--------------------------------------------------------------------------------------------------------------------------------------------
    22 | {11,6,56,62,53,30}    | {AAAAAAAA72908}
    45 | {99,45}               | {AAAAAAAA72908,AAAAAAAAAAAAAAAAAAA17075,AA88409,AAAAAAAAAAAAAAAAAA36842,AAAAAAA48038,AAAAAAAAAAAAAA10611}
    72 | {22,1,16,78,20,91,83} | {47735,AAAAAAA56483,AAAAAAAAAAAAA93788,AA42406,AAAAAAAAAAAAA73084,AAAAAAAA72908,AAAAAAAAAAAAAAAAAA61286,AAAAA66674,AAAAAAAAAAAAAAAAA50407}
    79 | {45}                  | {AAAAAAAAAA646,AAAAAAAAAAAAAAAAAAA70415,AAAAAA43678,AAAAAAAA72908}
(4 rows)

SELECT * FROM array_op_test WHERE t && '{AAAAAAAA72908}' ORDER BY seqno;
 seqno |           i           |                                                                     t                                                                      
-------+-----------------------+--------------------------------------------------------------------------------------------------------------------------------------------
    22 | {11,6,56,62,53,30}    | {AAAAAAAA72908}
    45 | {99,45}               | {AAAAAAAA72908,AAAAAAAAAAAAAAAAAAA17075,AA88409,AAAAAAAAAAAAAAAAAA36842,AAAAAAA48038,AAAAAAAAAAAAAA10611}
    72 | {22,1,16,78,20,91,83} | {47735,AAAAAAA56483,AAAAAAAAAAAAA93788,AA42406,AAAAAAAAAAAAA73084,AAAAAAAA72908,AAAAAAAAAAAAAAAAAA61286,AAAAA66674,AAAAAAAAAAAAAAAAA50407}
    79 | {45}                  | {AAAAAAAAAA646,AAAAAAAAAAAAAAAAAAA70415,AAAAAA43678,AAAAAAAA72908}
(4 rows)

SELECT * FROM array_op_test WHERE t @> '{AAAAAAAAAA646}' ORDER BY seqno;
 seqno |        i         |                                 t                                  
-------+------------------+--------------------------------------------------------------------
    15 | {17,14,16,63,67} | {AA6416,AAAAAAAAAA646,AAAAA95309}
    79 | {45}             | {AAAAAAAAAA646,AAAAAAAAAAAAAAAAAAA70415,AAAAAA43678,AAAAAAAA72908}
    96 | {23,97,43}       | {AAAAAAAAAA646,A87088}
(3 rows)

SELECT * FROM array_op_test WHERE t && '{AAAAAAAAAA646}' ORDER BY seqno;
 seqno |        i         |                                 t                                  
-------+------------------+--------------------------------------------------------------------
    15 | {17,14,16,63,67} | {AA6416,AAAAAAAAAA646,AAAAA95309}
    79 | {45}             | {AAAAAAAAAA646,AAAAAAAAAAAAAAAAAAA70415,AAAAAA43678,AAAAAAAA72908}
    96 | {23,97,43}       | {AAAAAAAAAA646,A87088}
(3 rows)

SELECT * FROM array_op_test WHERE t @> '{AAAAAAAA72908,AAAAAAAAAA646}' ORDER BY seqno;
 seqno |  i   |                                 t                                  
-------+------+--------------------------------------------------------------------
    79 | {45} | {AAAAAAAAAA646,AAAAAAAAAAAAAAAAAAA70415,AAAAAA43678,AAAAAAAA72908}
(1 row)

SELECT * FROM array_op_test WHERE t && '{AAAAAAAA72908,AAAAAAAAAA646}' ORDER BY seqno;
 seqno |           i           |                                                                     t                                                                      
-------+-----------------------+--------------------------------------------------------------------------------------------------------------------------------------------
    15 | {17,14,16,63,67}      | {AA6416,AAAAAAAAAA646,AAAAA95309}
    22 | {11,6,56,62,53,30}    | {AAAAAAAA72908}
    45 | {99,45}               | {AAAAAAAA72908,AAAAAAAAAAAAAAAAAAA17075,AA88409,AAAAAAAAAAAAAAAAAA36842,AAAAAAA48038,AAAAAAAAAAAAAA10611}
    72 | {22,1,16,78,20,91,83} | {47735,AAAAAAA56483,AAAAAAAAAAAAA93788,AA42406,AAAAAAAAAAAAA73084,AAAAAAAA72908,AAAAAAAAAAAAAAAAAA61286,AAAAA66674,AAAAAAAAAAAAAAAAA50407}
    79 | {45}                  | {AAAAAAAAAA646,AAAAAAAAAAAAAAAAAAA70415,AAAAAA43678,AAAAAAAA72908}
    96 | {23,97,43}            | {AAAAAAAAAA646,A87088}
(6 rows)

SELECT * FROM array_op_test WHERE t <@ '{AAAAAAAA72908,AAAAAAAAAAAAAAAAAAA17075,AA88409,AAAAAAAAAAAAAAAAAA36842,AAAAAAA48038,AAAAAAAAAAAAAA10611}' ORDER BY seqno;
 seqno |         i          |                                                     t                                                     
-------+--------------------+-----------------------------------------------------------------------------------------------------------
    22 | {11,6,56,62,53,30} | {AAAAAAAA72908}
    45 | {99,45}            | {AAAAAAAA72908,AAAAAAAAAAAAAAAAAAA17075,AA88409,AAAAAAAAAAAAAAAAAA36842,AAAAAAA48038,AAAAAAAAAAAAAA10611}
(2 rows)

-- array casts
SELECT ARRAY[1,2,3]::text[]::int[]::float8[] AS "{1,2,3}";
 {1,2,3} 
---------
 {1,2,3}
(1 row)

SELECT ARRAY[1,2,3]::text[]::int[]::float8[] is of (float8[]) as "TRUE";
 TRUE 
------
 t
(1 row)

SELECT ARRAY[['a','bc'],['def','hijk']]::text[]::varchar[] AS "{{a,bc},{def,hijk}}";
 {{a,bc},{def,hijk}} 
---------------------
 {{a,bc},{def,hijk}}
(1 row)

SELECT ARRAY[['a','bc'],['def','hijk']]::text[]::varchar[] is of (varchar[]) as "TRUE";
 TRUE 
------
 t
(1 row)

SELECT CAST(ARRAY[[[[[['a','bb','ccc']]]]]] as text[]) as "{{{{{{a,bb,ccc}}}}}}";
 {{{{{{a,bb,ccc}}}}}} 
----------------------
 {{{{{{a,bb,ccc}}}}}}
(1 row)

-- scalar op any/all (array)
select 33 = any ('{1,2,3}');
 ?column? 
----------
 f
(1 row)

select 33 = any ('{1,2,33}');
 ?column? 
----------
 t
(1 row)

select 33 = all ('{1,2,33}');
 ?column? 
----------
 f
(1 row)

select 33 >= all ('{1,2,33}');
 ?column? 
----------
 t
(1 row)

-- boundary cases
select null::int >= all ('{1,2,33}');
 ?column? 
----------
 
(1 row)

select null::int >= all ('{}');
 ?column? 
----------
 t
(1 row)

select null::int >= any ('{}');
 ?column? 
----------
 f
(1 row)

-- cross-datatype
select 33.4 = any (array[1,2,3]);
 ?column? 
----------
 f
(1 row)

select 33.4 > all (array[1,2,3]);
 ?column? 
----------
 t
(1 row)

-- errors
select 33 * any ('{1,2,3}');
ERROR:  op ANY/ALL (array) requires operator to yield boolean
LINE 1: select 33 * any ('{1,2,3}');
                  ^
select 33 * any (44);
ERROR:  op ANY/ALL (array) requires array on right side
LINE 1: select 33 * any (44);
                  ^
-- nulls
select 33 = any (null::int[]);
 ?column? 
----------
 
(1 row)

select null::int = any ('{1,2,3}');
 ?column? 
----------
 
(1 row)

select 33 = any ('{1,null,3}');
 ?column? 
----------
 
(1 row)

select 33 = any ('{1,null,33}');
 ?column? 
----------
 t
(1 row)

select 33 = all (null::int[]);
 ?column? 
----------
 
(1 row)

select null::int = all ('{1,2,3}');
 ?column? 
----------
 
(1 row)

select 33 = all ('{1,null,3}');
 ?column? 
----------
 f
(1 row)

select 33 = all ('{33,null,33}');
 ?column? 
----------
 
(1 row)

-- test indexes on arrays
create temp table arr_tbl (f1 int[] unique) DISTRIBUTED BY (f1);
NOTICE:  CREATE TABLE / UNIQUE will create implicit index "arr_tbl_f1_key" for table "arr_tbl"
insert into arr_tbl values ('{1,2,3}');
insert into arr_tbl values ('{1,2}');
-- failure expected:
insert into arr_tbl values ('{1,2,3}');
ERROR:  duplicate key value violates unique constraint "arr_tbl_f1_key"
DETAIL:  Key (f1)=({1,2,3}) already exists.
insert into arr_tbl values ('{2,3,4}');
insert into arr_tbl values ('{1,5,3}');
insert into arr_tbl values ('{1,2,10}');
set enable_seqscan to off;
set enable_bitmapscan to off;
select * from arr_tbl where f1 > '{1,2,3}' and f1 <= '{1,5,3}' ORDER BY 1;
    f1    
----------
 {1,2,10}
 {1,5,3}
(2 rows)

<<<<<<< HEAD
select * from arr_tbl where f1 >= '{1,2,3}' and f1 < '{1,5,3}' ORDER BY 1;
=======
select * from arr_tbl where f1 >= '{1,2,3}' and f1 < '{1,5,3}';
>>>>>>> 38e93482
    f1    
----------
 {1,2,3}
 {1,2,10}
(2 rows)

-- note: if above selects don't produce the expected tuple order,
-- then you didn't get an indexscan plan, and something is busted.
reset enable_seqscan;
reset enable_bitmapscan;
-- test [not] (like|ilike) (any|all) (...)
select 'foo' like any (array['%a', '%o']); -- t
 ?column? 
----------
 t
(1 row)

select 'foo' like any (array['%a', '%b']); -- f
 ?column? 
----------
 f
(1 row)

select 'foo' like all (array['f%', '%o']); -- t
 ?column? 
----------
 t
(1 row)

select 'foo' like all (array['f%', '%b']); -- f
 ?column? 
----------
 f
(1 row)

select 'foo' not like any (array['%a', '%b']); -- t
 ?column? 
----------
 t
(1 row)

select 'foo' not like all (array['%a', '%o']); -- f
 ?column? 
----------
 f
(1 row)

select 'foo' ilike any (array['%A', '%O']); -- t
 ?column? 
----------
 t
(1 row)

select 'foo' ilike all (array['F%', '%O']); -- t
 ?column? 
----------
 t
(1 row)

--
-- General array parser tests
--
-- none of the following should be accepted
select '{{1,{2}},{2,3}}'::text[];
ERROR:  malformed array literal: "{{1,{2}},{2,3}}"
LINE 1: select '{{1,{2}},{2,3}}'::text[];
               ^
select '{{},{}}'::text[];
ERROR:  malformed array literal: "{{},{}}"
LINE 1: select '{{},{}}'::text[];
               ^
select E'{{1,2},\\{2,3}}'::text[];
ERROR:  malformed array literal: "{{1,2},\{2,3}}"
LINE 1: select E'{{1,2},\\{2,3}}'::text[];
               ^
select '{{"1 2" x},{3}}'::text[];
ERROR:  malformed array literal: "{{"1 2" x},{3}}"
LINE 1: select '{{"1 2" x},{3}}'::text[];
               ^
select '{}}'::text[];
ERROR:  malformed array literal: "{}}"
LINE 1: select '{}}'::text[];
               ^
select '{ }}'::text[];
ERROR:  malformed array literal: "{ }}"
LINE 1: select '{ }}'::text[];
               ^
select array[];
ERROR:  cannot determine type of empty array
LINE 1: select array[];
               ^
HINT:  Explicitly cast to the desired type, for example ARRAY[]::integer[].
-- none of the above should be accepted
-- all of the following should be accepted
select '{}'::text[];
 text 
------
 {}
(1 row)

select '{{{1,2,3,4},{2,3,4,5}},{{3,4,5,6},{4,5,6,7}}}'::text[];
                     text                      
-----------------------------------------------
 {{{1,2,3,4},{2,3,4,5}},{{3,4,5,6},{4,5,6,7}}}
(1 row)

select '{0 second  ,0 second}'::interval[];
   interval    
---------------
 {"@ 0","@ 0"}
(1 row)

select '{ { "," } , { 3 } }'::text[];
    text     
-------------
 {{","},{3}}
(1 row)

select '  {   {  "  0 second  "   ,  0 second  }   }'::text[];
             text              
-------------------------------
 {{"  0 second  ","0 second"}}
(1 row)

select '{
           0 second,
           @ 1 hour @ 42 minutes @ 20 seconds
         }'::interval[];
              interval              
------------------------------------
 {"@ 0","@ 1 hour 42 mins 20 secs"}
(1 row)

select array[]::text[];
 array 
-------
 {}
(1 row)

select '[0:1]={1.1,2.2}'::float8[];
     float8      
-----------------
 [0:1]={1.1,2.2}
(1 row)

-- all of the above should be accepted
-- tests for array aggregates
CREATE TEMP TABLE arraggtest ( f1 INT[], f2 TEXT[][], f3 FLOAT[]) DISTRIBUTED RANDOMLY;
INSERT INTO arraggtest (f1, f2, f3) VALUES
('{1,2,3,4}','{{grey,red},{blue,blue}}','{1.6, 0.0}');
INSERT INTO arraggtest (f1, f2, f3) VALUES
('{1,2,3}','{{grey,red},{grey,blue}}','{1.6}');
SELECT max(f1), min(f1), max(f2), min(f2), max(f3), min(f3) FROM arraggtest;
    max    |   min   |           max            |           min            |   max   |  min  
-----------+---------+--------------------------+--------------------------+---------+-------
 {1,2,3,4} | {1,2,3} | {{grey,red},{grey,blue}} | {{grey,red},{blue,blue}} | {1.6,0} | {1.6}
(1 row)

INSERT INTO arraggtest (f1, f2, f3) VALUES
('{3,3,2,4,5,6}','{{white,yellow},{pink,orange}}','{2.1,3.3,1.8,1.7,1.6}');
SELECT max(f1), min(f1), max(f2), min(f2), max(f3), min(f3) FROM arraggtest;
      max      |   min   |              max               |           min            |          max          |  min  
---------------+---------+--------------------------------+--------------------------+-----------------------+-------
 {3,3,2,4,5,6} | {1,2,3} | {{white,yellow},{pink,orange}} | {{grey,red},{blue,blue}} | {2.1,3.3,1.8,1.7,1.6} | {1.6}
(1 row)

INSERT INTO arraggtest (f1, f2, f3) VALUES
('{2}','{{black,red},{green,orange}}','{1.6,2.2,2.6,0.4}');
SELECT max(f1), min(f1), max(f2), min(f2), max(f3), min(f3) FROM arraggtest;
      max      |   min   |              max               |             min              |          max          |  min  
---------------+---------+--------------------------------+------------------------------+-----------------------+-------
 {3,3,2,4,5,6} | {1,2,3} | {{white,yellow},{pink,orange}} | {{black,red},{green,orange}} | {2.1,3.3,1.8,1.7,1.6} | {1.6}
(1 row)

INSERT INTO arraggtest (f1, f2, f3) VALUES
('{4,2,6,7,8,1}','{{red},{black},{purple},{blue},{blue}}',NULL);
SELECT max(f1), min(f1), max(f2), min(f2), max(f3), min(f3) FROM arraggtest;
      max      |   min   |              max               |             min              |          max          |  min  
---------------+---------+--------------------------------+------------------------------+-----------------------+-------
 {4,2,6,7,8,1} | {1,2,3} | {{white,yellow},{pink,orange}} | {{black,red},{green,orange}} | {2.1,3.3,1.8,1.7,1.6} | {1.6}
(1 row)

INSERT INTO arraggtest (f1, f2, f3) VALUES
('{}','{{pink,white,blue,red,grey,orange}}','{2.1,1.87,1.4,2.2}');
SELECT max(f1), min(f1), max(f2), min(f2), max(f3), min(f3) FROM arraggtest;
      max      | min |              max               |             min              |          max          |  min  
---------------+-----+--------------------------------+------------------------------+-----------------------+-------
 {4,2,6,7,8,1} | {}  | {{white,yellow},{pink,orange}} | {{black,red},{green,orange}} | {2.1,3.3,1.8,1.7,1.6} | {1.6}
(1 row)

-- A few simple tests for arrays of composite types
create type comptype as (f1 int, f2 text);
create table comptable (c1 comptype, c2 comptype[], distkey int4) distributed by (distkey);
-- XXX would like to not have to specify row() construct types here ...
insert into comptable
  values (row(1,'foo'), array[row(2,'bar')::comptype, row(3,'baz')::comptype]);
-- check that implicitly named array type _comptype isn't a problem
create type _comptype as enum('fooey');
select c1, c2 from comptable;
   c1    |          c2           
---------+-----------------------
 (1,foo) | {"(2,bar)","(3,baz)"}
(1 row)

select c2[2].f2 from comptable;
 f2  
-----
 baz
(1 row)

drop type _comptype;
drop table comptable;
drop type comptype;
-- Insert/update on a column that is array of composite
create temp table t1 (f1 int8_tbl[], distkey int4) distributed by (distkey);
insert into t1 (f1[5].q1) values(42);
select f1 from t1;
       f1        
-----------------
 [5:5]={"(42,)"}
(1 row)

update t1 set f1[5].q2 = 43;
select f1 from t1;
        f1         
-------------------
 [5:5]={"(42,43)"}
(1 row)

create or replace function unnest1(anyarray) 
returns setof anyelement as $$
select $1[s] from generate_subscripts($1,1) g(s);
$$ language sql immutable;
create or replace function unnest2(anyarray) 
returns setof anyelement as $$
select $1[s1][s2] from generate_subscripts($1,1) g1(s1),
                   generate_subscripts($1,2) g2(s2);
$$ language sql immutable;
select * from unnest1(array[1,2,3]);
 unnest1 
---------
       1
       2
       3
(3 rows)

select * from unnest2(array[[1,2,3],[4,5,6]]);
 unnest2 
---------
       1
       2
       3
       4
       5
       6
(6 rows)

drop function unnest1(anyarray);
drop function unnest2(anyarray);
select array_fill(null::integer, array[3,3],array[2,2]);
                           array_fill                            
-----------------------------------------------------------------
 [2:4][2:4]={{NULL,NULL,NULL},{NULL,NULL,NULL},{NULL,NULL,NULL}}
(1 row)

select array_fill(null::integer, array[3,3]);
                      array_fill                      
------------------------------------------------------
 {{NULL,NULL,NULL},{NULL,NULL,NULL},{NULL,NULL,NULL}}
(1 row)

select array_fill(null::text, array[3,3],array[2,2]);
                           array_fill                            
-----------------------------------------------------------------
 [2:4][2:4]={{NULL,NULL,NULL},{NULL,NULL,NULL},{NULL,NULL,NULL}}
(1 row)

select array_fill(null::text, array[3,3]);
                      array_fill                      
------------------------------------------------------
 {{NULL,NULL,NULL},{NULL,NULL,NULL},{NULL,NULL,NULL}}
(1 row)

select array_fill(7, array[3,3],array[2,2]);
              array_fill              
--------------------------------------
 [2:4][2:4]={{7,7,7},{7,7,7},{7,7,7}}
(1 row)

select array_fill(7, array[3,3]);
        array_fill         
---------------------------
 {{7,7,7},{7,7,7},{7,7,7}}
(1 row)

select array_fill('juhu'::text, array[3,3],array[2,2]);
                           array_fill                            
-----------------------------------------------------------------
 [2:4][2:4]={{juhu,juhu,juhu},{juhu,juhu,juhu},{juhu,juhu,juhu}}
(1 row)

select array_fill('juhu'::text, array[3,3]);
                      array_fill                      
------------------------------------------------------
 {{juhu,juhu,juhu},{juhu,juhu,juhu},{juhu,juhu,juhu}}
(1 row)

-- raise exception
select array_fill(1, null, array[2,2]);
ERROR:  dimension array or low bound array cannot be NULL
select array_fill(1, array[2,2], null);
ERROR:  dimension array or low bound array cannot be NULL
select array_fill(1, array[3,3], array[1,1,1]);
ERROR:  wrong number of array subscripts
DETAIL:  Low bound array has different size than dimensions array.
select array_fill(1, array[1,2,null]);
ERROR:  dimension values cannot be null
select string_to_array('1|2|3', '|');
 string_to_array 
-----------------
 {1,2,3}
(1 row)

select string_to_array('1|2|3|', '|');
 string_to_array 
-----------------
 {1,2,3,""}
(1 row)

select string_to_array('1||2|3||', '||');
 string_to_array 
-----------------
 {1,2|3,""}
(1 row)

select string_to_array('1|2|3', '');
 string_to_array 
-----------------
 {1|2|3}
(1 row)

select string_to_array('', '|');
 string_to_array 
-----------------
 
(1 row)

select string_to_array('1|2|3', NULL);
 string_to_array 
-----------------
 
(1 row)

select string_to_array(NULL, '|');
 string_to_array 
-----------------
 
(1 row)

select array_to_string(string_to_array('1|2|3', '|'), '|');
 array_to_string 
-----------------
 1|2|3
(1 row)

select array_length(array[1,2,3], 1);
 array_length 
--------------
            3
(1 row)

select array_length(array[[1,2,3], [4,5,6]], 0);
 array_length 
--------------
             
(1 row)

select array_length(array[[1,2,3], [4,5,6]], 1);
 array_length 
--------------
            2
(1 row)

select array_length(array[[1,2,3], [4,5,6]], 2);
 array_length 
--------------
            3
(1 row)

select array_length(array[[1,2,3], [4,5,6]], 3);
 array_length 
--------------
             
(1 row)

<<<<<<< HEAD
select array_agg(unique1 order by unique1) from (select unique1 from tenk1 where unique1 < 15 order by unique1) ss;
=======
select cardinality(array[1,2,3]);
 cardinality 
-------------
           3
(1 row)

select cardinality(array[[1,2,3], [4,5,6]]);
 cardinality 
-------------
           2
(1 row)

select c, cardinality(c), d, cardinality(d) from arrtest;
         c         | cardinality |       d       | cardinality 
-------------------+-------------+---------------+-------------
 {}                |             | {}            |            
 {foobar,new_word} |           2 | {{elt1,elt2}} |           1
 {foo,new_word}    |           2 | {bar,foo}     |           2
(3 rows)

select array_agg(unique1) from (select unique1 from tenk1 where unique1 < 15 order by unique1) ss;
>>>>>>> 38e93482
              array_agg               
--------------------------------------
 {0,1,2,3,4,5,6,7,8,9,10,11,12,13,14}
(1 row)

<<<<<<< HEAD
select array_agg(ten order by ten) from (select ten from tenk1 where unique1 < 15 order by unique1) ss;
            array_agg            
---------------------------------
 {0,0,1,1,2,2,3,3,4,4,5,6,7,8,9}
(1 row)

select array_agg(nullif(ten, 4) order by ten) from (select ten from tenk1 where unique1 < 15 order by unique1) ss;
               array_agg               
---------------------------------------
 {0,0,1,1,2,2,3,3,NULL,NULL,5,6,7,8,9}
(1 row)

select array_agg(unique1 order by unique1) from tenk1 where unique1 < -15;
=======
select array_agg(ten) from (select ten from tenk1 where unique1 < 15 order by unique1) ss;
            array_agg            
---------------------------------
 {0,1,2,3,4,5,6,7,8,9,0,1,2,3,4}
(1 row)

select array_agg(nullif(ten, 4)) from (select ten from tenk1 where unique1 < 15 order by unique1) ss;
               array_agg               
---------------------------------------
 {0,1,2,3,NULL,5,6,7,8,9,0,1,2,3,NULL}
(1 row)

select cardinality(array_agg(unique1)) from tenk1 where unique1 < 15;
 cardinality 
-------------
          15
(1 row)

select array_agg(unique1) from tenk1 where unique1 < -15;
>>>>>>> 38e93482
 array_agg 
-----------
 
(1 row)

select unnest(array[1,2,3]);
 unnest 
--------
      1
      2
      3
(3 rows)

select * from unnest(array[1,2,3]);
 unnest 
--------
      1
      2
      3
(3 rows)

select unnest(array[1,2,3,4.5]::float8[]);
 unnest 
--------
      1
      2
      3
    4.5
(4 rows)

select unnest(array[1,2,3,4.5]::numeric[]);
 unnest 
--------
      1
      2
      3
    4.5
(4 rows)

select unnest(array[1,2,3,null,4,null,null,5,6]);
 unnest 
--------
      1
      2
      3
       
      4
       
       
      5
      6
(9 rows)

select unnest(array[1,2,3,null,4,null,null,5,6]::text[]);
 unnest 
--------
 1
 2
 3
 
 4
 
 
 5
 6
(9 rows)
<<<<<<< HEAD

-- Suppress NOTICE messages when users/groups don't exist
SET client_min_messages TO 'error';
-- create a non-superuser
DROP ROLE IF EXISTS user_internal_stype;
CREATE USER user_internal_stype;
SET SESSION AUTHORIZATION user_internal_stype;
RESET client_min_messages;
-- Internal function for the aggregate
-- Is called for each item in an aggregation
CREATE FUNCTION int_agg_state (internal, int4)
RETURNS internal
AS 'array_agg_transfn'
LANGUAGE INTERNAL;
ERROR:  permission denied for language internal
-- Internal function for the aggregate
-- Is called at the end of the aggregation, and returns an array.
CREATE FUNCTION int_agg_final_array (internal)
RETURNS int4[]
AS 'array_agg_finalfn'
LANGUAGE INTERNAL;
ERROR:  permission denied for language internal
-- The aggregate function itself
-- uses the above functions to create an array of integers from an aggregation.
CREATE ORDERED AGGREGATE int_array_aggregate (
	BASETYPE = int4,
	SFUNC = int_agg_state,
	STYPE = internal,
	FINALFUNC = int_agg_final_array
);
ERROR:  aggregate transition data type cannot be internal
-- change to superuser
-- start_ignore
\c -
-- end_ignore
-- Internal function for the aggregate
-- Is called for each item in an aggregation
CREATE FUNCTION int_agg_state (internal, int4)
RETURNS internal
AS 'array_agg_transfn'
LANGUAGE INTERNAL;
-- Internal function for the aggregate
-- Is called at the end of the aggregation, and returns an array.
CREATE FUNCTION int_agg_final_array (internal)
RETURNS int4[]
AS 'array_agg_finalfn'
LANGUAGE INTERNAL;
-- The aggregate function itself
-- uses the above functions to create an array of integers from an aggregation.
CREATE ORDERED AGGREGATE int_array_aggregate (
	BASETYPE = int4,
	SFUNC = int_agg_state,
	STYPE = internal,
	FINALFUNC = int_agg_final_array
);
-- Tests
select int_array_aggregate(i) from generate_series(1,10,2) i;
 int_array_aggregate
---------------------
 {1,3,5,7,9}
(1 row)

CREATE TEMP TABLE int_test_tbl1 AS (
	SELECT id FROM generate_series(11, 1000, 11) as id
) DISTRIBUTED BY ( id );
CREATE TEMP TABLE int_test_tbl2 AS (
	SELECT id FROM generate_series(7, 1000, 7) as id
) DISTRIBUTED BY ( id );
SELECT l.id as "number % 11 in left",
	int_array_aggregate(r.id ORDER BY r.id) "array of those % 7 too in right"
FROM int_test_tbl1 l, int_test_tbl2 r
WHERE l.id % r.id = 0
GROUP BY l.id
ORDER BY l.id;
 number % 11 in left |      array of those % 7 too in right
---------------------+-------------------------------------------
                  77 | {7,77}
                 154 | {7,14,77,154}
                 231 | {7,21,77,231}
                 308 | {7,14,28,77,154,308}
                 385 | {7,35,77,385}
                 462 | {7,14,21,42,77,154,231,462}
                 539 | {7,49,77,539}
                 616 | {7,14,28,56,77,154,308,616}
                 693 | {7,21,63,77,231,693}
                 770 | {7,14,35,70,77,154,385,770}
                 847 | {7,77,847}
                 924 | {7,14,21,28,42,77,84,154,231,308,462,924}
(12 rows)

-- clean up
-- start_ignore
-- Drop above three functions
DROP AGGREGATE int_array_aggregate (int4);
DROP FUNCTION int_agg_final_array (internal);
NOTICE:  removing built-in function "int_agg_final_array"
DROP FUNCTION int_agg_state (internal, int4);
NOTICE:  removing built-in function "int_agg_state"
-- Drop user and group
--DROP ROLE IF EXISTS user_group;
RESET SESSION AUTHORIZATION;
DROP USER IF EXISTS user_internal_stype;
-- end_ignore
=======
>>>>>>> 38e93482
<|MERGE_RESOLUTION|>--- conflicted
+++ resolved
@@ -69,11 +69,16 @@
 (3 rows)
 
 SELECT array_ndims(a) AS a,array_ndims(b) AS b,array_ndims(c) AS c
-<<<<<<< HEAD
     FROM arrtest;
-=======
+ a | b | c 
+---+---+---
+ 1 | 3 |  
+ 1 | 2 | 1
+   | 1 | 1
+(3 rows)
+
+SELECT array_ndims(a) AS a,array_ndims(b) AS b,array_ndims(c) AS c
    FROM arrtest;
->>>>>>> 38e93482
  a | b | c 
 ---+---+---
  1 | 3 |  
@@ -740,11 +745,7 @@
  {1,5,3}
 (2 rows)
 
-<<<<<<< HEAD
 select * from arr_tbl where f1 >= '{1,2,3}' and f1 < '{1,5,3}' ORDER BY 1;
-=======
-select * from arr_tbl where f1 >= '{1,2,3}' and f1 < '{1,5,3}';
->>>>>>> 38e93482
     f1    
 ----------
  {1,2,3}
@@ -1140,9 +1141,6 @@
              
 (1 row)
 
-<<<<<<< HEAD
-select array_agg(unique1 order by unique1) from (select unique1 from tenk1 where unique1 < 15 order by unique1) ss;
-=======
 select cardinality(array[1,2,3]);
  cardinality 
 -------------
@@ -1163,14 +1161,12 @@
  {foo,new_word}    |           2 | {bar,foo}     |           2
 (3 rows)
 
-select array_agg(unique1) from (select unique1 from tenk1 where unique1 < 15 order by unique1) ss;
->>>>>>> 38e93482
+select array_agg(unique1 order by unique1) from (select unique1 from tenk1 where unique1 < 15 order by unique1) ss;
               array_agg               
 --------------------------------------
  {0,1,2,3,4,5,6,7,8,9,10,11,12,13,14}
 (1 row)
 
-<<<<<<< HEAD
 select array_agg(ten order by ten) from (select ten from tenk1 where unique1 < 15 order by unique1) ss;
             array_agg            
 ---------------------------------
@@ -1183,28 +1179,13 @@
  {0,0,1,1,2,2,3,3,NULL,NULL,5,6,7,8,9}
 (1 row)
 
-select array_agg(unique1 order by unique1) from tenk1 where unique1 < -15;
-=======
-select array_agg(ten) from (select ten from tenk1 where unique1 < 15 order by unique1) ss;
-            array_agg            
----------------------------------
- {0,1,2,3,4,5,6,7,8,9,0,1,2,3,4}
-(1 row)
-
-select array_agg(nullif(ten, 4)) from (select ten from tenk1 where unique1 < 15 order by unique1) ss;
-               array_agg               
----------------------------------------
- {0,1,2,3,NULL,5,6,7,8,9,0,1,2,3,NULL}
-(1 row)
-
 select cardinality(array_agg(unique1)) from tenk1 where unique1 < 15;
  cardinality 
 -------------
           15
 (1 row)
 
-select array_agg(unique1) from tenk1 where unique1 < -15;
->>>>>>> 38e93482
+select array_agg(unique1 order by unique1) from tenk1 where unique1 < -15;
  array_agg 
 -----------
  
@@ -1271,7 +1252,6 @@
  5
  6
 (9 rows)
-<<<<<<< HEAD
 
 -- Suppress NOTICE messages when users/groups don't exist
 SET client_min_messages TO 'error';
@@ -1374,6 +1354,4 @@
 --DROP ROLE IF EXISTS user_group;
 RESET SESSION AUTHORIZATION;
 DROP USER IF EXISTS user_internal_stype;
--- end_ignore
-=======
->>>>>>> 38e93482
+-- end_ignore