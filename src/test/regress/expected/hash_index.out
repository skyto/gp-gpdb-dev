--
-- HASH_INDEX
-- grep 843938989 hash.data
--
SELECT * FROM hash_i4_heap
   WHERE hash_i4_heap.random = 843938989;
 seqno |  random   
-------+-----------
    15 | 843938989
(1 row)

--
-- hash index
-- grep 66766766 hash.data
--
SELECT * FROM hash_i4_heap
   WHERE hash_i4_heap.random = 66766766;
 seqno | random 
-------+--------
(0 rows)

--
-- hash index
-- grep 1505703298 hash.data
--
SELECT * FROM hash_name_heap
   WHERE hash_name_heap.random = '1505703298'::name;
 seqno |   random   
-------+------------
  9838 | 1505703298
(1 row)

--
-- hash index
-- grep 7777777 hash.data
--
SELECT * FROM hash_name_heap
   WHERE hash_name_heap.random = '7777777'::name;
 seqno | random 
-------+--------
(0 rows)

--
-- hash index
-- grep 1351610853 hash.data
--
SELECT * FROM hash_txt_heap
   WHERE hash_txt_heap.random = '1351610853'::text;
 seqno |   random   
-------+------------
  5677 | 1351610853
(1 row)

--
-- hash index
-- grep 111111112222222233333333 hash.data
--
SELECT * FROM hash_txt_heap
   WHERE hash_txt_heap.random = '111111112222222233333333'::text;
 seqno | random 
-------+--------
(0 rows)

--
-- hash index
-- grep 444705537 hash.data
--
SELECT * FROM hash_f8_heap
   WHERE hash_f8_heap.random = '444705537'::float8;
 seqno |  random   
-------+-----------
  7853 | 444705537
(1 row)

--
-- hash index
-- grep 88888888 hash.data
--
SELECT * FROM hash_f8_heap
   WHERE hash_f8_heap.random = '88888888'::float8;
 seqno | random 
-------+--------
(0 rows)

--
-- hash index
-- grep '^90[^0-9]' hashovfl.data
--
-- SELECT count(*) AS i988 FROM hash_ovfl_heap
--    WHERE x = 90;
--
-- hash index
-- grep '^1000[^0-9]' hashovfl.data
--
-- SELECT count(*) AS i0 FROM hash_ovfl_heap
--    WHERE x = 1000;
--
-- HASH
--
UPDATE hash_i4_heap
   SET random = 1
   WHERE hash_i4_heap.seqno = 1492;
SELECT h.seqno AS i1492, h.random AS i1
   FROM hash_i4_heap h
   WHERE h.random = 1;
 i1492 | i1 
-------+----
  1492 |  1
(1 row)

UPDATE hash_i4_heap
   SET seqno = 20000
   WHERE hash_i4_heap.random = 1492795354;
<<<<<<< HEAD
ERROR:  Cannot parallelize an UPDATE statement that updates the distribution columns
SELECT h.seqno AS i20000 
=======
SELECT h.seqno AS i20000
>>>>>>> a4bebdd9
   FROM hash_i4_heap h
   WHERE h.random = 1492795354;
 i20000 
--------
   6866
(1 row)

UPDATE hash_name_heap
   SET random = '0123456789abcdef'::name
   WHERE hash_name_heap.seqno = 6543;
SELECT h.seqno AS i6543, h.random AS c0_to_f
   FROM hash_name_heap h
   WHERE h.random = '0123456789abcdef'::name;
 i6543 |     c0_to_f      
-------+------------------
  6543 | 0123456789abcdef
(1 row)

UPDATE hash_name_heap
   SET seqno = 20000
   WHERE hash_name_heap.random = '76652222'::name;
ERROR:  Cannot parallelize an UPDATE statement that updates the distribution columns
--
-- this is the row we just replaced; index scan should return zero rows
--
SELECT h.seqno AS emptyset
   FROM hash_name_heap h
   WHERE h.random = '76652222'::name;
 emptyset 
----------
(0 rows)

UPDATE hash_txt_heap
   SET random = '0123456789abcdefghijklmnop'::text
   WHERE hash_txt_heap.seqno = 4002;
SELECT h.seqno AS i4002, h.random AS c0_to_p
   FROM hash_txt_heap h
   WHERE h.random = '0123456789abcdefghijklmnop'::text;
 i4002 |          c0_to_p           
-------+----------------------------
  4002 | 0123456789abcdefghijklmnop
(1 row)

UPDATE hash_txt_heap
   SET seqno = 20000
   WHERE hash_txt_heap.random = '959363399'::text;
ERROR:  Cannot parallelize an UPDATE statement that updates the distribution columns
SELECT h.seqno AS t20000
   FROM hash_txt_heap h
   WHERE h.random = '959363399'::text;
 t20000 
--------
   5489
(1 row)

UPDATE hash_f8_heap
   SET random = '-1234.1234'::float8
   WHERE hash_f8_heap.seqno = 8906;
SELECT h.seqno AS i8096, h.random AS f1234_1234
   FROM hash_f8_heap h
   WHERE h.random = '-1234.1234'::float8;
 i8096 | f1234_1234 
-------+------------
  8906 | -1234.1234
(1 row)

UPDATE hash_f8_heap
   SET seqno = 20000
   WHERE hash_f8_heap.random = '488912369'::float8;
ERROR:  Cannot parallelize an UPDATE statement that updates the distribution columns
SELECT h.seqno AS f20000
   FROM hash_f8_heap h
   WHERE h.random = '488912369'::float8;
 f20000 
--------
   8932
(1 row)

-- UPDATE hash_ovfl_heap
--    SET x = 1000
--   WHERE x = 90;
-- this vacuums the index as well
-- VACUUM hash_ovfl_heap;
-- SELECT count(*) AS i0 FROM hash_ovfl_heap
--   WHERE x = 90;
-- SELECT count(*) AS i988 FROM hash_ovfl_heap
--  WHERE x = 1000;
-- test that we can disable hash index
create table hash_test(i int);
create index hash_test_idx on hash_test using hash (i);
ERROR:  hash indexes are not supported
drop table hash_test;
reset all;<|MERGE_RESOLUTION|>--- conflicted
+++ resolved
@@ -111,12 +111,8 @@
 UPDATE hash_i4_heap
    SET seqno = 20000
    WHERE hash_i4_heap.random = 1492795354;
-<<<<<<< HEAD
-ERROR:  Cannot parallelize an UPDATE statement that updates the distribution columns
-SELECT h.seqno AS i20000 
-=======
+ERROR:  Cannot parallelize an UPDATE statement that updates the distribution columns
 SELECT h.seqno AS i20000
->>>>>>> a4bebdd9
    FROM hash_i4_heap h
    WHERE h.random = 1492795354;
  i20000 
