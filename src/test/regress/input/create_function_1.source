--
-- CREATE_FUNCTION_1
--

CREATE FUNCTION widget_in(cstring)
   RETURNS widget
<<<<<<< HEAD
   AS '@abs_builddir@/regress@DLSUFFIX@'
   LANGUAGE C IMMUTABLE STRICT NO SQL;

CREATE FUNCTION widget_out(widget)
   RETURNS cstring
   AS '@abs_builddir@/regress@DLSUFFIX@'
   LANGUAGE C IMMUTABLE STRICT NO SQL;

CREATE FUNCTION int44in(cstring)
   RETURNS city_budget
   AS '@abs_builddir@/regress@DLSUFFIX@'
   LANGUAGE C IMMUTABLE STRICT NO SQL;

CREATE FUNCTION int44out(city_budget)
   RETURNS cstring
   AS '@abs_builddir@/regress@DLSUFFIX@'
   LANGUAGE C IMMUTABLE STRICT NO SQL;

CREATE FUNCTION check_primary_key ()
	RETURNS trigger
	AS '@abs_builddir@/regress@DLSUFFIX@'
	LANGUAGE C READS SQL DATA;

CREATE FUNCTION check_foreign_key ()
	RETURNS trigger
	AS '@abs_builddir@/regress@DLSUFFIX@'
	LANGUAGE C READS SQL DATA;

CREATE FUNCTION autoinc ()
	RETURNS trigger
	AS '@abs_builddir@/regress@DLSUFFIX@'
	LANGUAGE C READS SQL DATA;

CREATE FUNCTION funny_dup17 ()
        RETURNS trigger
        AS '@abs_builddir@/regress@DLSUFFIX@'
        LANGUAGE C READS SQL DATA;

CREATE FUNCTION ttdummy ()
        RETURNS trigger
        AS '@abs_builddir@/regress@DLSUFFIX@'
        LANGUAGE C READS SQL DATA;

CREATE FUNCTION set_ttdummy (int4)
        RETURNS int4
        AS '@abs_builddir@/regress@DLSUFFIX@'
        LANGUAGE C STRICT READS SQL DATA;

CREATE FUNCTION test_atomic_ops()
    RETURNS bool
    AS '@abs_builddir@/regress@DLSUFFIX@'
    LANGUAGE C IMMUTABLE STRICT NO SQL;
=======
   AS '@libdir@/regress@DLSUFFIX@'
   LANGUAGE C STRICT;

CREATE FUNCTION widget_out(widget)
   RETURNS cstring
   AS '@libdir@/regress@DLSUFFIX@'
   LANGUAGE C STRICT;

CREATE FUNCTION int44in(cstring)
   RETURNS city_budget
   AS '@libdir@/regress@DLSUFFIX@'
   LANGUAGE C STRICT;

CREATE FUNCTION int44out(city_budget)
   RETURNS cstring
   AS '@libdir@/regress@DLSUFFIX@'
   LANGUAGE C STRICT;

CREATE FUNCTION check_primary_key ()
	RETURNS trigger
	AS '@libdir@/refint@DLSUFFIX@'
	LANGUAGE C;

CREATE FUNCTION check_foreign_key ()
	RETURNS trigger
	AS '@libdir@/refint@DLSUFFIX@'
	LANGUAGE C;

CREATE FUNCTION autoinc ()
	RETURNS trigger
	AS '@libdir@/autoinc@DLSUFFIX@'
	LANGUAGE C;

CREATE FUNCTION funny_dup17 ()
        RETURNS trigger
        AS '@libdir@/regress@DLSUFFIX@'
        LANGUAGE C;

CREATE FUNCTION ttdummy ()
        RETURNS trigger
        AS '@libdir@/regress@DLSUFFIX@'
        LANGUAGE C;

CREATE FUNCTION set_ttdummy (int4)
        RETURNS int4
        AS '@libdir@/regress@DLSUFFIX@'
        LANGUAGE C STRICT;
>>>>>>> 38e93482

-- Things that shouldn't work:

CREATE FUNCTION test1 (int) RETURNS int LANGUAGE SQL CONTAINS SQL
    AS 'SELECT ''not an integer'';';

CREATE FUNCTION test1 (int) RETURNS int LANGUAGE SQL CONTAINS SQL
    AS 'not even SQL';

CREATE FUNCTION test1 (int) RETURNS int LANGUAGE SQL CONTAINS SQL
    AS 'SELECT 1, 2, 3;';

CREATE FUNCTION test1 (int) RETURNS int LANGUAGE SQL CONTAINS SQL
    AS 'SELECT $2;';

CREATE FUNCTION test1 (int) RETURNS int LANGUAGE SQL CONTAINS SQL
    AS 'a', 'b';

CREATE FUNCTION test1 (int) RETURNS int LANGUAGE C NO SQL
    AS 'nosuchfile';

<<<<<<< HEAD
CREATE FUNCTION test1 (int) RETURNS int LANGUAGE C NO SQL
    AS '@abs_builddir@/regress@DLSUFFIX@', 'nosuchsymbol';
=======
CREATE FUNCTION test1 (int) RETURNS int LANGUAGE C
    AS '@libdir@/regress@DLSUFFIX@', 'nosuchsymbol';
>>>>>>> 38e93482

CREATE FUNCTION test1 (int) RETURNS int LANGUAGE internal NO SQL
    AS 'nosuch';<|MERGE_RESOLUTION|>--- conflicted
+++ resolved
@@ -4,108 +4,58 @@
 
 CREATE FUNCTION widget_in(cstring)
    RETURNS widget
-<<<<<<< HEAD
-   AS '@abs_builddir@/regress@DLSUFFIX@'
+   AS '@libdir@/regress@DLSUFFIX@'
    LANGUAGE C IMMUTABLE STRICT NO SQL;
 
 CREATE FUNCTION widget_out(widget)
    RETURNS cstring
-   AS '@abs_builddir@/regress@DLSUFFIX@'
+   AS '@libdir@/regress@DLSUFFIX@'
    LANGUAGE C IMMUTABLE STRICT NO SQL;
 
 CREATE FUNCTION int44in(cstring)
    RETURNS city_budget
-   AS '@abs_builddir@/regress@DLSUFFIX@'
+   AS '@libdir@/regress@DLSUFFIX@'
    LANGUAGE C IMMUTABLE STRICT NO SQL;
 
 CREATE FUNCTION int44out(city_budget)
    RETURNS cstring
-   AS '@abs_builddir@/regress@DLSUFFIX@'
+   AS '@libdir@/regress@DLSUFFIX@'
    LANGUAGE C IMMUTABLE STRICT NO SQL;
 
 CREATE FUNCTION check_primary_key ()
 	RETURNS trigger
-	AS '@abs_builddir@/regress@DLSUFFIX@'
+	AS '@libdir@/regress@DLSUFFIX@'
 	LANGUAGE C READS SQL DATA;
 
 CREATE FUNCTION check_foreign_key ()
 	RETURNS trigger
-	AS '@abs_builddir@/regress@DLSUFFIX@'
+	AS '@libdir@/regress@DLSUFFIX@'
 	LANGUAGE C READS SQL DATA;
 
 CREATE FUNCTION autoinc ()
 	RETURNS trigger
-	AS '@abs_builddir@/regress@DLSUFFIX@'
+	AS '@libdir@/regress@DLSUFFIX@'
 	LANGUAGE C READS SQL DATA;
 
 CREATE FUNCTION funny_dup17 ()
         RETURNS trigger
-        AS '@abs_builddir@/regress@DLSUFFIX@'
+        AS '@libdir@/regress@DLSUFFIX@'
         LANGUAGE C READS SQL DATA;
 
 CREATE FUNCTION ttdummy ()
         RETURNS trigger
-        AS '@abs_builddir@/regress@DLSUFFIX@'
+        AS '@libdir@/regress@DLSUFFIX@'
         LANGUAGE C READS SQL DATA;
 
 CREATE FUNCTION set_ttdummy (int4)
         RETURNS int4
-        AS '@abs_builddir@/regress@DLSUFFIX@'
+        AS '@libdir@/regress@DLSUFFIX@'
         LANGUAGE C STRICT READS SQL DATA;
 
 CREATE FUNCTION test_atomic_ops()
     RETURNS bool
-    AS '@abs_builddir@/regress@DLSUFFIX@'
+    AS '@libdir@/regress@DLSUFFIX@'
     LANGUAGE C IMMUTABLE STRICT NO SQL;
-=======
-   AS '@libdir@/regress@DLSUFFIX@'
-   LANGUAGE C STRICT;
-
-CREATE FUNCTION widget_out(widget)
-   RETURNS cstring
-   AS '@libdir@/regress@DLSUFFIX@'
-   LANGUAGE C STRICT;
-
-CREATE FUNCTION int44in(cstring)
-   RETURNS city_budget
-   AS '@libdir@/regress@DLSUFFIX@'
-   LANGUAGE C STRICT;
-
-CREATE FUNCTION int44out(city_budget)
-   RETURNS cstring
-   AS '@libdir@/regress@DLSUFFIX@'
-   LANGUAGE C STRICT;
-
-CREATE FUNCTION check_primary_key ()
-	RETURNS trigger
-	AS '@libdir@/refint@DLSUFFIX@'
-	LANGUAGE C;
-
-CREATE FUNCTION check_foreign_key ()
-	RETURNS trigger
-	AS '@libdir@/refint@DLSUFFIX@'
-	LANGUAGE C;
-
-CREATE FUNCTION autoinc ()
-	RETURNS trigger
-	AS '@libdir@/autoinc@DLSUFFIX@'
-	LANGUAGE C;
-
-CREATE FUNCTION funny_dup17 ()
-        RETURNS trigger
-        AS '@libdir@/regress@DLSUFFIX@'
-        LANGUAGE C;
-
-CREATE FUNCTION ttdummy ()
-        RETURNS trigger
-        AS '@libdir@/regress@DLSUFFIX@'
-        LANGUAGE C;
-
-CREATE FUNCTION set_ttdummy (int4)
-        RETURNS int4
-        AS '@libdir@/regress@DLSUFFIX@'
-        LANGUAGE C STRICT;
->>>>>>> 38e93482
 
 -- Things that shouldn't work:
 
@@ -127,13 +77,8 @@
 CREATE FUNCTION test1 (int) RETURNS int LANGUAGE C NO SQL
     AS 'nosuchfile';
 
-<<<<<<< HEAD
 CREATE FUNCTION test1 (int) RETURNS int LANGUAGE C NO SQL
-    AS '@abs_builddir@/regress@DLSUFFIX@', 'nosuchsymbol';
-=======
-CREATE FUNCTION test1 (int) RETURNS int LANGUAGE C
     AS '@libdir@/regress@DLSUFFIX@', 'nosuchsymbol';
->>>>>>> 38e93482
 
 CREATE FUNCTION test1 (int) RETURNS int LANGUAGE internal NO SQL
     AS 'nosuch';