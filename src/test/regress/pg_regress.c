--- conflicted
+++ resolved
@@ -626,14 +626,14 @@
 		{
 			char		cmd[MAXPGPATH * 3];
 			snprintf(cmd, sizeof(cmd),
-					 SYSTEMQUOTE "%s %s" SYSTEMQUOTE, gpstringsubsprog, destfile_row);
+					 "%s %s", gpstringsubsprog, destfile_row);
 			if (run_diff(cmd, destfile_row) != 0)
 			{
 				fprintf(stderr, _("%s: could not convert %s\n"),
 						progname, destfile_row);
 			}
 			snprintf(cmd, sizeof(cmd),
-					 SYSTEMQUOTE "%s %s" SYSTEMQUOTE, gpstringsubsprog, destfile_col);
+					 "%s %s", gpstringsubsprog, destfile_col);
 			if (run_diff(cmd, destfile_col) != 0)
 			{
 				fprintf(stderr, _("%s: could not convert %s\n"),
@@ -801,7 +801,7 @@
 		{
 			char		cmd[MAXPGPATH * 3];
 			snprintf(cmd, sizeof(cmd),
-					 SYSTEMQUOTE "%s %s" SYSTEMQUOTE, gpstringsubsprog, destfile);
+					 "%s %s", gpstringsubsprog, destfile);
 			if (run_diff(cmd, destfile) != 0)
 			{
 				fprintf(stderr, _("%s: could not convert %s\n"),
@@ -1594,10 +1594,6 @@
 	 */
 	platform_expectfile = get_expectfile(testname, resultsfile, default_expectfile);
 
-<<<<<<< HEAD
-=======
-	strlcpy(expectfile, default_expectfile, sizeof(expectfile));
->>>>>>> ab76208e
 	if (platform_expectfile)
 		strlcpy(expectfile, platform_expectfile, sizeof(expectfile));
 	else
@@ -1626,13 +1622,8 @@
 
 	/* OK, run the diff */
 	snprintf(cmd, sizeof(cmd),
-<<<<<<< HEAD
-			 SYSTEMQUOTE "%s %s \"%s\" \"%s\" > \"%s\"" SYSTEMQUOTE,
+			 "%s %s \"%s\" \"%s\" > \"%s\"",
 			 gpdiffprog, diff_opts, expectfile, resultsfile, diff);
-=======
-			 "diff %s \"%s\" \"%s\" > \"%s\"",
-			 basic_diff_opts, expectfile, resultsfile, diff);
->>>>>>> ab76208e
 
 	/* Is the diff file empty? */
 	if (run_diff(cmd, diff) == 0)
@@ -1664,13 +1655,8 @@
 		}
 
 		snprintf(cmd, sizeof(cmd),
-<<<<<<< HEAD
-				 SYSTEMQUOTE "%s %s \"%s\" \"%s\" > \"%s\"" SYSTEMQUOTE,
+				 "%s %s \"%s\" \"%s\" > \"%s\"",
 				 gpdiffprog, diff_opts, alt_expectfile, resultsfile, diff);
-=======
-				 "diff %s \"%s\" \"%s\" > \"%s\"",
-				 basic_diff_opts, alt_expectfile, resultsfile, diff);
->>>>>>> ab76208e
 
 		if (run_diff(cmd, diff) == 0)
 		{
@@ -1705,13 +1691,8 @@
 	if (platform_expectfile)
 	{
 		snprintf(cmd, sizeof(cmd),
-<<<<<<< HEAD
-				 SYSTEMQUOTE "%s %s \"%s\" \"%s\" > \"%s\"" SYSTEMQUOTE,
+				 "%s %s \"%s\" \"%s\" > \"%s\"",
 				 gpdiffprog, diff_opts, default_expectfile, resultsfile, diff);
-=======
-				 "diff %s \"%s\" \"%s\" > \"%s\"",
-				 basic_diff_opts, default_expectfile, resultsfile, diff);
->>>>>>> ab76208e
 
 		if (run_diff(cmd, diff) == 0)
 		{
@@ -1734,13 +1715,8 @@
 	 * append to the diffs summary file.
 	 */
 	snprintf(cmd, sizeof(cmd),
-<<<<<<< HEAD
-			 SYSTEMQUOTE "%s %s \"%s\" \"%s\" >> \"%s\"" SYSTEMQUOTE,
+			 "%s %s \"%s\" \"%s\" >> \"%s\"",
 			 gpdiffprog, m_pretty_diff_opts, best_expect_file, resultsfile, difffilename);
-=======
-			 "diff %s \"%s\" \"%s\" >> \"%s\"",
-			 pretty_diff_opts, best_expect_file, resultsfile, difffilename);
->>>>>>> ab76208e
 	run_diff(cmd, difffilename);
 
 	/* And append a separator */
@@ -2325,35 +2301,6 @@
 	}
 }
 
-<<<<<<< HEAD
-static char *
-make_absolute_path(const char *in)
-{
-	char	   *result;
-
-	if (is_absolute_path(in))
-		result = strdup(in);
-	else
-	{
-		static char cwdbuf[MAXPGPATH];
-
-		if (!cwdbuf[0])
-		{
-			if (!getcwd(cwdbuf, sizeof(cwdbuf)))
-			{
-				fprintf(stderr, _("could not get current working directory: %s\n"), strerror(errno));
-				exit(2);
-			}
-		}
-
-		result = malloc(strlen(cwdbuf) + strlen(in) + 2);
-		sprintf(result, "%s/%s", cwdbuf, in);
-	}
-
-	canonicalize_path(result);
-	return result;
-}
-
 static char *
 trim_white_space(char *str)
 {
@@ -2417,10 +2364,10 @@
 
 	header(_("checking %s status"), feature_name);
 
-	snprintf(statusfilename, sizeof(statusfilename), SYSTEMQUOTE "%s/%s_status.out" SYSTEMQUOTE, outputdir, feature_name);
+	snprintf(statusfilename, sizeof(statusfilename), "%s/%s_status.out", outputdir, feature_name);
 
 	len = snprintf(psql_cmd, sizeof(psql_cmd),
-			SYSTEMQUOTE "\"%s%spsql\" -X -t -c \"show %s;\" -o \"%s\" -d \"postgres\"" SYSTEMQUOTE,
+			"\"%s%spsql\" -X -t -c \"show %s;\" -o \"%s\" -d \"postgres\"",
 			psqldir ? psqldir : "",
 			psqldir ? "/" : "",
 			feature_name,
@@ -2459,8 +2406,6 @@
 	return isEnabled;
 }
 
-=======
->>>>>>> ab76208e
 static void
 help(void)
 {
