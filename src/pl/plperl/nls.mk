<<<<<<< HEAD
# src/pl/plperl/nls.mk
CATALOG_NAME	:= plperl
AVAIL_LANGUAGES	:=
=======
# $PostgreSQL: pgsql/src/pl/plperl/nls.mk,v 1.8 2009/10/20 18:23:26 petere Exp $
CATALOG_NAME	:= plperl
AVAIL_LANGUAGES	:= de es fr it ja pt_BR tr
>>>>>>> 78a09145
GETTEXT_FILES	:= plperl.c SPI.c
GETTEXT_TRIGGERS:= errmsg errmsg_plural:1,2 errdetail errdetail_log errdetail_plural:1,2 errhint errcontext<|MERGE_RESOLUTION|>--- conflicted
+++ resolved
@@ -1,11 +1,5 @@
-<<<<<<< HEAD
-# src/pl/plperl/nls.mk
-CATALOG_NAME	:= plperl
-AVAIL_LANGUAGES	:=
-=======
 # $PostgreSQL: pgsql/src/pl/plperl/nls.mk,v 1.8 2009/10/20 18:23:26 petere Exp $
 CATALOG_NAME	:= plperl
 AVAIL_LANGUAGES	:= de es fr it ja pt_BR tr
->>>>>>> 78a09145
 GETTEXT_FILES	:= plperl.c SPI.c
 GETTEXT_TRIGGERS:= errmsg errmsg_plural:1,2 errdetail errdetail_log errdetail_plural:1,2 errhint errcontext