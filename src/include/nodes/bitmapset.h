--- conflicted
+++ resolved
@@ -11,11 +11,7 @@
  * bms_is_empty() in preference to testing for NULL.)
  *
  *
-<<<<<<< HEAD
  * Copyright (c) 2003-2009, PostgreSQL Global Development Group
-=======
- * Copyright (c) 2003-2007, PostgreSQL Global Development Group
->>>>>>> 29dccf5f
  *
  * $PostgreSQL: pgsql/src/include/nodes/bitmapset.h,v 1.9 2007/01/05 22:19:55 momjian Exp $
  *
