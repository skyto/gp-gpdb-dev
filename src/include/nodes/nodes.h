/*-------------------------------------------------------------------------
 *
 * nodes.h
 *	  Definitions for tagged nodes.
 *
 *
<<<<<<< HEAD
 * Portions Copyright (c) 2005-2009, Greenplum inc
 * Portions Copyright (c) 2012-Present Pivotal Software, Inc.
 * Portions Copyright (c) 1996-2012, PostgreSQL Global Development Group
=======
 * Portions Copyright (c) 1996-2013, PostgreSQL Global Development Group
>>>>>>> e472b921
 * Portions Copyright (c) 1994, Regents of the University of California
 *
 * src/include/nodes/nodes.h
 *
 *-------------------------------------------------------------------------
 */
#ifndef NODES_H
#define NODES_H

/*
 * The first field of every node is NodeTag. Each node created (with makeNode)
 * will have one of the following tags as the value of its first field.
 *
 * Note that the numbers of the node tags are not contiguous. We left holes
 * here so that we can add more tags without changing the existing enum's.
 * (Since node tag numbers never exist outside backend memory, there's no
 * real harm in renumbering, it just costs a full rebuild ...)
 */
typedef enum NodeTag
{
	T_Invalid = 0,

	/*
	 * TAGS FOR EXECUTOR NODES (execnodes.h)
	 */
	T_IndexInfo = 10,
	T_ExprContext,
	T_ProjectionInfo,
	T_JunkFilter,
	T_ResultRelInfo,
	T_EState,
	T_TupleTableSlot,
	T_CdbProcess,
	T_Slice,
	T_SliceTable,
	T_CursorPosInfo,
	T_ShareNodeEntry,
	T_PartitionState,
	T_QueryDispatchDesc,
	T_OidAssignment,

	/*
	 * TAGS FOR PLAN NODES (plannodes.h)
	 */
	T_Plan = 100,
	T_Scan,
	T_Join,

	/* Real plan node starts below.  Scan and Join are "Virtual nodes",
	 * It will take the form of IndexScan, SeqScan, etc.
	 * CteScan will take the form of SubqueryScan.
	 */
	T_Result,
	T_Plan_Start = T_Result,
	T_ModifyTable,
	T_Append,
	T_MergeAppend,
	T_RecursiveUnion,
	T_Sequence,
	T_BitmapAnd,
	T_BitmapOr,
	T_SeqScan,
	T_ExternalScan,
	T_AppendOnlyScan,
	T_AOCSScan,
	T_TableScan,
	T_DynamicTableScan,
	T_IndexScan,
	T_DynamicIndexScan,
	T_IndexOnlyScan,
	T_BitmapIndexScan,
	T_DynamicBitmapIndexScan,
	T_BitmapHeapScan,
	T_BitmapAppendOnlyScan,
	T_BitmapTableScan,
	T_TidScan,
	T_SubqueryScan,
	T_FunctionScan,
	T_TableFunctionScan,
	T_ValuesScan,
	T_CteScan,
	T_WorkTableScan,
	T_ForeignScan,
	T_NestLoop,
	T_MergeJoin,
	T_HashJoin,
	T_Material,
	T_Sort,
	T_Agg,
	T_WindowAgg,
	T_Unique,
	T_Hash,
	T_SetOp,
	T_LockRows,
	T_Limit,
	T_Motion,
	T_ShareInputScan,
	T_Repeat,
	T_DML,
	T_SplitUpdate,
	T_RowTrigger,
	T_AssertOp,
	T_PartitionSelector,
	T_Plan_End,
	/* these aren't subclasses of Plan: */
	T_NestLoopParam,
	T_PlanRowMark,
	T_PlanInvalItem,

	/*
	 * TAGS FOR PLAN STATE NODES (execnodes.h)
	 *
	 * These should correspond one-to-one with Plan node types.
	 */
	T_PlanState = 200,
	T_ScanState,
	T_JoinState,

	/* Real plan node starts below.  Scan and Join are "Virtal nodes",
	 * It will take the form of IndexScan, SeqScan, etc.
	 */
	T_ResultState,
	T_ModifyTableState,
	T_AppendState,
	T_MergeAppendState,
	T_RecursiveUnionState,
	T_SequenceState,
	T_BitmapAndState,
	T_BitmapOrState,
	T_SeqScanState,
	T_AppendOnlyScanState,
	T_AOCSScanState,
	T_TableScanState,
	T_DynamicTableScanState,
	T_ExternalScanState,
	T_IndexScanState,
	T_DynamicIndexScanState,
	T_IndexOnlyScanState,
	T_BitmapIndexScanState,
	T_DynamicBitmapIndexScanState,
	T_BitmapHeapScanState,
	T_BitmapAppendOnlyScanState,
	T_BitmapTableScanState,
	T_TidScanState,
	T_SubqueryScanState,
	T_FunctionScanState,
	T_TableFunctionState,
	T_ValuesScanState,
	T_CteScanState,
	T_WorkTableScanState,
	T_ForeignScanState,
	T_NestLoopState,
	T_MergeJoinState,
	T_HashJoinState,
	T_MaterialState,
	T_SortState,
	T_AggState,
	T_WindowAggState,
	T_UniqueState,
	T_HashState,
	T_SetOpState,
	T_LockRowsState,
	T_LimitState,
	T_MotionState,
	T_ShareInputScanState,
	T_RepeatState,
	T_DMLState,
	T_SplitUpdateState,
	T_RowTriggerState,
	T_AssertOpState,
	T_PartitionSelectorState,

	/*
	 * TupleDesc and ParamListInfo are not Nodes as such, but you can wrap
	 * them in TupleDescNode and SerializedParamExternData structs for serialization.
	 */
	T_TupleDescNode,
	T_SerializedParamExternData,

	/*
	 * TAGS FOR PRIMITIVE NODES (primnodes.h)
	 */
	T_Alias = 300,
	T_RangeVar,
	T_Expr,
	T_Var,
	T_Const,
	T_Param,
	T_Aggref,
	T_WindowFunc,
	T_ArrayRef,
	T_FuncExpr,
	T_NamedArgExpr,
	T_OpExpr,
	T_DistinctExpr,
	T_NullIfExpr,
	T_ScalarArrayOpExpr,
	T_BoolExpr,
	T_SubLink,
	T_SubPlan,
	T_AlternativeSubPlan,
	T_FieldSelect,
	T_FieldStore,
	T_RelabelType,
	T_CoerceViaIO,
	T_ArrayCoerceExpr,
	T_ConvertRowtypeExpr,
	T_CollateExpr,
	T_CaseExpr,
	T_CaseWhen,
	T_CaseTestExpr,
	T_ArrayExpr,
	T_RowExpr,
	T_RowCompareExpr,
	T_CoalesceExpr,
	T_MinMaxExpr,
	T_XmlExpr,
	T_NullTest,
	T_BooleanTest,
	T_CoerceToDomain,
	T_CoerceToDomainValue,
	T_SetToDefault,
	T_CurrentOfExpr,
	T_TargetEntry,
	T_RangeTblRef,
	T_JoinExpr,
	T_FromExpr,
	T_IntoClause,
	T_Flow,
	T_Grouping,
	T_GroupId,
	T_DistributedBy,
	T_DMLActionExpr,
	T_PartSelectedExpr,
	T_PartDefaultExpr,
	T_PartBoundExpr,
	T_PartBoundInclusionExpr,
	T_PartBoundOpenExpr,
	T_PartListRuleExpr,
	T_PartListNullTestExpr,
	T_TableOidInfo,

	/*
	 * TAGS FOR EXPRESSION STATE NODES (execnodes.h)
	 *
	 * These correspond (not always one-for-one) to primitive nodes derivedO
	 * from Expr.
	 */
	T_ExprState = 400,
	T_GenericExprState,
	T_WholeRowVarExprState,
	T_AggrefExprState,
	T_WindowFuncExprState,
	T_ArrayRefExprState,
	T_FuncExprState,
	T_ScalarArrayOpExprState,
	T_BoolExprState,
	T_SubPlanState,
	T_AlternativeSubPlanState,
	T_FieldSelectState,
	T_FieldStoreState,
	T_CoerceViaIOState,
	T_ArrayCoerceExprState,
	T_ConvertRowtypeExprState,
	T_CaseExprState,
	T_CaseWhenState,
	T_ArrayExprState,
	T_RowExprState,
	T_RowCompareExprState,
	T_CoalesceExprState,
	T_MinMaxExprState,
	T_XmlExprState,
	T_NullTestState,
	T_CoerceToDomainState,
	T_DomainConstraintState,
	T_WholeRowVarExprState,		/* will be in a more natural position in 9.3 */
	T_GroupingFuncExprState,
	T_PartSelectedExprState,
	T_PartDefaultExprState,
	T_PartBoundExprState,
	T_PartBoundInclusionExprState,
	T_PartBoundOpenExprState,
	T_PartListRuleExprState,
	T_PartListNullTestExprState,

	/*
	 * TAGS FOR PLANNER NODES (relation.h)
	 */
	T_PlannerInfo = 500,
	T_PlannerGlobal,
	T_RelOptInfo,
	T_IndexOptInfo,
	T_ParamPathInfo,
	T_Path,
	T_AppendOnlyPath,
	T_AOCSPath,
	T_ExternalPath,
	T_IndexPath,
	T_BitmapHeapPath,
	T_BitmapAppendOnlyPath,
	T_BitmapTableScanPath,
	T_BitmapAndPath,
	T_BitmapOrPath,
	T_NestPath,
	T_MergePath,
	T_HashPath,
	T_TidPath,
	T_ForeignPath,
	T_AppendPath,
	T_MergeAppendPath,
	T_ResultPath,
	T_MaterialPath,
	T_UniquePath,
	T_EquivalenceClass,
	T_EquivalenceMember,
	T_PathKey,
	T_RestrictInfo,
	T_PlaceHolderVar,
	T_SpecialJoinInfo,
	T_LateralJoinInfo,
	T_AppendRelInfo,
	T_PlaceHolderInfo,
	T_MinMaxAggInfo,
	T_Partition,
	T_PartitionRule,
	T_PartitionNode,
	T_PgPartRule,
	T_SegfileMapNode,
	T_PlannerParamItem,

    /* Tags for MPP planner nodes (relation.h) */
    T_CdbMotionPath = 580,
	T_PartitionSelectorPath,
    T_CdbRelColumnInfo,

	/*
	 * TAGS FOR MEMORY NODES (memnodes.h)
	 */
	T_MemoryContext = 600,
	T_AllocSetContext,
	T_MemoryAccount,

	/*
	 * TAGS FOR VALUE NODES (value.h)
	 */
	T_Value = 650,
	T_Integer,
	T_Float,
	T_String,
	T_BitString,
	T_Null,

	/*
	 * TAGS FOR LIST NODES (pg_list.h)
	 */
	T_List,
	T_IntList,
	T_OidList,

	/*
	 * TAGS FOR STATEMENT NODES (mostly in parsenodes.h)
	 */
	T_Query = 700,
	T_PlannedStmt,
	T_InsertStmt,
	T_DeleteStmt,
	T_UpdateStmt,
	T_SelectStmt,
	T_AlterTableStmt,
	T_AlterTableCmd,
	T_AlterDomainStmt,
	T_SetOperationStmt,
	T_GrantStmt,
	T_GrantRoleStmt,
	T_AlterDefaultPrivilegesStmt,
	T_ClosePortalStmt,
	T_ClusterStmt,
	T_CopyStmt,
	T_CreateStmt,
	T_SingleRowErrorDesc,
	T_ExtTableTypeDesc,
	T_CreateExternalStmt,
	T_DefineStmt,
	T_DropStmt,
	T_TruncateStmt,
	T_CommentStmt,
	T_FetchStmt,
	T_IndexStmt,
	T_CreateFunctionStmt,
	T_AlterFunctionStmt,
	T_DoStmt,
	T_RenameStmt,
	T_RuleStmt,
	T_NotifyStmt,
	T_ListenStmt,
	T_UnlistenStmt,
	T_TransactionStmt,
	T_ViewStmt,
	T_LoadStmt,
	T_CreateDomainStmt,
	T_CreatedbStmt,
	T_DropdbStmt,
	T_VacuumStmt,
	T_ExplainStmt,
	T_CreateTableAsStmt,
	T_CreateSeqStmt,
	T_AlterSeqStmt,
	T_VariableSetStmt,
	T_VariableShowStmt,
	T_DiscardStmt,
	T_CreateTrigStmt,
	T_CreatePLangStmt,
	T_CreateRoleStmt,
	T_AlterRoleStmt,
	T_DropRoleStmt,
	T_CreateQueueStmt,
	T_AlterQueueStmt,
	T_DropQueueStmt,
	T_CreateResourceGroupStmt,
	T_DropResourceGroupStmt,
	T_AlterResourceGroupStmt,
	T_LockStmt,
	T_ConstraintsSetStmt,
	T_ReindexStmt,
	T_CheckPointStmt,
	T_CreateSchemaStmt,
	T_AlterDatabaseStmt,
	T_AlterDatabaseSetStmt,
	T_AlterRoleSetStmt,
	T_CreateConversionStmt,
	T_CreateCastStmt,
	T_CreateOpClassStmt,
	T_CreateOpFamilyStmt,
	T_AlterOpFamilyStmt,
	T_PrepareStmt,
	T_ExecuteStmt,
	T_DeallocateStmt,
	T_DeclareCursorStmt,
	T_CreateTableSpaceStmt,
	T_DropTableSpaceStmt,
	T_AlterObjectSchemaStmt,
	T_AlterOwnerStmt,
	T_DropOwnedStmt,
	T_ReassignOwnedStmt,
	T_CompositeTypeStmt,
	T_CreateEnumStmt,
	T_CreateRangeStmt,
	T_AlterEnumStmt,
	T_AlterTSDictionaryStmt,
	T_AlterTSConfigurationStmt,
	T_CreateFdwStmt,
	T_AlterFdwStmt,
	T_CreateForeignServerStmt,
	T_AlterForeignServerStmt,
	T_CreateUserMappingStmt,
	T_AlterUserMappingStmt,
	T_DropUserMappingStmt,
	T_AlterTableSpaceOptionsStmt,
	T_SecLabelStmt,
	T_CreateForeignTableStmt,
	T_CreateExtensionStmt,
	T_AlterExtensionStmt,
	T_AlterExtensionContentsStmt,
<<<<<<< HEAD
	/* GPDB additions */
	T_PartitionBy,
	T_PartitionElem,
	T_PartitionRangeItem,
	T_PartitionBoundSpec,
	T_PartitionSpec,
	T_PartitionValuesSpec,
	T_AlterPartitionId,
	T_AlterPartitionCmd,
	T_InheritPartitionCmd,
	T_CreateFileSpaceStmt,
	T_FileSpaceEntry,
	T_DropFileSpaceStmt,
	T_TableValueExpr,
	T_DenyLoginInterval,
	T_DenyLoginPoint,
	T_AlterTypeStmt,
	T_SetDistributionCmd,
=======
	T_CreateEventTrigStmt,
	T_AlterEventTrigStmt,
	T_RefreshMatViewStmt,
>>>>>>> e472b921

	/*
	 * TAGS FOR PARSE TREE NODES (parsenodes.h)
	 */
	T_A_Expr = 900,
	T_ColumnRef,
	T_ParamRef,
	T_A_Const,
	T_FuncCall,
	T_A_Star,
	T_A_Indices,
	T_A_Indirection,
	T_A_ArrayExpr,
	T_ResTarget,
	T_TypeCast,
	T_CollateClause,
	T_SortBy,
	T_WindowDef,
	T_RangeSubselect,
	T_RangeFunction,
	T_TypeName,
	T_ColumnDef,
	T_IndexElem,
	T_Constraint,
	T_DefElem,
	T_RangeTblEntry,
	T_GroupingClause,
	T_GroupingFunc,
	T_SortGroupClause,
	T_WindowClause,
	T_PrivGrantee,
	T_FuncWithArgs,
	T_AccessPriv,
	T_CreateOpClassItem,
	T_TableLikeClause,
	T_FunctionParameter,
	T_LockingClause,
	T_RowMarkClause,
	T_XmlSerialize,
	T_WithClause,
	T_CommonTableExpr,
	T_ColumnReferenceStorageDirective,

	/*
	 * TAGS FOR REPLICATION GRAMMAR PARSE NODES (replnodes.h)
	 */
	T_IdentifySystemCmd,
	T_BaseBackupCmd,
	T_StartReplicationCmd,
	T_TimeLineHistoryCmd,

	/*
	 * TAGS FOR RANDOM OTHER STUFF
	 *
	 * These are objects that aren't part of parse/plan/execute node tree
	 * structures, but we give them NodeTags anyway for identification
	 * purposes (usually because they are involved in APIs where we want to
	 * pass multiple object types through the same pointer).
	 */
	T_TriggerData = 950,		/* in commands/trigger.h */
	T_EventTriggerData,			/* in commands/event_trigger.h */
	T_ReturnSetInfo,			/* in nodes/execnodes.h */
	T_WindowObjectData,			/* private in nodeWindowAgg.c */
	T_TIDBitmap,				/* in nodes/tidbitmap.h */
	T_InlineCodeBlock,			/* in nodes/parsenodes.h */
	T_FdwRoutine,				/* in foreign/fdwapi.h */
    T_StreamBitmap,             /* in nodes/tidbitmap.h */
	T_FormatterData,            /* in access/formatter.h */
	T_ExtProtocolData,          /* in access/extprotocol.h */
	T_ExtProtocolValidatorData, /* in access/extprotocol.h */
	T_SelectedParts,            /* in executor/nodePartitionSelector.h */
	T_CookedConstraint,			/* in catalog/heap.h */

    /* CDB: tags for random other stuff */
    T_CdbExplain_StatHdr = 1000,             /* in cdb/cdbexplain.c */
	T_GpPolicy,	/* in catalog/gp_policy.h */

} NodeTag;

/*
 * The first field of a node of any type is guaranteed to be the NodeTag.
 * Hence the type of any node can be gotten by casting it to Node. Declaring
 * a variable to be of Node * (instead of void *) can also facilitate
 * debugging.
 */
typedef struct Node
{
	NodeTag		type;
} Node;

#define nodeTag(nodeptr)		(((const Node*)(nodeptr))->type)

/*
 * newNode -
 *	  create a new node of the specified size and tag the node with the
 *	  specified tag.
 *
 * !WARNING!: Avoid using newNode directly. You should be using the
 *	  macro makeNode.  eg. to create a Query node, use makeNode(Query)
 *
 * Note: the size argument should always be a compile-time constant, so the
 * apparent risk of multiple evaluation doesn't matter in practice.
 */
#ifdef __GNUC__

/* With GCC, we can use a compound statement within an expression */
#define newNode(size, tag) \
({	Node   *_result; \
	AssertMacro((size) >= sizeof(Node));		/* need the tag, at least */ \
	_result = (Node *) palloc0fast(size); \
	_result->type = (tag); \
	_result; \
})
#else

/*
 *	There is no way to dereference the palloc'ed pointer to assign the
 *	tag, and also return the pointer itself, so we need a holder variable.
 *	Fortunately, this macro isn't recursive so we just define
 *	a global variable for this purpose.
 */
extern PGDLLIMPORT Node *newNodeMacroHolder;

#define newNode(size, tag) \
( \
	AssertMacro((size) >= sizeof(Node)),		/* need the tag, at least */ \
	newNodeMacroHolder = (Node *) palloc0fast(size), \
	newNodeMacroHolder->type = (tag), \
	newNodeMacroHolder \
)
#endif   /* __GNUC__ */


#define makeNode(_type_)		((_type_ *) newNode(sizeof(_type_),T_##_type_))
#define NodeSetTag(nodeptr,t)	(((Node*)(nodeptr))->type = (t))

#define IsA(nodeptr,_type_)		(nodeTag(nodeptr) == T_##_type_)

/* ----------------------------------------------------------------
 *					  extern declarations follow
 * ----------------------------------------------------------------
 */

/*
 * nodes/{outfuncs.c,print.c}
 */
extern char *nodeToString(const void *obj);

/*
 * nodes/outfast.c. This special version of nodeToString is only used by serializeNode.
 * It's a quick hack that allocates 8K buffer for StringInfo struct through initStringIinfoSizeOf
 */
extern char *nodeToBinaryStringFast(void *obj, int *length);

extern Node *readNodeFromBinaryString(const char *str, int len);

/*
 * nodes/{readfuncs.c,read.c}
 */
extern void *stringToNode(char *str);

/*
 * nodes/copyfuncs.c
 */
extern void *copyObject(const void *obj);

/*
 * nodes/equalfuncs.c
 */
extern bool equal(const void *a, const void *b);


/*
 * Typedefs for identifying qualifier selectivities and plan costs as such.
 * These are just plain "double"s, but declaring a variable as Selectivity
 * or Cost makes the intent more obvious.
 *
 * These could have gone into plannodes.h or some such, but many files
 * depend on them...
 */
typedef double Selectivity;		/* fraction of tuples a qualifier will pass */
typedef double Cost;			/* execution cost (in page-access units) */


/*
 * CmdType -
 *	  enums for type of operation represented by a Query or PlannedStmt
 *
 * This is needed in both parsenodes.h and plannodes.h, so put it here...
 */
typedef enum CmdType
{
	CMD_UNKNOWN,
	CMD_SELECT,					/* select stmt */
	CMD_UPDATE,					/* update stmt */
	CMD_INSERT,					/* insert stmt */
	CMD_DELETE,
	CMD_UTILITY,				/* cmds like create, destroy, copy, vacuum,
								 * etc. */
	CMD_NOTHING					/* dummy command for instead nothing rules
								 * with qual */
} CmdType;


/*
 * JoinType -
 *	  enums for types of relation joins
 *
 * JoinType determines the exact semantics of joining two relations using
 * a matching qualification.  For example, it tells what to do with a tuple
 * that has no match in the other relation.
 *
 * This is needed in both parsenodes.h and plannodes.h, so put it here...
 */
typedef enum JoinType
{
	/*
	 * The canonical kinds of joins according to the SQL JOIN syntax. Only
	 * these codes can appear in parser output (e.g., JoinExpr nodes).
	 */
	JOIN_INNER,					/* matching tuple pairs only */
	JOIN_LEFT,					/* pairs + unmatched LHS tuples */
	JOIN_FULL,					/* pairs + unmatched LHS + unmatched RHS */
	JOIN_RIGHT,					/* pairs + unmatched RHS tuples */

	/*
	 * Semijoins and anti-semijoins (as defined in relational theory) do not
	 * appear in the SQL JOIN syntax, but there are standard idioms for
	 * representing them (e.g., using EXISTS).	The planner recognizes these
	 * cases and converts them to joins.  So the planner and executor must
	 * support these codes.  NOTE: in JOIN_SEMI output, it is unspecified
	 * which matching RHS row is joined to.  In JOIN_ANTI output, the row is
	 * guaranteed to be null-extended.
	 */
	JOIN_SEMI,					/* 1 copy of each LHS row that has match(es) */
	JOIN_ANTI,					/* 1 copy of each LHS row that has no match */
	JOIN_LASJ_NOTIN,			/* Left Anti Semi Join with Not-In semantics:
									If any NULL values are produced by inner side,
									return no join results. Otherwise, same as LASJ */

	/*
	 * These codes are used internally in the planner, but are not supported
	 * by the executor (nor, indeed, by most of the planner).
	 */
	JOIN_UNIQUE_OUTER,			/* LHS path must be made unique */
	JOIN_UNIQUE_INNER,			/* RHS path must be made unique */

	/*
	 * GPDB: Like JOIN_UNIQUE_OUTER/INNER, these codes are used internally
	 * in the planner, but are not supported by the executor or by most of the
	 * planner. A JOIN_DEDUP_SEMI join indicates a semi-join, but to be
	 * implemented by performing a normal inner join, and eliminating the
	 * duplicates with a UniquePath above the join. That can be useful in
	 * an MPP enviroment, if performing the join as an inner join avoids
	 * moving the larger of the two relations.
	 */
	JOIN_DEDUP_SEMI,			/* inner join, LHS path must be made unique afterwards */
	JOIN_DEDUP_SEMI_REVERSE		/* inner join, RHS path must be made unique afterwards */

	/*
	 * We might need additional join types someday.
	 */
} JoinType;

/*
 * OUTER joins are those for which pushed-down quals must behave differently
 * from the join's own quals.  This is in fact everything except INNER and
 * SEMI joins.	However, this macro must also exclude the JOIN_UNIQUE symbols
 * since those are temporary proxies for what will eventually be an INNER
 * join.
 *
 * Note: semijoins are a hybrid case, but we choose to treat them as not
 * being outer joins.  This is okay principally because the SQL syntax makes
 * it impossible to have a pushed-down qual that refers to the inner relation
 * of a semijoin; so there is no strong need to distinguish join quals from
 * pushed-down quals.  This is convenient because for almost all purposes,
 * quals attached to a semijoin can be treated the same as innerjoin quals.
 */
#define IS_OUTER_JOIN(jointype) \
	(((1 << (jointype)) & \
	  ((1 << JOIN_LEFT) | \
	   (1 << JOIN_FULL) | \
	   (1 << JOIN_RIGHT) | \
	   (1 << JOIN_ANTI) | \
	   (1 << JOIN_LASJ_NOTIN))) != 0)

/*
 * FlowType - kinds of tuple flows in parallelized plans.
 *
 * This enum is a MPP extension.
 */
typedef enum FlowType
{
	FLOW_UNDEFINED,		/* used prior to calculation of type of derived flow */
	FLOW_SINGLETON,		/* flow has single stream */
	FLOW_REPLICATED,	/* flow is replicated across IOPs */
	FLOW_PARTITIONED,	/* flow is partitioned across IOPs */
} FlowType;

/*
 * DispatchMethod - MPP dispatch method.
 *
 * There are currently three possibilties, an initial value of undetermined,
 * and a value for each of the ways the dispatch code implements.
 */
typedef enum DispatchMethod
{
	DISPATCH_UNDETERMINED = 0,	/* Used prior to determination. */
	DISPATCH_SEQUENTIAL,		/* Dispatch on entry postgres process only. */
	DISPATCH_PARALLEL			/* Dispatch on query executor and entry processes. */

} DispatchMethod;

/*
 * If the partIndex in Scan set to 0 then we don't have
 * any dynamic partition scanning
 */
#define INVALID_PART_INDEX 0

#endif   /* NODES_H */<|MERGE_RESOLUTION|>--- conflicted
+++ resolved
@@ -4,13 +4,9 @@
  *	  Definitions for tagged nodes.
  *
  *
-<<<<<<< HEAD
  * Portions Copyright (c) 2005-2009, Greenplum inc
  * Portions Copyright (c) 2012-Present Pivotal Software, Inc.
- * Portions Copyright (c) 1996-2012, PostgreSQL Global Development Group
-=======
  * Portions Copyright (c) 1996-2013, PostgreSQL Global Development Group
->>>>>>> e472b921
  * Portions Copyright (c) 1994, Regents of the University of California
  *
  * src/include/nodes/nodes.h
@@ -286,7 +282,6 @@
 	T_NullTestState,
 	T_CoerceToDomainState,
 	T_DomainConstraintState,
-	T_WholeRowVarExprState,		/* will be in a more natural position in 9.3 */
 	T_GroupingFuncExprState,
 	T_PartSelectedExprState,
 	T_PartDefaultExprState,
@@ -474,7 +469,10 @@
 	T_CreateExtensionStmt,
 	T_AlterExtensionStmt,
 	T_AlterExtensionContentsStmt,
-<<<<<<< HEAD
+	T_CreateEventTrigStmt,
+	T_AlterEventTrigStmt,
+	T_RefreshMatViewStmt,
+
 	/* GPDB additions */
 	T_PartitionBy,
 	T_PartitionElem,
@@ -493,11 +491,6 @@
 	T_DenyLoginPoint,
 	T_AlterTypeStmt,
 	T_SetDistributionCmd,
-=======
-	T_CreateEventTrigStmt,
-	T_AlterEventTrigStmt,
-	T_RefreshMatViewStmt,
->>>>>>> e472b921
 
 	/*
 	 * TAGS FOR PARSE TREE NODES (parsenodes.h)
