--- conflicted
+++ resolved
@@ -3,17 +3,10 @@
  * pg_wchar.h
  *	  multibyte-character support
  *
-<<<<<<< HEAD
  * Portions Copyright (c) 1996-2009, PostgreSQL Global Development Group
  * Portions Copyright (c) 1994, Regents of the University of California
  *
  * $PostgreSQL: pgsql/src/include/mb/pg_wchar.h,v 1.91 2009/06/11 14:49:11 momjian Exp $
-=======
- * Portions Copyright (c) 1996-2008, PostgreSQL Global Development Group
- * Portions Copyright (c) 1994, Regents of the University of California
- *
- * $PostgreSQL: pgsql/src/include/mb/pg_wchar.h,v 1.78.2.1 2009/01/29 19:23:58 tgl Exp $
->>>>>>> d13f41d2
  *
  *	NOTES
  *		This is used both by the backend and by libpq, but should not be
@@ -280,7 +273,6 @@
 
 extern pg_enc2name pg_enc2name_tbl[];
 
-<<<<<<< HEAD
 /*
  * Encoding names for gettext
  */
@@ -292,8 +284,6 @@
 
 extern pg_enc2gettext pg_enc2gettext_tbl[];
 
-=======
->>>>>>> d13f41d2
 /*
  * pg_wchar stuff
  */
@@ -469,17 +459,10 @@
 					bool noError);
 
 extern void check_encoding_conversion_args(int src_encoding,
-<<<<<<< HEAD
 							   int dest_encoding,
 							   int len,
 							   int expected_src_encoding,
 							   int expected_dest_encoding);
-=======
-										   int dest_encoding,
-										   int len,
-										   int expected_src_encoding,
-										   int expected_dest_encoding);
->>>>>>> d13f41d2
 
 extern void report_invalid_encoding(int encoding, const char *mbstr, int len);
 extern void report_untranslatable_char(int src_encoding, int dest_encoding,
