--- conflicted
+++ resolved
@@ -360,16 +360,11 @@
 /* WIN32 handled in port/win32.h */
 #ifndef WIN32
 #define pgoff_t off_t
-<<<<<<< HEAD
 #if defined(__bsdi__) || defined(__NetBSD__)
-=======
-#if defined(bsdi) || defined(netbsd)
->>>>>>> 4d53a2f9
 extern int	fseeko(FILE *stream, off_t offset, int whence);
 extern off_t ftello(FILE *stream);
 #endif
 #endif
-<<<<<<< HEAD
 
 #ifndef HAVE_ERAND48
 /* we assume all of these are present or missing together */
@@ -377,8 +372,6 @@
 extern long lrand48(void);
 extern void srand48(long seed);
 #endif
-=======
->>>>>>> 4d53a2f9
 
 #ifndef HAVE_FSEEKO
 #define fseeko(a, b, c) fseek(a, b, c)
