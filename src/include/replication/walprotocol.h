/*-------------------------------------------------------------------------
 *
 * walprotocol.h
 *	  Definitions relevant to the streaming WAL transmission protocol.
 *
<<<<<<< HEAD
 * Portions Copyright (c) 2010-2012, PostgreSQL Global Development Group
=======
 * Portions Copyright (c) 2010-2011, PostgreSQL Global Development Group
>>>>>>> a4bebdd9
 *
 * src/include/replication/walprotocol.h
 *
 *-------------------------------------------------------------------------
 */
#ifndef _WALPROTOCOL_H
#define _WALPROTOCOL_H

#include "access/xlogdefs.h"
#include "utils/timestamp.h"


/*
 * All messages from WalSender must contain these fields to allow us to
 * correctly calculate the replication delay.
 */
typedef struct
{
	/* Current end of WAL on the sender */
	XLogRecPtr	walEnd;

	/* Sender's system clock at the time of transmission */
	TimestampTz sendTime;
} WalSndrMessage;


/*
 * Header for a WAL data message (message type 'w').  This is wrapped within
 * a CopyData message at the FE/BE protocol level.
 *
 * The header is followed by actual WAL data.  Note that the data length is
 * not specified in the header --- it's just whatever remains in the message.
 *
 * walEnd and sendTime are not essential data, but are provided in case
 * the receiver wants to adjust its behavior depending on how far behind
 * it is.
 */
typedef struct
{
	/* WAL start location of the data included in this message */
	XLogRecPtr	dataStart;

	/* Current end of WAL on the sender */
	XLogRecPtr	walEnd;

	/* Sender's system clock at the time of transmission */
	TimestampTz sendTime;
} WalDataMessageHeader;

/*
<<<<<<< HEAD
 * Keepalive message from primary (message type 'k'). (lowercase k)
 * This is wrapped within a CopyData message at the FE/BE protocol level.
 *
 * Note that the data length is not specified here.
 */
typedef WalSndrMessage PrimaryKeepaliveMessage;

/*
=======
>>>>>>> a4bebdd9
 * Reply message from standby (message type 'r').  This is wrapped within
 * a CopyData message at the FE/BE protocol level.
 *
 * Note that the data length is not specified here.
 */
typedef struct
{
	/*
	 * The xlog locations that have been written, flushed, and applied by
	 * standby-side. These may be invalid if the standby-side is unable to or
	 * chooses not to report these.
	 */
	XLogRecPtr	write;
	XLogRecPtr	flush;
	XLogRecPtr	apply;

	/* Sender's system clock at the time of transmission */
	TimestampTz sendTime;
} StandbyReplyMessage;

/*
<<<<<<< HEAD
=======
 * Hot Standby feedback from standby (message type 'h').  This is wrapped within
 * a CopyData message at the FE/BE protocol level.
 *
 * Note that the data length is not specified here.
 */
typedef struct
{
	/*
	 * The current xmin and epoch from the standby, for Hot Standby feedback.
	 * This may be invalid if the standby-side does not support feedback, or
	 * Hot Standby is not yet available.
	 */
	TransactionId xmin;
	uint32		epoch;

	/* Sender's system clock at the time of transmission */
	TimestampTz sendTime;
} StandbyHSFeedbackMessage;

/*
>>>>>>> a4bebdd9
 * Maximum data payload in a WAL data message.	Must be >= XLOG_BLCKSZ.
 *
 * We don't have a good idea of what a good value would be; there's some
 * overhead per message in both walsender and walreceiver, but on the other
 * hand sending large batches makes walsender less responsive to signals
 * because signals are checked only between messages.  128kB (with
 * default 8k blocks) seems like a reasonable guess for now.
 */
#define MAX_SEND_SIZE (XLOG_BLCKSZ * 16)

#endif   /* _WALPROTOCOL_H */<|MERGE_RESOLUTION|>--- conflicted
+++ resolved
@@ -3,11 +3,7 @@
  * walprotocol.h
  *	  Definitions relevant to the streaming WAL transmission protocol.
  *
-<<<<<<< HEAD
  * Portions Copyright (c) 2010-2012, PostgreSQL Global Development Group
-=======
- * Portions Copyright (c) 2010-2011, PostgreSQL Global Development Group
->>>>>>> a4bebdd9
  *
  * src/include/replication/walprotocol.h
  *
@@ -58,7 +54,6 @@
 } WalDataMessageHeader;
 
 /*
-<<<<<<< HEAD
  * Keepalive message from primary (message type 'k'). (lowercase k)
  * This is wrapped within a CopyData message at the FE/BE protocol level.
  *
@@ -67,8 +62,6 @@
 typedef WalSndrMessage PrimaryKeepaliveMessage;
 
 /*
-=======
->>>>>>> a4bebdd9
  * Reply message from standby (message type 'r').  This is wrapped within
  * a CopyData message at the FE/BE protocol level.
  *
@@ -90,8 +83,6 @@
 } StandbyReplyMessage;
 
 /*
-<<<<<<< HEAD
-=======
  * Hot Standby feedback from standby (message type 'h').  This is wrapped within
  * a CopyData message at the FE/BE protocol level.
  *
@@ -112,7 +103,6 @@
 } StandbyHSFeedbackMessage;
 
 /*
->>>>>>> a4bebdd9
  * Maximum data payload in a WAL data message.	Must be >= XLOG_BLCKSZ.
  *
  * We don't have a good idea of what a good value would be; there's some
