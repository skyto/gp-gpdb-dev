--- conflicted
+++ resolved
@@ -4,11 +4,7 @@
  *	  prototypes for pquery.c.
  *
  *
-<<<<<<< HEAD
  * Portions Copyright (c) 1996-2009, PostgreSQL Global Development Group
-=======
- * Portions Copyright (c) 1996-2008, PostgreSQL Global Development Group
->>>>>>> d13f41d2
  * Portions Copyright (c) 1994, Regents of the University of California
  *
  * $PostgreSQL: pgsql/src/include/tcop/pquery.h,v 1.44 2008/01/01 19:45:59 momjian Exp $
@@ -39,11 +35,7 @@
 extern void PortalSetResultFormat(Portal portal, int nFormats,
 					  int16 *formats);
 
-<<<<<<< HEAD
 extern bool PortalRun(Portal portal, int64 count, bool isTopLevel,
-=======
-extern bool PortalRun(Portal portal, long count, bool isTopLevel,
->>>>>>> d13f41d2
 		  DestReceiver *dest, DestReceiver *altdest,
 		  char *completionTag);
 
