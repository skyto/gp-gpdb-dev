--- conflicted
+++ resolved
@@ -367,12 +367,9 @@
 extern Oid	GetUserId(void);
 extern Oid	GetOuterUserId(void);
 extern Oid	GetSessionUserId(void);
-<<<<<<< HEAD
 extern void 	SetSessionUserId(Oid, bool);
 extern Oid	GetAuthenticatedUserId(void);
 extern bool IsAuthenticatedUserSuperUser(void);
-=======
->>>>>>> 78a09145
 extern void GetUserIdAndSecContext(Oid *userid, int *sec_context);
 extern void SetUserIdAndSecContext(Oid userid, int sec_context);
 extern bool InLocalUserIdChange(void);
@@ -449,10 +446,7 @@
  *****************************************************************************/
 
 /* in utils/init/postinit.c */
-<<<<<<< HEAD
 extern bool FindMyDatabase(const char *dbname, Oid *db_id, Oid *db_tablespace);
-=======
->>>>>>> 78a09145
 extern void pg_split_opts(char **argv, int *argcp, char *optstr);
 extern void InitPostgres(const char *in_dbname, Oid dboid, const char *username,
 			 char *out_dbname);
@@ -495,6 +489,8 @@
 	CheckpointerProcess,
 	WalWriterProcess,
 	WalReceiverProcess,
+
+	NUM_AUXPROCTYPES			/* Must be last! */
 } AuxProcType;
 
 extern AuxProcType MyAuxProcType; /* bootstrap.c */
