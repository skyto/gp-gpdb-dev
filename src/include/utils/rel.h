--- conflicted
+++ resolved
@@ -9,11 +9,7 @@
  * Portions Copyright (c) 1996-2009, PostgreSQL Global Development Group
  * Portions Copyright (c) 1994, Regents of the University of California
  *
-<<<<<<< HEAD
- * $PostgreSQL: pgsql/src/include/utils/rel.h,v 1.105 2008/03/28 00:21:56 tgl Exp $
-=======
  * $PostgreSQL: pgsql/src/include/utils/rel.h,v 1.107 2008/06/19 00:46:06 alvherre Exp $
->>>>>>> 49f001d8
  *
  *-------------------------------------------------------------------------
  */
@@ -31,10 +27,8 @@
 #include "storage/block.h"
 #include "storage/relfilenode.h"
 #include "utils/relcache.h"
-<<<<<<< HEAD
+
 #include "catalog/gp_persistent.h"
-=======
->>>>>>> 49f001d8
 
 
 /*
