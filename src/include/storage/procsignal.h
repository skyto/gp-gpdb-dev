--- conflicted
+++ resolved
@@ -4,17 +4,10 @@
  *	  Routines for interprocess signalling
  *
  *
-<<<<<<< HEAD
  * Portions Copyright (c) 1996-2012, PostgreSQL Global Development Group
  * Portions Copyright (c) 1994, Regents of the University of California
  *
  * src/include/storage/procsignal.h
-=======
- * Portions Copyright (c) 1996-2010, PostgreSQL Global Development Group
- * Portions Copyright (c) 1994, Regents of the University of California
- *
- * $PostgreSQL: pgsql/src/include/storage/procsignal.h,v 1.6 2010/02/26 02:01:28 momjian Exp $
->>>>>>> 1084f317
  *
  *-------------------------------------------------------------------------
  */
@@ -39,9 +32,8 @@
 	PROCSIG_CATCHUP_INTERRUPT,	/* sinval catchup interrupt */
 	PROCSIG_NOTIFY_INTERRUPT,	/* listen/notify interrupt */
 
-<<<<<<< HEAD
 	PROCSIG_QUERY_FINISH,		/* query finish */
-=======
+
 	/* Recovery conflict reasons */
 	PROCSIG_RECOVERY_CONFLICT_DATABASE,
 	PROCSIG_RECOVERY_CONFLICT_TABLESPACE,
@@ -49,7 +41,6 @@
 	PROCSIG_RECOVERY_CONFLICT_SNAPSHOT,
 	PROCSIG_RECOVERY_CONFLICT_BUFFERPIN,
 	PROCSIG_RECOVERY_CONFLICT_STARTUP_DEADLOCK,
->>>>>>> 1084f317
 
 	NUM_PROCSIGNALS				/* Must be last! */
 } ProcSignalReason;
