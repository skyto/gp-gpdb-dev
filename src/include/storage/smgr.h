/*-------------------------------------------------------------------------
 *
 * smgr.h
 *	  storage manager switch public interface declarations.
 *
 *
<<<<<<< HEAD
 * Portions Copyright (c) 2006-2008, Greenplum inc
 * Portions Copyright (c) 2012-Present Pivotal Software, Inc.
 * Portions Copyright (c) 1996-2010, PostgreSQL Global Development Group
=======
 * Portions Copyright (c) 1996-2011, PostgreSQL Global Development Group
>>>>>>> a4bebdd9
 * Portions Copyright (c) 1994, Regents of the University of California
 *
 * src/include/storage/smgr.h
 *
 *-------------------------------------------------------------------------
 */
#ifndef SMGR_H
#define SMGR_H

#include "access/xlog.h"
#include "fmgr.h"
#include "storage/backendid.h"
#include "storage/block.h"
#include "storage/relfilenode.h"


/*
 * smgr.c maintains a table of SMgrRelation objects, which are essentially
 * cached file handles.  An SMgrRelation is created (if not already present)
 * by smgropen(), and destroyed by smgrclose().  Note that neither of these
 * operations imply I/O, they just create or destroy a hashtable entry.
 * (But smgrclose() may release associated resources, such as OS-level file
 * descriptors.)
 *
 * An SMgrRelation may have an "owner", which is just a pointer to it from
 * somewhere else; smgr.c will clear this pointer if the SMgrRelation is
 * closed.	We use this to avoid dangling pointers from relcache to smgr
 * without having to make the smgr explicitly aware of relcache.  There
 * can't be more than one "owner" pointer per SMgrRelation, but that's
 * all we need.
 */
typedef struct SMgrRelationData
{
	/* rnode is the hashtable lookup key, so it must be first! */
	RelFileNodeBackend smgr_rnode;		/* relation physical identifier */

	/* pointer to owning pointer, or NULL if none */
	struct SMgrRelationData **smgr_owner;

	/*
	 * These next three fields are not actually used or manipulated by smgr,
	 * except that they are reset to InvalidBlockNumber upon a cache flush
	 * event (in particular, upon truncation of the relation).	Higher levels
	 * store cached state here so that it will be reset when truncation
	 * happens.  In all three cases, InvalidBlockNumber means "unknown".
	 */
	BlockNumber smgr_targblock; /* current insertion target block */
	BlockNumber smgr_fsm_nblocks;		/* last known size of fsm fork */
	BlockNumber smgr_vm_nblocks;	/* last known size of vm fork */

	/* additional public fields may someday exist here */

	/*
	 * Fields below here are intended to be private to smgr.c and its
	 * submodules.	Do not touch them from elsewhere.
	 */
	int			smgr_which;		/* storage manager selector */
	bool		smgr_transient;	/* T if files are to be closed at EOXact */

	/* for md.c; NULL for forks that are not open */
	struct _MdfdVec *md_fd[MAX_FORKNUM + 1];
} SMgrRelationData;

typedef SMgrRelationData *SMgrRelation;

#define SmgrIsTemp(smgr) \
	((smgr)->smgr_rnode.backend != InvalidBackendId)

extern void smgrinit(void);
extern SMgrRelation smgropen(RelFileNode rnode, BackendId backend);
extern void smgrsettransient(SMgrRelation reln);
extern bool smgrexists(SMgrRelation reln, ForkNumber forknum);
extern void smgrsetowner(SMgrRelation *owner, SMgrRelation reln);
extern void smgrclose(SMgrRelation reln);
extern void smgrcloseall(void);
extern void smgrclosenode(RelFileNodeBackend rnode);
extern void smgrcreate(SMgrRelation reln, ForkNumber forknum, bool isRedo);
extern void smgrcreate_ao(RelFileNode rnode, int32 segmentFileNum, bool isRedo);
extern void smgrdounlink(SMgrRelation reln, ForkNumber forknum,
			 bool isRedo);
extern void smgrextend(SMgrRelation reln, ForkNumber forknum,
		   BlockNumber blocknum, char *buffer, bool skipFsync);
extern void smgrprefetch(SMgrRelation reln, ForkNumber forknum,
			 BlockNumber blocknum);
extern void smgrread(SMgrRelation reln, ForkNumber forknum,
		 BlockNumber blocknum, char *buffer);
extern void smgrwrite(SMgrRelation reln, ForkNumber forknum,
		  BlockNumber blocknum, char *buffer, bool skipFsync);
extern BlockNumber smgrnblocks(SMgrRelation reln, ForkNumber forknum);
extern void smgrtruncate(SMgrRelation reln, ForkNumber forknum,
			 BlockNumber nblocks);
extern void smgrimmedsync(SMgrRelation reln, ForkNumber forknum);
extern void smgrpreckpt(void);
extern void smgrsync(void);
extern void smgrpostckpt(void);


/* internals: move me elsewhere -- ay 7/94 */

/* in md.c */
extern void mdinit(void);
extern void mdclose(SMgrRelation reln, ForkNumber forknum);
extern void mdcreate(SMgrRelation reln, ForkNumber forknum, bool isRedo);
extern void mdcreate_ao(RelFileNode rnode, int32 segmentFileNum, bool isRedo);
extern bool mdexists(SMgrRelation reln, ForkNumber forknum);
extern void mdunlink(RelFileNodeBackend rnode, ForkNumber forknum, bool isRedo);
extern void mdextend(SMgrRelation reln, ForkNumber forknum,
		 BlockNumber blocknum, char *buffer, bool skipFsync);
extern void mdprefetch(SMgrRelation reln, ForkNumber forknum,
		   BlockNumber blocknum);
extern void mdread(SMgrRelation reln, ForkNumber forknum, BlockNumber blocknum,
	   char *buffer);
extern void mdwrite(SMgrRelation reln, ForkNumber forknum,
		BlockNumber blocknum, char *buffer, bool skipFsync);
extern BlockNumber mdnblocks(SMgrRelation reln, ForkNumber forknum);
extern void mdtruncate(SMgrRelation reln, ForkNumber forknum,
<<<<<<< HEAD
					   BlockNumber nblocks, bool isTemp);
=======
		   BlockNumber nblocks);
>>>>>>> a4bebdd9
extern void mdimmedsync(SMgrRelation reln, ForkNumber forknum);
extern void mdpreckpt(void);
extern void mdsync(void);
extern void mdpostckpt(void);

extern void SetForwardFsyncRequests(void);
extern void RememberFsyncRequest(RelFileNodeBackend rnode, ForkNumber forknum,
					 BlockNumber segno);
extern void ForgetRelationFsyncRequests(RelFileNodeBackend rnode,
							ForkNumber forknum);
extern void ForgetDatabaseFsyncRequests(Oid dbid);

/* smgrtype.c */
extern Datum smgrout(PG_FUNCTION_ARGS);
extern Datum smgrin(PG_FUNCTION_ARGS);
extern Datum smgreq(PG_FUNCTION_ARGS);
extern Datum smgrne(PG_FUNCTION_ARGS);

#endif   /* SMGR_H */<|MERGE_RESOLUTION|>--- conflicted
+++ resolved
@@ -4,13 +4,9 @@
  *	  storage manager switch public interface declarations.
  *
  *
-<<<<<<< HEAD
  * Portions Copyright (c) 2006-2008, Greenplum inc
  * Portions Copyright (c) 2012-Present Pivotal Software, Inc.
- * Portions Copyright (c) 1996-2010, PostgreSQL Global Development Group
-=======
  * Portions Copyright (c) 1996-2011, PostgreSQL Global Development Group
->>>>>>> a4bebdd9
  * Portions Copyright (c) 1994, Regents of the University of California
  *
  * src/include/storage/smgr.h
@@ -77,7 +73,7 @@
 typedef SMgrRelationData *SMgrRelation;
 
 #define SmgrIsTemp(smgr) \
-	((smgr)->smgr_rnode.backend != InvalidBackendId)
+	RelFileNodeBackendIsTemp((smgr)->smgr_rnode)
 
 extern void smgrinit(void);
 extern SMgrRelation smgropen(RelFileNode rnode, BackendId backend);
@@ -88,7 +84,7 @@
 extern void smgrcloseall(void);
 extern void smgrclosenode(RelFileNodeBackend rnode);
 extern void smgrcreate(SMgrRelation reln, ForkNumber forknum, bool isRedo);
-extern void smgrcreate_ao(RelFileNode rnode, int32 segmentFileNum, bool isRedo);
+extern void smgrcreate_ao(RelFileNodeBackend rnode, int32 segmentFileNum, bool isRedo);
 extern void smgrdounlink(SMgrRelation reln, ForkNumber forknum,
 			 bool isRedo);
 extern void smgrextend(SMgrRelation reln, ForkNumber forknum,
@@ -114,7 +110,7 @@
 extern void mdinit(void);
 extern void mdclose(SMgrRelation reln, ForkNumber forknum);
 extern void mdcreate(SMgrRelation reln, ForkNumber forknum, bool isRedo);
-extern void mdcreate_ao(RelFileNode rnode, int32 segmentFileNum, bool isRedo);
+extern void mdcreate_ao(RelFileNodeBackend rnode, int32 segmentFileNum, bool isRedo);
 extern bool mdexists(SMgrRelation reln, ForkNumber forknum);
 extern void mdunlink(RelFileNodeBackend rnode, ForkNumber forknum, bool isRedo);
 extern void mdextend(SMgrRelation reln, ForkNumber forknum,
@@ -127,21 +123,16 @@
 		BlockNumber blocknum, char *buffer, bool skipFsync);
 extern BlockNumber mdnblocks(SMgrRelation reln, ForkNumber forknum);
 extern void mdtruncate(SMgrRelation reln, ForkNumber forknum,
-<<<<<<< HEAD
-					   BlockNumber nblocks, bool isTemp);
-=======
-		   BlockNumber nblocks);
->>>>>>> a4bebdd9
+					   BlockNumber nblocks);
 extern void mdimmedsync(SMgrRelation reln, ForkNumber forknum);
 extern void mdpreckpt(void);
 extern void mdsync(void);
 extern void mdpostckpt(void);
 
 extern void SetForwardFsyncRequests(void);
-extern void RememberFsyncRequest(RelFileNodeBackend rnode, ForkNumber forknum,
+extern void RememberFsyncRequest(RelFileNode rnode, ForkNumber forknum,
 					 BlockNumber segno);
-extern void ForgetRelationFsyncRequests(RelFileNodeBackend rnode,
-							ForkNumber forknum);
+extern void ForgetRelationFsyncRequests(RelFileNode rnode, ForkNumber forknum);
 extern void ForgetDatabaseFsyncRequests(Oid dbid);
 
 /* smgrtype.c */
