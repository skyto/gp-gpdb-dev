--- conflicted
+++ resolved
@@ -741,12 +741,8 @@
 /* NB: this is used for indexes as well as heaps */
 typedef struct xl_heap_newpage
 {
-<<<<<<< HEAD
 	xl_heapnode heapnode;
-=======
-	RelFileNode node;
 	ForkNumber	forknum;
->>>>>>> 38e93482
 	BlockNumber blkno;			/* location of new page */
 	/* entire page contents follow at end of record */
 } xl_heap_newpage;
@@ -901,19 +897,15 @@
 }
 
 extern void heap_copytuple_with_tuple(HeapTuple src, HeapTuple dest);
-<<<<<<< HEAD
-
-extern HeapTuple heaptuple_form_to(TupleDesc tupdesc, Datum* values, bool *isnull, HeapTuple tup, uint32 *len);
-static inline HeapTuple heap_form_tuple(TupleDesc tupleDescriptor, Datum *values, bool *isnull)
+
+extern HeapTuple heaptuple_form_to(TupleDesc tupdesc, Datum* values,
+								   bool *isnull, HeapTuple tup, uint32 *len);
+static inline HeapTuple heap_form_tuple(TupleDesc tupleDescriptor,
+				Datum *values, bool *isnull)
 {
 	return heaptuple_form_to(tupleDescriptor, values, isnull, NULL, NULL);
 }
-extern HeapTuple heap_formtuple(TupleDesc tupleDescriptor, Datum *values, char *nulls) __attribute__ ((deprecated));
-
-=======
-extern HeapTuple heap_form_tuple(TupleDesc tupleDescriptor,
-				Datum *values, bool *isnull);
->>>>>>> 38e93482
+
 extern HeapTuple heap_modify_tuple(HeapTuple tuple,
 				  TupleDesc tupleDesc,
 				  Datum *replValues,
@@ -923,18 +915,12 @@
 				  Datum *values, bool *isnull);
 /* these three are deprecated versions of the three above: */
 extern HeapTuple heap_formtuple(TupleDesc tupleDescriptor,
-			   Datum *values, char *nulls);
+			   Datum *values, char *nulls) __attribute__ ((deprecated));
 extern HeapTuple heap_modifytuple(HeapTuple tuple,
 				 TupleDesc tupleDesc,
 				 Datum *replValues,
 				 char *replNulls,
-<<<<<<< HEAD
 				 char *replActions) __attribute__ ((deprecated));
-extern void heap_deform_tuple(HeapTuple tuple, TupleDesc tupleDesc,
-				  Datum *values, bool *isnull);
-=======
-				 char *replActions);
->>>>>>> 38e93482
 extern void heap_deformtuple(HeapTuple tuple, TupleDesc tupleDesc,
 				 Datum *values, char *nulls) __attribute__ ((deprecated));
 extern void heap_freetuple(HeapTuple htup);
