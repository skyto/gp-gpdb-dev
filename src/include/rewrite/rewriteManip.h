/*-------------------------------------------------------------------------
 *
 * rewriteManip.h
 *		Querytree manipulation subroutines for query rewriter.
 *
 *
 * Portions Copyright (c) 1996-2009, PostgreSQL Global Development Group
 * Portions Copyright (c) 1994, Regents of the University of California
 *
 * $PostgreSQL: pgsql/src/include/rewrite/rewriteManip.h,v 1.51 2009/09/02 17:52:24 tgl Exp $
 *
 *-------------------------------------------------------------------------
 */
#ifndef REWRITEMANIP_H
#define REWRITEMANIP_H

#include "nodes/parsenodes.h"


typedef struct replace_rte_variables_context replace_rte_variables_context;
<<<<<<< HEAD
typedef Node * (*replace_rte_variables_callback) (Var *var,
													replace_rte_variables_context *context);
=======

typedef Node * (*replace_rte_variables_callback) (Var *var,
									replace_rte_variables_context *context);

>>>>>>> 78a09145
struct replace_rte_variables_context
{
	replace_rte_variables_callback callback;	/* callback function */
	void	   *callback_arg;		/* context data for callback function */
	int			target_varno;		/* RTE index to search for */
	int			sublevels_up;		/* (current) nesting depth */
	bool		inserted_sublink;	/* have we inserted a SubLink? */
};


extern void OffsetVarNodes(Node *node, int offset, int sublevels_up);
extern void ChangeVarNodes(Node *node, int old_varno, int new_varno,
			   int sublevels_up);
extern void IncrementVarSublevelsUp(Node *node, int delta_sublevels_up,
						int min_sublevels_up);
extern void IncrementVarSublevelsUp_rtable(List *rtable,
							   int delta_sublevels_up, int min_sublevels_up);
extern void IncrementVarSublevelsUpInTransformGroupedWindows(Node *node,
		int delta_sublevels_up, int min_sublevels_up);

extern bool rangeTableEntry_used(Node *node, int rt_index,
					 int sublevels_up);
extern bool attribute_used(Node *node, int rt_index, int attno,
			   int sublevels_up);

extern Query *getInsertSelectQuery(Query *parsetree, Query ***subquery_ptr);

extern void AddQual(Query *parsetree, Node *qual);
extern void AddInvertedQual(Query *parsetree, Node *qual);

extern bool contain_aggs_of_level(Node *node, int levelsup);
extern int	locate_agg_of_level(Node *node, int levelsup);
extern bool contain_windowfuncs(Node *node);
extern int	locate_windowfunc(Node *node);
extern bool checkExprHasSubLink(Node *node);

extern Node *replace_rte_variables(Node *node,
<<<<<<< HEAD
								   int target_varno, int sublevels_up,
								   replace_rte_variables_callback callback,
								   void *callback_arg,
								   bool *outer_hasSubLinks);
extern Node *replace_rte_variables_mutator(Node *node,
											replace_rte_variables_context *context);

extern Node *map_variable_attnos(Node *node,
					int target_varno, int sublevels_up,
					const AttrNumber *attno_map, int map_length,
					bool *found_whole_row);
=======
					  int target_varno, int sublevels_up,
					  replace_rte_variables_callback callback,
					  void *callback_arg,
					  bool *outer_hasSubLinks);
extern Node *replace_rte_variables_mutator(Node *node,
							  replace_rte_variables_context *context);
>>>>>>> 78a09145

extern Node *ResolveNew(Node *node, int target_varno, int sublevels_up,
		   RangeTblEntry *target_rte,
		   List *targetlist, int event, int update_varno,
		   bool *outer_hasSubLinks);

#endif   /* REWRITEMANIP_H */<|MERGE_RESOLUTION|>--- conflicted
+++ resolved
@@ -18,15 +18,10 @@
 
 
 typedef struct replace_rte_variables_context replace_rte_variables_context;
-<<<<<<< HEAD
-typedef Node * (*replace_rte_variables_callback) (Var *var,
-													replace_rte_variables_context *context);
-=======
 
 typedef Node * (*replace_rte_variables_callback) (Var *var,
 									replace_rte_variables_context *context);
 
->>>>>>> 78a09145
 struct replace_rte_variables_context
 {
 	replace_rte_variables_callback callback;	/* callback function */
@@ -64,26 +59,17 @@
 extern bool checkExprHasSubLink(Node *node);
 
 extern Node *replace_rte_variables(Node *node,
-<<<<<<< HEAD
-								   int target_varno, int sublevels_up,
-								   replace_rte_variables_callback callback,
-								   void *callback_arg,
-								   bool *outer_hasSubLinks);
-extern Node *replace_rte_variables_mutator(Node *node,
-											replace_rte_variables_context *context);
-
-extern Node *map_variable_attnos(Node *node,
-					int target_varno, int sublevels_up,
-					const AttrNumber *attno_map, int map_length,
-					bool *found_whole_row);
-=======
 					  int target_varno, int sublevels_up,
 					  replace_rte_variables_callback callback,
 					  void *callback_arg,
 					  bool *outer_hasSubLinks);
 extern Node *replace_rte_variables_mutator(Node *node,
 							  replace_rte_variables_context *context);
->>>>>>> 78a09145
+
+extern Node *map_variable_attnos(Node *node,
+					int target_varno, int sublevels_up,
+					const AttrNumber *attno_map, int map_length,
+					bool *found_whole_row);
 
 extern Node *ResolveNew(Node *node, int target_varno, int sublevels_up,
 		   RangeTblEntry *target_rte,
