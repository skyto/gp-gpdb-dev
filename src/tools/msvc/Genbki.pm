--- conflicted
+++ resolved
@@ -11,11 +11,7 @@
 #
 #
 # IDENTIFICATION
-<<<<<<< HEAD
-#    $PostgreSQL: pgsql/src/tools/msvc/Genbki.pm,v 1.6 2009/01/01 17:24:05 momjian Exp $
-=======
 #    $PostgreSQL: pgsql/src/tools/msvc/Genbki.pm,v 1.5 2008/07/19 04:01:29 tgl Exp $
->>>>>>> 49f001d8
 #
 #-------------------------------------------------------------------------
 
