/*
 * psql - the PostgreSQL interactive terminal
 *
 * Copyright (c) 2000-2010, PostgreSQL Global Development Group
 *
<<<<<<< HEAD
 * src/bin/psql/print.h
=======
 * $PostgreSQL: pgsql/src/bin/psql/print.h,v 1.40 2009/06/11 14:49:08 momjian Exp $
>>>>>>> 4d53a2f9
 */
#ifndef PRINT_H
#define PRINT_H

#include "libpq-fe.h"


enum printFormat
{
	PRINT_NOTHING = 0,			/* to make sure someone initializes this */
	PRINT_UNALIGNED,
	PRINT_ALIGNED,
	PRINT_WRAPPED,
	PRINT_HTML,
	PRINT_LATEX,
	PRINT_TROFF_MS
	/* add your favourite output format here ... */
};

typedef struct printTextLineFormat
{
	/* Line drawing characters to be used in various contexts */
	const char *hrule;			/* horizontal line character */
	const char *leftvrule;		/* left vertical line (+horizontal) */
	const char *midvrule;		/* intra-column vertical line (+horizontal) */
	const char *rightvrule;		/* right vertical line (+horizontal) */
} printTextLineFormat;

typedef enum printTextRule
{
	/* Additional context for selecting line drawing characters */
	PRINT_RULE_TOP,				/* top horizontal line */
	PRINT_RULE_MIDDLE,			/* intra-data horizontal line */
	PRINT_RULE_BOTTOM,			/* bottom horizontal line */
	PRINT_RULE_DATA				/* data line (hrule is unused here) */
} printTextRule;

typedef enum printTextLineWrap
{
	/* Line wrapping conditions */
	PRINT_LINE_WRAP_NONE,		/* No wrapping */
	PRINT_LINE_WRAP_WRAP,		/* Wraparound due to overlength line */
	PRINT_LINE_WRAP_NEWLINE		/* Newline in data */
} printTextLineWrap;

typedef struct printTextFormat
{
	/* A complete line style */
	const char *name;			/* for display purposes */
	printTextLineFormat lrule[4];		/* indexed by enum printTextRule */
	const char *midvrule_nl;	/* vertical line for continue after newline */
	const char *midvrule_wrap;	/* vertical line for wrapped data */
	const char *midvrule_blank; /* vertical line for blank data */
	const char *header_nl_left; /* left mark after newline */
	const char *header_nl_right;	/* right mark for newline */
	const char *nl_left;		/* left mark after newline */
	const char *nl_right;		/* right mark for newline */
	const char *wrap_left;		/* left mark after wrapped data */
	const char *wrap_right;		/* right mark for wrapped data */
	bool		wrap_right_border;		/* use right-hand border for wrap
										 * marks when border=0? */
} printTextFormat;

typedef struct printTableOpt
{
	enum printFormat format;	/* see enum above */
	bool		expanded;		/* expanded/vertical output (if supported by
								 * output format) */
	unsigned short int border;	/* Print a border around the table. 0=none,
								 * 1=dividing lines, 2=full */
	unsigned short int pager;	/* use pager for output (if to stdout and
								 * stdout is a tty) 0=off 1=on 2=always */
	bool		tuples_only;	/* don't output headers, row counts, etc. */
	bool		start_table;	/* print start decoration, eg <table> */
	bool		stop_table;		/* print stop decoration, eg </table> */
	unsigned long prior_records;	/* start offset for record counters */
	const printTextFormat *line_style;	/* line style (NULL for default) */
	char	   *fieldSep;		/* field separator for unaligned text mode */
	char	   *recordSep;		/* record separator for unaligned text mode */
	bool		numericLocale;	/* locale-aware numeric units separator and
								 * decimal marker */
	char	   *tableAttr;		/* attributes for HTML <table ...> */
	int			encoding;		/* character encoding */
	int			env_columns;	/* $COLUMNS on psql start, 0 is unset */
	int			columns;		/* target width for wrapped format */
} printTableOpt;

/*
 * Table footers are implemented as a singly-linked list.
 *
 * This is so that you don't need to know the number of footers in order to
 * initialise the printTableContent struct, which is very convenient when
 * preparing complex footers (as in describeOneTableDetails).
 */
typedef struct printTableFooter
{
	char	   *data;
	struct printTableFooter *next;
} printTableFooter;

/*
 * The table content struct holds all the information which will be displayed
 * by printTable().
 */
typedef struct printTableContent
{
	const printTableOpt *opt;
	const char *title;			/* May be NULL */
	int			ncolumns;		/* Specified in Init() */
	int			nrows;			/* Specified in Init() */
	const char **headers;		/* NULL-terminated array of header strings */
	const char **header;		/* Pointer to the last added header */
	const char **cells;			/* NULL-terminated array of cell content
								 * strings */
	const char **cell;			/* Pointer to the last added cell */
<<<<<<< HEAD
	long		cellsadded;		/* Number of cells added this far */
	bool	   *cellmustfree;	/* true for cells that need to be free()d */
=======
>>>>>>> 4d53a2f9
	printTableFooter *footers;	/* Pointer to the first footer */
	printTableFooter *footer;	/* Pointer to the last added footer */
	char	   *aligns;			/* Array of alignment specifiers; 'l' or 'r',
								 * one per column */
	char	   *align;			/* Pointer to the last added alignment */
} printTableContent;

typedef struct printQueryOpt
{
	printTableOpt topt;			/* the options above */
	char	   *nullPrint;		/* how to print null entities */
	bool		quote;			/* quote all values as much as possible */
	char	   *title;			/* override title */
	char	  **footers;		/* override footer (default is "(xx rows)") */
	bool		default_footer; /* print default footer if footers==NULL */
	bool		translate_header;		/* do gettext on column headers */
	const bool *translate_columns;		/* translate_columns[i-1] => do
										 * gettext on col i */
} printQueryOpt;


extern const printTextFormat pg_asciiformat;
extern const printTextFormat pg_asciiformat_old;
extern const printTextFormat pg_utf8format;


extern FILE *PageOutput(int lines, unsigned short int pager);
extern void ClosePager(FILE *pagerpipe);

extern void html_escaped_print(const char *in, FILE *fout);

extern void printTableInit(printTableContent *const content,
			   const printTableOpt *opt, const char *title,
			   const int ncolumns, const int nrows);
extern void printTableAddHeader(printTableContent *const content,
				 const char *header, const bool translate, const char align);
extern void printTableAddCell(printTableContent *const content,
<<<<<<< HEAD
				const char *cell, const bool translate, const bool mustfree);
=======
				  const char *cell, const bool translate);
>>>>>>> 4d53a2f9
extern void printTableAddFooter(printTableContent *const content,
					const char *footer);
extern void printTableSetFooter(printTableContent *const content,
					const char *footer);
extern void printTableCleanup(printTableContent *const content);
extern void printTable(const printTableContent *cont, FILE *fout, FILE *flog);
extern void printQuery(const PGresult *result, const printQueryOpt *opt,
		   FILE *fout, FILE *flog);

extern void setDecimalLocale(void);
<<<<<<< HEAD
extern const printTextFormat *get_line_style(const printTableOpt *opt);
=======
>>>>>>> 4d53a2f9

#ifndef __CYGWIN__
#define DEFAULT_PAGER "more"
#else
#define DEFAULT_PAGER "less"
#endif

#endif   /* PRINT_H */<|MERGE_RESOLUTION|>--- conflicted
+++ resolved
@@ -3,11 +3,7 @@
  *
  * Copyright (c) 2000-2010, PostgreSQL Global Development Group
  *
-<<<<<<< HEAD
  * src/bin/psql/print.h
-=======
- * $PostgreSQL: pgsql/src/bin/psql/print.h,v 1.40 2009/06/11 14:49:08 momjian Exp $
->>>>>>> 4d53a2f9
  */
 #ifndef PRINT_H
 #define PRINT_H
@@ -123,11 +119,8 @@
 	const char **cells;			/* NULL-terminated array of cell content
 								 * strings */
 	const char **cell;			/* Pointer to the last added cell */
-<<<<<<< HEAD
 	long		cellsadded;		/* Number of cells added this far */
 	bool	   *cellmustfree;	/* true for cells that need to be free()d */
-=======
->>>>>>> 4d53a2f9
 	printTableFooter *footers;	/* Pointer to the first footer */
 	printTableFooter *footer;	/* Pointer to the last added footer */
 	char	   *aligns;			/* Array of alignment specifiers; 'l' or 'r',
@@ -165,11 +158,7 @@
 extern void printTableAddHeader(printTableContent *const content,
 				 const char *header, const bool translate, const char align);
 extern void printTableAddCell(printTableContent *const content,
-<<<<<<< HEAD
 				const char *cell, const bool translate, const bool mustfree);
-=======
-				  const char *cell, const bool translate);
->>>>>>> 4d53a2f9
 extern void printTableAddFooter(printTableContent *const content,
 					const char *footer);
 extern void printTableSetFooter(printTableContent *const content,
@@ -180,10 +169,7 @@
 		   FILE *fout, FILE *flog);
 
 extern void setDecimalLocale(void);
-<<<<<<< HEAD
 extern const printTextFormat *get_line_style(const printTableOpt *opt);
-=======
->>>>>>> 4d53a2f9
 
 #ifndef __CYGWIN__
 #define DEFAULT_PAGER "more"
