--- conflicted
+++ resolved
@@ -105,22 +105,6 @@
 	NamespaceInfo *nspinfo;
 	ExtensionInfo *extinfo;
 	InhInfo    *inhinfo;
-<<<<<<< HEAD
-=======
-	RuleInfo   *ruleinfo;
-	ProcLangInfo *proclanginfo;
-	CastInfo   *castinfo;
-	OpclassInfo *opcinfo;
-	OpfamilyInfo *opfinfo;
-	ConvInfo   *convinfo;
-	TSParserInfo *prsinfo;
-	TSTemplateInfo *tmplinfo;
-	TSDictInfo *dictinfo;
-	TSConfigInfo *cfginfo;
-	FdwInfo	   *fdwinfo;
-	ForeignServerInfo *srvinfo;
-	int			numNamespaces;
->>>>>>> 38e93482
 	int			numAggregates;
 	int			numInherits;
 	int			numRules;
@@ -134,12 +118,9 @@
 	int			numTSTemplates;
 	int			numTSDicts;
 	int			numTSConfigs;
-<<<<<<< HEAD
-	const char *LOGGER_INFO = "INFO";
-=======
 	int			numForeignDataWrappers;
 	int			numForeignServers;
->>>>>>> 38e93482
+	const char *LOGGER_INFO = "INFO";
 
 	/*
 	 * We must read extensions and extension membership info first, because
@@ -233,23 +214,17 @@
 			write_msg(NULL, "reading user-defined text search dictionaries\n");
 		getTSDictionaries(&numTSDicts);
 
-<<<<<<< HEAD
 		if (is_gpdump || g_verbose)
 			write_msg(NULL, "reading user-defined text search configurations\n");
 		getTSConfigurations(&numTSConfigs);
-=======
-	if (g_verbose)
-		write_msg(NULL, "reading user-defined foreign-data wrappers\n");
-	fdwinfo = getForeignDataWrappers(&numForeignDataWrappers);
-
-	if (g_verbose)
-		write_msg(NULL, "reading user-defined foreign servers\n");
-	srvinfo = getForeignServers(&numForeignServers);
-
-	if (g_verbose)
-		write_msg(NULL, "reading user-defined operator families\n");
-	opfinfo = getOpfamilies(&numOpfamilies);
->>>>>>> 38e93482
+
+		if (is_gpdump || g_verbose)
+			write_msg(NULL, "reading user-defined foreign-data wrappers\n");
+		getForeignDataWrappers(&numForeignDataWrappers);
+
+		if (is_gpdump || g_verbose)
+			write_msg(NULL, "reading user-defined foreign servers\n");
+		getForeignServers(&numForeignServers);
 
 		if (is_gpdump || g_verbose)
 			status_log_msg(LOGGER_INFO, progname, "reading user-defined conversions\n");
