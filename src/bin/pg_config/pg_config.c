--- conflicted
+++ resolved
@@ -17,11 +17,7 @@
  *
  * Portions Copyright (c) 1996-2009, PostgreSQL Global Development Group
  *
-<<<<<<< HEAD
- * $PostgreSQL: pgsql/src/bin/pg_config/pg_config.c,v 1.31 2009/02/25 13:35:18 petere Exp $
-=======
  * $PostgreSQL: pgsql/src/bin/pg_config/pg_config.c,v 1.27 2008/02/18 14:51:48 petere Exp $
->>>>>>> 0f855d62
  *
  *-------------------------------------------------------------------------
  */
