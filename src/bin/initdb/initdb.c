--- conflicted
+++ resolved
@@ -2854,56 +2854,34 @@
 	printf(_("  -A, --auth=METHOD         default authentication method for local connections\n"));
 	printf(_(" [-D, --pgdata=]DATADIR     location for this database cluster\n"));
 	printf(_("  -E, --encoding=ENCODING   set default encoding for new databases\n"));
-<<<<<<< HEAD
-	printf(_("  --locale=LOCALE           set default locale for new databases\n"));
-	printf(_("  --lc-collate, --lc-ctype, --lc-messages=LOCALE\n"
-			 "  --lc-monetary, --lc-numeric, --lc-time=LOCALE\n"
-			 "                            set default locale in the respective\n"
-			 "                            category for new databases (default\n"
-			 "                            taken from environment)\n"));
-	printf(_("  --is_filerep_mirrored=yes|no whether or not this db directory will be mirrored by file replication\n"));
-	printf(_("  --no-locale               equivalent to --locale=C\n"));
-=======
 	printf(_("      --locale=LOCALE       set default locale for new databases\n"));
 	printf(_("      --lc-collate=, --lc-ctype=, --lc-messages=LOCALE\n"
 			 "      --lc-monetary=, --lc-numeric=, --lc-time=LOCALE\n"
 			 "                            set default locale in the respective category for\n"
 			 "                            new databases (default taken from environment)\n"));
 	printf(_("      --no-locale           equivalent to --locale=C\n"));
+	printf(_("      --is_filerep_mirrored=yes|no whether or not this db directory will be mirrored by file replication\n"));
 	printf(_("      --pwfile=FILE         read password for the new superuser from file\n"));
->>>>>>> 4d53a2f9
 	printf(_("  -T, --text-search-config=CFG\n"
 		 "                            default text search configuration\n"));
 	printf(_("  -U, --username=NAME       database superuser name\n"));
 	printf(_("  -W, --pwprompt            prompt for a password for the new superuser\n"));
-<<<<<<< HEAD
-	printf(_("  --pwfile=FILE             read password for the new superuser from file\n"));
-	printf(_("  -?, --help                show this help, then exit\n"));
-	printf(_("  -V, --version             output version information, then exit\n"));
-	printf(_("  --gp-version             output Greenplum version information, then exit\n"));
+	printf(_("  -X, --xlogdir=XLOGDIR     location for the transaction log directory\n"));
 	printf(_("\nShared memory allocation:\n"));
 	printf(_("  --max_connections=MAX-CONNECT  maximum number of allowed connections\n"));
 	printf(_("  --shared_buffers=NBUFFERS number of shared buffers; or, amount of memory for\n"
 			 "                            shared buffers if kB/MB/GB suffix is appended\n"));
-	printf(_("  --max_fsm_pages=MAX-FSM   number of disk pages for which free space is tracked\n"));
-	printf(_("\nLess commonly used options:\n"));
-	printf(_("  -d, --debug               generate lots of debugging output\n"));
-	printf(_("  -s, --show                show internal settings\n"));
-	printf(_("  -k, --data-checksums      data page checksums\n"));
-	printf(_("  -L DIRECTORY              where to find the input files\n"));
-	printf(_("  -n, --noclean             do not clean up after errors\n"));
-	printf(_("  -m, --formirror           only create data needed to start the backend in mirror mode\n"));
-=======
-	printf(_("  -X, --xlogdir=XLOGDIR     location for the transaction log directory\n"));
 	printf(_("\nLess commonly used options:\n"));
 	printf(_("  -d, --debug               generate lots of debugging output\n"));
 	printf(_("  -L DIRECTORY              where to find the input files\n"));
 	printf(_("  -n, --noclean             do not clean up after errors\n"));
 	printf(_("  -s, --show                show internal settings\n"));
+	printf(_("  -k, --data-checksums      data page checksums\n"));
+	printf(_("  -m, --formirror           only create data needed to start the backend in mirror mode\n"));
 	printf(_("\nOther options:\n"));
 	printf(_("  -?, --help                show this help, then exit\n"));
 	printf(_("  -V, --version             output version information, then exit\n"));
->>>>>>> 4d53a2f9
+	printf(_("      --gp-version          output Greenplum version information, then exit\n"));
 	printf(_("\nIf the data directory is not specified, the environment variable PGDATA\n"
 			 "is used.\n"));
 	printf(_("\nReport bugs to <bugs@greenplum.org>.\n"));
@@ -2933,7 +2911,6 @@
 		{"pwfile", required_argument, NULL, 9},
 		{"username", required_argument, NULL, 'U'},
         {"max_connections", required_argument, NULL, 1001},     /*CDB*/
-        {"max_fsm_pages", required_argument, NULL, 1002},       /*CDB*/
         {"shared_buffers", required_argument, NULL, 1003},      /*CDB*/
         {"is_filerep_mirrored", required_argument, NULL, 1004},      /*CDB*/
         {"backend_output", optional_argument, NULL, 1005},      /*CDB*/
