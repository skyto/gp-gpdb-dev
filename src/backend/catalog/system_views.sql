--- conflicted
+++ resolved
@@ -20,23 +20,17 @@
         rolconnlimit,
         '********'::text as rolpassword,
         rolvaliduntil,
-<<<<<<< HEAD
-        rolconfig,
+        setconfig as rolconfig,
 		rolresqueue,
-        oid,
+        pg_authid.oid,
         rolcreaterextgpfd,
         rolcreaterexthttp,
         rolcreatewextgpfd,
         rolcreaterexthdfs,
         rolcreatewexthdfs,
         rolresgroup
-    FROM pg_authid;
-=======
-        setconfig as rolconfig,
-        pg_authid.oid
     FROM pg_authid LEFT JOIN pg_db_role_setting s
     ON (pg_authid.oid = setrole AND setdatabase = 0);
->>>>>>> 78a09145
 
 CREATE VIEW pg_shadow AS
     SELECT
