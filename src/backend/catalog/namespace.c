/*-------------------------------------------------------------------------
 *
 * namespace.c
 *	  code to support accessing and searching namespaces
 *
 * This is separate from pg_namespace.c, which contains the routines that
 * directly manipulate the pg_namespace system catalog.  This module
 * provides routines associated with defining a "namespace search path"
 * and implementing search-path-controlled searches.
 *
 *
 * Portions Copyright (c) 1996-2011, PostgreSQL Global Development Group
 * Portions Copyright (c) 1994, Regents of the University of California
 *
 * IDENTIFICATION
 *	  src/backend/catalog/namespace.c
 *
 *-------------------------------------------------------------------------
 */
#include "postgres.h"

#include "access/genam.h"
#include "access/xact.h"
#include "catalog/dependency.h"
#include "catalog/indexing.h"
#include "catalog/namespace.h"
#include "catalog/oid_dispatch.h"
#include "catalog/pg_authid.h"
#include "catalog/pg_collation.h"
#include "catalog/pg_conversion.h"
#include "catalog/pg_conversion_fn.h"
#include "catalog/pg_namespace.h"
#include "catalog/pg_opclass.h"
#include "catalog/pg_operator.h"
#include "catalog/pg_opfamily.h"
#include "catalog/pg_proc.h"
#include "catalog/pg_ts_config.h"
#include "catalog/pg_ts_dict.h"
#include "catalog/pg_ts_parser.h"
#include "catalog/pg_ts_template.h"
#include "catalog/pg_type.h"
#include "commands/dbcommands.h"
#include "commands/schemacmds.h"
#include "funcapi.h"
#include "mb/pg_wchar.h"
#include "miscadmin.h"
#include "nodes/makefuncs.h"
#include "parser/parse_func.h"
#include "storage/backendid.h"
#include "storage/ipc.h"
#include "storage/lmgr.h"
#include "storage/sinval.h"
#include "utils/acl.h"
#include "utils/builtins.h"
#include "utils/fmgroids.h"
#include "utils/guc.h"
#include "utils/inval.h"
#include "utils/lsyscache.h"
#include "utils/memutils.h"
#include "utils/rel.h"
#include "utils/syscache.h"
#include "cdb/cdbvars.h"
#include "tcop/utility.h"

#include "cdb/cdbdisp_query.h"
#include "cdb/cdbtm.h"

/*
 * The namespace search path is a possibly-empty list of namespace OIDs.
 * In addition to the explicit list, implicitly-searched namespaces
 * may be included:
 *
 * 1. If a TEMP table namespace has been initialized in this session, it
 * is implicitly searched first.  (The only time this doesn't happen is
 * when we are obeying an override search path spec that says not to use the
 * temp namespace, or the temp namespace is included in the explicit list.)
 *
 * 2. The system catalog namespace is always searched.	If the system
 * namespace is present in the explicit path then it will be searched in
 * the specified order; otherwise it will be searched after TEMP tables and
 * *before* the explicit list.	(It might seem that the system namespace
 * should be implicitly last, but this behavior appears to be required by
 * SQL99.  Also, this provides a way to search the system namespace first
 * without thereby making it the default creation target namespace.)
 *
 * For security reasons, searches using the search path will ignore the temp
 * namespace when searching for any object type other than relations and
 * types.  (We must allow types since temp tables have rowtypes.)
 *
 * The default creation target namespace is always the first element of the
 * explicit list.  If the explicit list is empty, there is no default target.
 *
 * The textual specification of search_path can include "$user" to refer to
 * the namespace named the same as the current user, if any.  (This is just
 * ignored if there is no such namespace.)	Also, it can include "pg_temp"
 * to refer to the current backend's temp namespace.  This is usually also
 * ignorable if the temp namespace hasn't been set up, but there's a special
 * case: if "pg_temp" appears first then it should be the default creation
 * target.	We kluge this case a little bit so that the temp namespace isn't
 * set up until the first attempt to create something in it.  (The reason for
 * klugery is that we can't create the temp namespace outside a transaction,
 * but initial GUC processing of search_path happens outside a transaction.)
 * activeTempCreationPending is TRUE if "pg_temp" appears first in the string
 * but is not reflected in activeCreationNamespace because the namespace isn't
 * set up yet.
 *
 * In bootstrap mode, the search path is set equal to "pg_catalog", so that
 * the system namespace is the only one searched or inserted into.
 * initdb is also careful to set search_path to "pg_catalog" for its
 * post-bootstrap standalone backend runs.	Otherwise the default search
 * path is determined by GUC.  The factory default path contains the PUBLIC
 * namespace (if it exists), preceded by the user's personal namespace
 * (if one exists).
 *
 * We support a stack of "override" search path settings for use within
 * specific sections of backend code.  namespace_search_path is ignored
 * whenever the override stack is nonempty.  activeSearchPath is always
 * the actually active path; it points either to the search list of the
 * topmost stack entry, or to baseSearchPath which is the list derived
 * from namespace_search_path.
 *
 * If baseSearchPathValid is false, then baseSearchPath (and other
 * derived variables) need to be recomputed from namespace_search_path.
 * We mark it invalid upon an assignment to namespace_search_path or receipt
 * of a syscache invalidation event for pg_namespace.  The recomputation
 * is done during the next non-overridden lookup attempt.  Note that an
 * override spec is never subject to recomputation.
 *
 * Any namespaces mentioned in namespace_search_path that are not readable
 * by the current user ID are simply left out of baseSearchPath; so
 * we have to be willing to recompute the path when current userid changes.
 * namespaceUser is the userid the path has been computed for.
 *
 * Note: all data pointed to by these List variables is in TopMemoryContext.
 */

/* These variables define the actually active state: */

static List *activeSearchPath = NIL;

/* default place to create stuff; if InvalidOid, no default */
static Oid	activeCreationNamespace = InvalidOid;

/* if TRUE, activeCreationNamespace is wrong, it should be temp namespace */
static bool activeTempCreationPending = false;

/* These variables are the values last derived from namespace_search_path: */

static List *baseSearchPath = NIL;

static Oid	baseCreationNamespace = InvalidOid;

static bool baseTempCreationPending = false;

static Oid	namespaceUser = InvalidOid;

/* The above four values are valid only if baseSearchPathValid */
static bool baseSearchPathValid = true;

/* Override requests are remembered in a stack of OverrideStackEntry structs */

typedef struct
{
	List	   *searchPath;		/* the desired search path */
	Oid			creationNamespace;		/* the desired creation namespace */
	int			nestLevel;		/* subtransaction nesting level */
} OverrideStackEntry;

static List *overrideStack = NIL;

/*
 * myTempNamespace is InvalidOid until and unless a TEMP namespace is set up
 * in a particular backend session (this happens when a CREATE TEMP TABLE
 * command is first executed).	Thereafter it's the OID of the temp namespace.
 *
 * myTempToastNamespace is the OID of the namespace for my temp tables' toast
 * tables.	It is set when myTempNamespace is, and is InvalidOid before that.
 *
 * myTempNamespaceSubID shows whether we've created the TEMP namespace in the
 * current subtransaction.	The flag propagates up the subtransaction tree,
 * so the main transaction will correctly recognize the flag if all
 * intermediate subtransactions commit.  When it is InvalidSubTransactionId,
 * we either haven't made the TEMP namespace yet, or have successfully
 * committed its creation, depending on whether myTempNamespace is valid.
 */
static Oid	myTempNamespace = InvalidOid;

static Oid	myTempToastNamespace = InvalidOid;

static SubTransactionId myTempNamespaceSubID = InvalidSubTransactionId;

/*
 * This is the user's textual search path specification --- it's the value
 * of the GUC variable 'search_path'.
 */
char	   *namespace_search_path = NULL;


/* Local functions */
static void recomputeNamespacePath(void);
static void RemoveTempRelations(Oid tempNamespaceId);
static void RemoveTempRelationsCallback(int code, Datum arg);
static void NamespaceCallback(Datum arg, int cacheid, ItemPointer tuplePtr);
static bool MatchNamedCall(HeapTuple proctup, int nargs, List *argnames,
			   int **argnumbers);
static bool TempNamespaceValid(bool error_if_removed);

/* These don't really need to appear in any header file */
Datum		pg_table_is_visible(PG_FUNCTION_ARGS);
Datum		pg_type_is_visible(PG_FUNCTION_ARGS);
Datum		pg_function_is_visible(PG_FUNCTION_ARGS);
Datum		pg_operator_is_visible(PG_FUNCTION_ARGS);
Datum		pg_opclass_is_visible(PG_FUNCTION_ARGS);
Datum		pg_collation_is_visible(PG_FUNCTION_ARGS);
Datum		pg_conversion_is_visible(PG_FUNCTION_ARGS);
Datum		pg_ts_parser_is_visible(PG_FUNCTION_ARGS);
Datum		pg_ts_dict_is_visible(PG_FUNCTION_ARGS);
Datum		pg_ts_template_is_visible(PG_FUNCTION_ARGS);
Datum		pg_ts_config_is_visible(PG_FUNCTION_ARGS);
Datum		pg_my_temp_schema(PG_FUNCTION_ARGS);
Datum		pg_is_other_temp_schema(PG_FUNCTION_ARGS);
Datum       pg_objname_to_oid(PG_FUNCTION_ARGS);


/*
 * RangeVarGetRelid
 *		Given a RangeVar describing an existing relation,
 *		select the proper namespace and look up the relation OID.
 *
 * If the relation is not found, return InvalidOid if failOK = true,
 * otherwise raise an error.
 */
Oid
RangeVarGetRelid(const RangeVar *relation, bool failOK)
{
	Oid			namespaceId;
	Oid			relId;

	/*
	 * We check the catalog name and then ignore it.
	 */
	if (relation->catalogname)
	{
		if (strcmp(relation->catalogname, get_database_name(MyDatabaseId)) != 0)
			ereport(ERROR,
					(errcode(ERRCODE_FEATURE_NOT_SUPPORTED),
					 errmsg("cross-database references are not implemented: \"%s.%s.%s\"",
							relation->catalogname, relation->schemaname,
							relation->relname)));
	}

	/*
	 * Some non-default relpersistence value may have been specified.  The
	 * parser never generates such a RangeVar in simple DML, but it can happen
	 * in contexts such as "CREATE TEMP TABLE foo (f1 int PRIMARY KEY)".  Such
	 * a command will generate an added CREATE INDEX operation, which must be
	 * careful to find the temp table, even when pg_temp is not first in the
	 * search path.
	 */
	if (relation->relpersistence == RELPERSISTENCE_TEMP)
	{
		if (relation->schemaname &&
			(!TempNamespaceValid(false) || strcmp(relation->schemaname, get_namespace_name(myTempNamespace)) != 0))
			ereport(ERROR,
					(errcode(ERRCODE_INVALID_TABLE_DEFINITION),
				   errmsg("temporary tables cannot specify a schema name")));
		if (OidIsValid(myTempNamespace))
			relId = get_relname_relid(relation->relname, myTempNamespace);
		else	/* this probably can't happen? */
			relId = InvalidOid;
	}
	else if (relation->schemaname)
	{
		/* use exact schema given */
		namespaceId = LookupExplicitNamespace(relation->schemaname);
		relId = get_relname_relid(relation->relname, namespaceId);
	}
	else
	{
		/* search the namespace path */
		relId = RelnameGetRelid(relation->relname);
	}

	if (!OidIsValid(relId) && !failOK)
	{
		if (relation->schemaname)
			ereport(ERROR,
					(errcode(ERRCODE_UNDEFINED_TABLE),
					 errmsg("relation \"%s.%s\" does not exist",
							relation->schemaname, relation->relname)));
		else
			ereport(ERROR,
					(errcode(ERRCODE_UNDEFINED_TABLE),
					 errmsg("relation \"%s\" does not exist",
							relation->relname)));
	}
	return relId;
}

/*
 * RangeVarGetRelid
 *		Given a RangeVar describing an existing relation,
 *		select the proper namespace and look up the relation OID.
 *
 * If the schema or relation is not found, return InvalidOid if missing_ok
 * = true, otherwise raise an error.
 *
 * If nowait = true, throw an error if we'd have to wait for a lock.
 *
 * Callback allows caller to check permissions or acquire additional locks
 * prior to grabbing the relation lock.
 */
Oid
RangeVarGetRelidExtended(const RangeVar *relation, LOCKMODE lockmode,
						 bool missing_ok, bool nowait,
					   RangeVarGetRelidCallback callback, void *callback_arg)
{
	uint64		inval_count;
	Oid			relId;
	Oid			oldRelId = InvalidOid;
	bool		retry = false;

	/*
	 * We check the catalog name and then ignore it.
	 */
	if (relation->catalogname)
	{
		if (strcmp(relation->catalogname, get_database_name(MyDatabaseId)) != 0)
			ereport(ERROR,
					(errcode(ERRCODE_FEATURE_NOT_SUPPORTED),
					 errmsg("cross-database references are not implemented: \"%s.%s.%s\"",
							relation->catalogname, relation->schemaname,
							relation->relname)));
	}

	/*
	 * DDL operations can change the results of a name lookup.  Since all such
	 * operations will generate invalidation messages, we keep track of
	 * whether any such messages show up while we're performing the operation,
	 * and retry until either (1) no more invalidation messages show up or (2)
	 * the answer doesn't change.
	 *
	 * But if lockmode = NoLock, then we assume that either the caller is OK
	 * with the answer changing under them, or that they already hold some
	 * appropriate lock, and therefore return the first answer we get without
	 * checking for invalidation messages.  Also, if the requested lock is
	 * already held, no LockRelationOid will not AcceptInvalidationMessages,
	 * so we may fail to notice a change.  We could protect against that case
	 * by calling AcceptInvalidationMessages() before beginning this loop, but
	 * that would add a significant amount overhead, so for now we don't.
	 */
	for (;;)
	{
		/*
		 * Remember this value, so that, after looking up the relation name
		 * and locking its OID, we can check whether any invalidation messages
		 * have been processed that might require a do-over.
		 */
		inval_count = SharedInvalidMessageCounter;

		if (relation->schemaname)
		{
			Oid			namespaceId;

			/* use exact schema given */
			namespaceId = LookupExplicitNamespace(relation->schemaname);
			if (missing_ok && !OidIsValid(namespaceId))
				relId = InvalidOid;
			else
				relId = get_relname_relid(relation->relname, namespaceId);
		}
		else
		{
			/* search the namespace path */
			relId = RelnameGetRelid(relation->relname);
		}

		/*
		 * Invoke caller-supplied callback, if any.
		 *
		 * This callback is a good place to check permissions: we haven't
		 * taken the table lock yet (and it's really best to check permissions
		 * before locking anything!), but we've gotten far enough to know what
		 * OID we think we should lock.  Of course, concurrent DDL might
		 * change things while we're waiting for the lock, but in that case
		 * the callback will be invoked again for the new OID.
		 */
		if (callback)
			callback(relation, relId, oldRelId, callback_arg);

		/*
		 * If no lock requested, we assume the caller knows what they're
		 * doing.  They should have already acquired a heavyweight lock on
		 * this relation earlier in the processing of this same statement, so
		 * it wouldn't be appropriate to AcceptInvalidationMessages() here, as
		 * that might pull the rug out from under them.
		 */
		if (lockmode == NoLock)
			break;

		/*
		 * If, upon retry, we get back the same OID we did last time, then the
		 * invalidation messages we processed did not change the final answer.
		 * So we're done.
		 *
		 * If we got a different OID, we've locked the relation that used to
		 * have this name rather than the one that does now.  So release the
		 * lock.
		 */
		if (retry)
		{
			if (relId == oldRelId)
				break;
			if (OidIsValid(oldRelId))
				UnlockRelationOid(oldRelId, lockmode);
		}

		/*
		 * Lock relation.  This will also accept any pending invalidation
		 * messages.  If we got back InvalidOid, indicating not found, then
		 * there's nothing to lock, but we accept invalidation messages
		 * anyway, to flush any negative catcache entries that may be
		 * lingering.
		 */
		if (!OidIsValid(relId))
			AcceptInvalidationMessages();
		else if (!nowait)
			LockRelationOid(relId, lockmode);
		else if (!ConditionalLockRelationOid(relId, lockmode))
		{
			if (relation->schemaname)
				ereport(ERROR,
						(errcode(ERRCODE_LOCK_NOT_AVAILABLE),
						 errmsg("could not obtain lock on relation \"%s.%s\"",
								relation->schemaname, relation->relname)));
			else
				ereport(ERROR,
						(errcode(ERRCODE_LOCK_NOT_AVAILABLE),
						 errmsg("could not obtain lock on relation \"%s\"",
								relation->relname)));
		}

		/*
		 * If no invalidation message were processed, we're done!
		 */
		if (inval_count == SharedInvalidMessageCounter)
			break;

		/*
		 * Something may have changed.  Let's repeat the name lookup, to make
		 * sure this name still references the same relation it did
		 * previously.
		 */
		retry = true;
		oldRelId = relId;
	}

	if (!OidIsValid(relId) && !missing_ok)
	{
		if (relation->schemaname)
			ereport(ERROR,
					(errcode(ERRCODE_UNDEFINED_TABLE),
					 errmsg("relation \"%s.%s\" does not exist",
							relation->schemaname, relation->relname)));
		else
			ereport(ERROR,
					(errcode(ERRCODE_UNDEFINED_TABLE),
					 errmsg("relation \"%s\" does not exist",
							relation->relname)));
	}
	return relId;
}

/*
 * RangeVarGetCreationNamespace
 *		Given a RangeVar describing a to-be-created relation,
 *		choose which namespace to create it in.
 *
 * Note: calling this may result in a CommandCounterIncrement operation.
 * That will happen on the first request for a temp table in any particular
 * backend run; we will need to either create or clean out the temp schema.
 */
Oid
RangeVarGetCreationNamespace(const RangeVar *newRelation)
{
	Oid			namespaceId;

	/*
	 * We check the catalog name and then ignore it.
	 */
	if (newRelation->catalogname)
	{
		if (strcmp(newRelation->catalogname, get_database_name(MyDatabaseId)) != 0)
			ereport(ERROR,
					(errcode(ERRCODE_FEATURE_NOT_SUPPORTED),
					 errmsg("cross-database references are not implemented: \"%s.%s.%s\"",
							newRelation->catalogname, newRelation->schemaname,
							newRelation->relname)));
	}

	if (newRelation->relpersistence == RELPERSISTENCE_TEMP)
	{
		/* TEMP tables are created in our backend-local temp namespace */
		if (Gp_role != GP_ROLE_EXECUTE && newRelation->schemaname)
		{
			char		namespaceName[NAMEDATALEN];
			snprintf(namespaceName, sizeof(namespaceName), "pg_temp_%d", gp_session_id);
			if (strcmp(newRelation->schemaname,namespaceName)!=0)
				ereport(ERROR,
						(errcode(ERRCODE_INVALID_TABLE_DEFINITION),
				   errmsg("temporary tables cannot specify a schema name")));
		}
		/* Initialize temp namespace if first time through */
		if (!TempNamespaceValid(false))
			InitTempTableNamespace();
		return myTempNamespace;
	}

	if (newRelation->schemaname)
	{
		/* check for pg_temp alias */
		if (strcmp(newRelation->schemaname, "pg_temp") == 0)
		{
			/* Initialize temp namespace if first time through */
			if (!TempNamespaceValid(false))
				InitTempTableNamespace();
			return myTempNamespace;
		}
		/* use exact schema given */
		namespaceId = get_namespace_oid(newRelation->schemaname, false);
		/* we do not check for USAGE rights here! */
	}
	else
	{
		/* use the default creation namespace */
		recomputeNamespacePath();
		if (activeTempCreationPending)
		{
			/* Need to initialize temp namespace */
			InitTempTableNamespace();
			return myTempNamespace;
		}
		namespaceId = activeCreationNamespace;
		if (!OidIsValid(namespaceId))
			ereport(ERROR,
					(errcode(ERRCODE_UNDEFINED_SCHEMA),
					 errmsg("no schema has been selected to create in")));
	}

	/* Note: callers will check for CREATE rights when appropriate */

	return namespaceId;
}

/*
 * RangeVarGetAndCheckCreationNamespace
 *		As RangeVarGetCreationNamespace, but with a permissions check.
 */
Oid
RangeVarGetAndCheckCreationNamespace(const RangeVar *newRelation)
{
	Oid			namespaceId;

	namespaceId = RangeVarGetCreationNamespace(newRelation);

	/*
	 * Check we have permission to create there. Skip check if bootstrapping,
	 * since permissions machinery may not be working yet.
	 */
	if (!IsBootstrapProcessingMode())
	{
		AclResult	aclresult;

		aclresult = pg_namespace_aclcheck(namespaceId, GetUserId(),
										  ACL_CREATE);
		if (aclresult != ACLCHECK_OK)
			aclcheck_error(aclresult, ACL_KIND_NAMESPACE,
						   get_namespace_name(namespaceId));
	}

	return namespaceId;
}

/*
 * RelnameGetRelid
 *		Try to resolve an unqualified relation name.
 *		Returns OID if relation found in search path, else InvalidOid.
 */
Oid
RelnameGetRelid(const char *relname)
{
	Oid			relid;
	ListCell   *l;

	recomputeNamespacePath();

	foreach(l, activeSearchPath)
	{
		Oid			namespaceId = lfirst_oid(l);

		relid = get_relname_relid(relname, namespaceId);
		if (OidIsValid(relid))
			return relid;
	}

	/* Not found in path */
	return InvalidOid;
}


/*
 * RelationIsVisible
 *		Determine whether a relation (identified by OID) is visible in the
 *		current search path.  Visible means "would be found by searching
 *		for the unqualified relation name".
 */
bool
RelationIsVisible(Oid relid)
{
	HeapTuple	reltup;
	Form_pg_class relform;
	Oid			relnamespace;
	bool		visible;

	reltup = SearchSysCache1(RELOID, ObjectIdGetDatum(relid));
	if (!HeapTupleIsValid(reltup))
	{
		/* 
		 * MPP-6982:
		 * Note that the caller may not have gotten a lock on the relation.
		 * Therefore, it is possible that the relation may have been dropped
		 * by the time this method is called. Therefore, we simply return false
		 * when we cannot find the relation in syscache instead of erroring out.
		 */
		return false;
	}

	relform = (Form_pg_class) GETSTRUCT(reltup);

	recomputeNamespacePath();

	/*
	 * Quick check: if it ain't in the path at all, it ain't visible. Items in
	 * the system namespace are surely in the path and so we needn't even do
	 * list_member_oid() for them.
	 */
	relnamespace = relform->relnamespace;
	if (relnamespace != PG_CATALOG_NAMESPACE &&
		!list_member_oid(activeSearchPath, relnamespace))
		visible = false;
	else
	{
		/*
		 * If it is in the path, it might still not be visible; it could be
		 * hidden by another relation of the same name earlier in the path. So
		 * we must do a slow check for conflicting relations.
		 */
		char	   *relname = NameStr(relform->relname);
		ListCell   *l;

		visible = false;
		foreach(l, activeSearchPath)
		{
			Oid			namespaceId = lfirst_oid(l);

			if (namespaceId == relnamespace)
			{
				/* Found it first in path */
				visible = true;
				break;
			}
			if (OidIsValid(get_relname_relid(relname, namespaceId)))
			{
				/* Found something else first in path */
				break;
			}
		}
	}

	ReleaseSysCache(reltup);

	return visible;
}


/*
 * TypenameGetTypid
 *		Try to resolve an unqualified datatype name.
 *		Returns OID if type found in search path, else InvalidOid.
 *
 * This is essentially the same as RelnameGetRelid.
 */
Oid
TypenameGetTypid(const char *typname)
{
	Oid			typid;
	ListCell   *l;

	recomputeNamespacePath();

	foreach(l, activeSearchPath)
	{
		Oid			namespaceId = lfirst_oid(l);

		typid = GetSysCacheOid2(TYPENAMENSP,
								PointerGetDatum(typname),
								ObjectIdGetDatum(namespaceId));
		if (OidIsValid(typid))
			return typid;
	}

	/* Not found in path */
	return InvalidOid;
}

/*
 * TypeIsVisible
 *		Determine whether a type (identified by OID) is visible in the
 *		current search path.  Visible means "would be found by searching
 *		for the unqualified type name".
 */
bool
TypeIsVisible(Oid typid)
{
	HeapTuple	typtup;
	Form_pg_type typform;
	Oid			typnamespace;
	bool		visible;

	typtup = SearchSysCache1(TYPEOID, ObjectIdGetDatum(typid));
	if (!HeapTupleIsValid(typtup))
		elog(ERROR, "cache lookup failed for type %u", typid);
	typform = (Form_pg_type) GETSTRUCT(typtup);

	recomputeNamespacePath();

	/*
	 * Quick check: if it ain't in the path at all, it ain't visible. Items in
	 * the system namespace are surely in the path and so we needn't even do
	 * list_member_oid() for them.
	 */
	typnamespace = typform->typnamespace;
	if (typnamespace != PG_CATALOG_NAMESPACE &&
		!list_member_oid(activeSearchPath, typnamespace))
		visible = false;
	else
	{
		/*
		 * If it is in the path, it might still not be visible; it could be
		 * hidden by another type of the same name earlier in the path. So we
		 * must do a slow check for conflicting types.
		 */
		char	   *typname = NameStr(typform->typname);
		ListCell   *l;

		visible = false;
		foreach(l, activeSearchPath)
		{
			Oid			namespaceId = lfirst_oid(l);

			if (namespaceId == typnamespace)
			{
				/* Found it first in path */
				visible = true;
				break;
			}
			if (SearchSysCacheExists2(TYPENAMENSP,
									  PointerGetDatum(typname),
									  ObjectIdGetDatum(namespaceId)))
			{
				/* Found something else first in path */
				break;
			}
		}
	}

	ReleaseSysCache(typtup);

	return visible;
}


/*
 * FuncnameGetCandidates
 *		Given a possibly-qualified function name and argument count,
 *		retrieve a list of the possible matches.
 *
 * If nargs is -1, we return all functions matching the given name,
 * regardless of argument count.  (argnames must be NIL, and expand_variadic
 * and expand_defaults must be false, in this case.)
 *
 * If argnames isn't NIL, we are considering a named- or mixed-notation call,
 * and only functions having all the listed argument names will be returned.
 * (We assume that length(argnames) <= nargs and all the passed-in names are
 * distinct.)  The returned structs will include an argnumbers array showing
 * the actual argument index for each logical argument position.
 *
 * If expand_variadic is true, then variadic functions having the same number
 * or fewer arguments will be retrieved, with the variadic argument and any
 * additional argument positions filled with the variadic element type.
 * nvargs in the returned struct is set to the number of such arguments.
 * If expand_variadic is false, variadic arguments are not treated specially,
 * and the returned nvargs will always be zero.
 *
 * If expand_defaults is true, functions that could match after insertion of
 * default argument values will also be retrieved.	In this case the returned
 * structs could have nargs > passed-in nargs, and ndargs is set to the number
 * of additional args (which can be retrieved from the function's
 * proargdefaults entry).
 *
 * It is not possible for nvargs and ndargs to both be nonzero in the same
 * list entry, since default insertion allows matches to functions with more
 * than nargs arguments while the variadic transformation requires the same
 * number or less.
 *
 * When argnames isn't NIL, the returned args[] type arrays are not ordered
 * according to the functions' declarations, but rather according to the call:
 * first any positional arguments, then the named arguments, then defaulted
 * arguments (if needed and allowed by expand_defaults).  The argnumbers[]
 * array can be used to map this back to the catalog information.
 * argnumbers[k] is set to the proargtypes index of the k'th call argument.
 *
 * We search a single namespace if the function name is qualified, else
 * all namespaces in the search path.  In the multiple-namespace case,
 * we arrange for entries in earlier namespaces to mask identical entries in
 * later namespaces.
 *
 * When expanding variadics, we arrange for non-variadic functions to mask
 * variadic ones if the expanded argument list is the same.  It is still
 * possible for there to be conflicts between different variadic functions,
 * however.
 *
 * It is guaranteed that the return list will never contain multiple entries
 * with identical argument lists.  When expand_defaults is true, the entries
 * could have more than nargs positions, but we still guarantee that they are
 * distinct in the first nargs positions.  However, if argnames isn't NIL or
 * either expand_variadic or expand_defaults is true, there might be multiple
 * candidate functions that expand to identical argument lists.  Rather than
 * throw error here, we report such situations by returning a single entry
 * with oid = 0 that represents a set of such conflicting candidates.
 * The caller might end up discarding such an entry anyway, but if it selects
 * such an entry it should react as though the call were ambiguous.
 */
FuncCandidateList
FuncnameGetCandidates(List *names, int nargs, List *argnames,
					  bool expand_variadic, bool expand_defaults)
{
	FuncCandidateList resultList = NULL;
	bool		any_special = false;
	char	   *schemaname;
	char	   *funcname;
	Oid			namespaceId;
	CatCList   *catlist;
	int			i;

	/* check for caller error */
	Assert(nargs >= 0 || !(expand_variadic | expand_defaults));

	/* deconstruct the name list */
	DeconstructQualifiedName(names, &schemaname, &funcname);

	if (schemaname)
	{
		/* use exact schema given */
		namespaceId = LookupExplicitNamespace(schemaname);
	}
	else
	{
		/* flag to indicate we need namespace search */
		namespaceId = InvalidOid;
		recomputeNamespacePath();
	}

	/* Search syscache by name only */
	catlist = SearchSysCacheList1(PROCNAMEARGSNSP, CStringGetDatum(funcname));

	for (i = 0; i < catlist->n_members; i++)
	{
		HeapTuple	proctup = &catlist->members[i]->tuple;
		Form_pg_proc procform = (Form_pg_proc) GETSTRUCT(proctup);
		int			pronargs = procform->pronargs;
		int			effective_nargs;
		int			pathpos = 0;
		bool		variadic;
		bool		use_defaults;
		Oid			va_elem_type;
		int		   *argnumbers = NULL;
		FuncCandidateList newResult;

		if (OidIsValid(namespaceId))
		{
			/* Consider only procs in specified namespace */
			if (procform->pronamespace != namespaceId)
				continue;
		}
		else
		{
			/*
			 * Consider only procs that are in the search path and are not in
			 * the temp namespace.
			 */
			ListCell   *nsp;

			foreach(nsp, activeSearchPath)
			{
				if (procform->pronamespace == lfirst_oid(nsp) &&
					procform->pronamespace != myTempNamespace)
					break;
				pathpos++;
			}
			if (nsp == NULL)
				continue;		/* proc is not in search path */
		}

		if (argnames != NIL)
		{
			/*
			 * Call uses named or mixed notation
			 *
			 * Named or mixed notation can match a variadic function only if
			 * expand_variadic is off; otherwise there is no way to match the
			 * presumed-nameless parameters expanded from the variadic array.
			 */
			if (OidIsValid(procform->provariadic) && expand_variadic)
				continue;
			va_elem_type = InvalidOid;
			variadic = false;

			/*
			 * Check argument count.
			 */
			Assert(nargs >= 0); /* -1 not supported with argnames */

			if (pronargs > nargs && expand_defaults)
			{
				/* Ignore if not enough default expressions */
				if (nargs + procform->pronargdefaults < pronargs)
					continue;
				use_defaults = true;
			}
			else
				use_defaults = false;

			/* Ignore if it doesn't match requested argument count */
			if (pronargs != nargs && !use_defaults)
				continue;

			/* Check for argument name match, generate positional mapping */
			if (!MatchNamedCall(proctup, nargs, argnames,
								&argnumbers))
				continue;

			/* Named argument matching is always "special" */
			any_special = true;
		}
		else
		{
			/*
			 * Call uses positional notation
			 *
			 * Check if function is variadic, and get variadic element type if
			 * so.	If expand_variadic is false, we should just ignore
			 * variadic-ness.
			 */
			if (pronargs <= nargs && expand_variadic)
			{
				va_elem_type = procform->provariadic;
				variadic = OidIsValid(va_elem_type);
				any_special |= variadic;
			}
			else
			{
				va_elem_type = InvalidOid;
				variadic = false;
			}

			/*
			 * Check if function can match by using parameter defaults.
			 */
			if (pronargs > nargs && expand_defaults)
			{
				/* Ignore if not enough default expressions */
				if (nargs + procform->pronargdefaults < pronargs)
					continue;
				use_defaults = true;
				any_special = true;
			}
			else
				use_defaults = false;

			/* Ignore if it doesn't match requested argument count */
			if (nargs >= 0 && pronargs != nargs && !variadic && !use_defaults)
				continue;
		}

		/*
		 * We must compute the effective argument list so that we can easily
		 * compare it to earlier results.  We waste a palloc cycle if it gets
		 * masked by an earlier result, but really that's a pretty infrequent
		 * case so it's not worth worrying about.
		 */
		effective_nargs = Max(pronargs, nargs);
		newResult = (FuncCandidateList)
			palloc(sizeof(struct _FuncCandidateList) - sizeof(Oid)
				   + effective_nargs * sizeof(Oid));
		newResult->pathpos = pathpos;
		newResult->oid = HeapTupleGetOid(proctup);
		newResult->nargs = effective_nargs;
		newResult->argnumbers = argnumbers;
		if (argnumbers)
		{
			/* Re-order the argument types into call's logical order */
			Oid		   *proargtypes = procform->proargtypes.values;
			int			i;

			for (i = 0; i < pronargs; i++)
				newResult->args[i] = proargtypes[argnumbers[i]];
		}
		else
		{
			/* Simple positional case, just copy proargtypes as-is */
			memcpy(newResult->args, procform->proargtypes.values,
				   pronargs * sizeof(Oid));
		}
		if (variadic)
		{
			int			i;

			newResult->nvargs = effective_nargs - pronargs + 1;
			/* Expand variadic argument into N copies of element type */
			for (i = pronargs - 1; i < effective_nargs; i++)
				newResult->args[i] = va_elem_type;
		}
		else
			newResult->nvargs = 0;
		newResult->ndargs = use_defaults ? pronargs - nargs : 0;

		/*
		 * Does it have the same arguments as something we already accepted?
		 * If so, decide what to do to avoid returning duplicate argument
		 * lists.  We can skip this check for the single-namespace case if no
		 * special (named, variadic or defaults) match has been made, since
		 * then the unique index on pg_proc guarantees all the matches have
		 * different argument lists.
		 */
		if (resultList != NULL &&
			(any_special || !OidIsValid(namespaceId)))
		{
			/*
			 * If we have an ordered list from SearchSysCacheList (the normal
			 * case), then any conflicting proc must immediately adjoin this
			 * one in the list, so we only need to look at the newest result
			 * item.  If we have an unordered list, we have to scan the whole
			 * result list.  Also, if either the current candidate or any
			 * previous candidate is a special match, we can't assume that
			 * conflicts are adjacent.
			 *
			 * We ignore defaulted arguments in deciding what is a match.
			 */
			FuncCandidateList prevResult;

			if (catlist->ordered && !any_special)
			{
				/* ndargs must be 0 if !any_special */
				if (effective_nargs == resultList->nargs &&
					memcmp(newResult->args,
						   resultList->args,
						   effective_nargs * sizeof(Oid)) == 0)
					prevResult = resultList;
				else
					prevResult = NULL;
			}
			else
			{
				int			cmp_nargs = newResult->nargs - newResult->ndargs;

				for (prevResult = resultList;
					 prevResult;
					 prevResult = prevResult->next)
				{
					if (cmp_nargs == prevResult->nargs - prevResult->ndargs &&
						memcmp(newResult->args,
							   prevResult->args,
							   cmp_nargs * sizeof(Oid)) == 0)
						break;
				}
			}

			if (prevResult)
			{
				/*
				 * We have a match with a previous result.	Decide which one
				 * to keep, or mark it ambiguous if we can't decide.  The
				 * logic here is preference > 0 means prefer the old result,
				 * preference < 0 means prefer the new, preference = 0 means
				 * ambiguous.
				 */
				int			preference;

				if (pathpos != prevResult->pathpos)
				{
					/*
					 * Prefer the one that's earlier in the search path.
					 */
					preference = pathpos - prevResult->pathpos;
				}
				else if (variadic && prevResult->nvargs == 0)
				{
					/*
					 * With variadic functions we could have, for example,
					 * both foo(numeric) and foo(variadic numeric[]) in the
					 * same namespace; if so we prefer the non-variadic match
					 * on efficiency grounds.
					 */
					preference = 1;
				}
				else if (!variadic && prevResult->nvargs > 0)
				{
					preference = -1;
				}
				else
				{
					/*----------
					 * We can't decide.  This can happen with, for example,
					 * both foo(numeric, variadic numeric[]) and
					 * foo(variadic numeric[]) in the same namespace, or
					 * both foo(int) and foo (int, int default something)
					 * in the same namespace, or both foo(a int, b text)
					 * and foo(b text, a int) in the same namespace.
					 *----------
					 */
					preference = 0;
				}

				if (preference > 0)
				{
					/* keep previous result */
					pfree(newResult);
					continue;
				}
				else if (preference < 0)
				{
					/* remove previous result from the list */
					if (prevResult == resultList)
						resultList = prevResult->next;
					else
					{
						FuncCandidateList prevPrevResult;

						for (prevPrevResult = resultList;
							 prevPrevResult;
							 prevPrevResult = prevPrevResult->next)
						{
							if (prevResult == prevPrevResult->next)
							{
								prevPrevResult->next = prevResult->next;
								break;
							}
						}
						Assert(prevPrevResult); /* assert we found it */
					}
					pfree(prevResult);
					/* fall through to add newResult to list */
				}
				else
				{
					/* mark old result as ambiguous, discard new */
					prevResult->oid = InvalidOid;
					pfree(newResult);
					continue;
				}
			}
		}

		/*
		 * Okay to add it to result list
		 */
		newResult->next = resultList;
		resultList = newResult;
	}

	ReleaseSysCacheList(catlist);

	return resultList;
}

/*
 * MatchNamedCall
 *		Given a pg_proc heap tuple and a call's list of argument names,
 *		check whether the function could match the call.
 *
 * The call could match if all supplied argument names are accepted by
 * the function, in positions after the last positional argument, and there
 * are defaults for all unsupplied arguments.
 *
 * The number of positional arguments is nargs - list_length(argnames).
 * Note caller has already done basic checks on argument count.
 *
 * On match, return true and fill *argnumbers with a palloc'd array showing
 * the mapping from call argument positions to actual function argument
 * numbers.  Defaulted arguments are included in this map, at positions
 * after the last supplied argument.
 */
static bool
MatchNamedCall(HeapTuple proctup, int nargs, List *argnames,
			   int **argnumbers)
{
	Form_pg_proc procform = (Form_pg_proc) GETSTRUCT(proctup);
	int			pronargs = procform->pronargs;
	int			numposargs = nargs - list_length(argnames);
	int			pronallargs;
	Oid		   *p_argtypes;
	char	  **p_argnames;
	char	   *p_argmodes;
	bool		arggiven[FUNC_MAX_ARGS];
	bool		isnull;
	int			ap;				/* call args position */
	int			pp;				/* proargs position */
	ListCell   *lc;

	Assert(argnames != NIL);
	Assert(numposargs >= 0);
	Assert(nargs <= pronargs);

	/* Ignore this function if its proargnames is null */
	(void) SysCacheGetAttr(PROCOID, proctup, Anum_pg_proc_proargnames,
						   &isnull);
	if (isnull)
		return false;

	/* OK, let's extract the argument names and types */
	pronallargs = get_func_arg_info(proctup,
									&p_argtypes, &p_argnames, &p_argmodes);
	Assert(p_argnames != NULL);

	/* initialize state for matching */
	*argnumbers = (int *) palloc(pronargs * sizeof(int));
	memset(arggiven, false, pronargs * sizeof(bool));

	/* there are numposargs positional args before the named args */
	for (ap = 0; ap < numposargs; ap++)
	{
		(*argnumbers)[ap] = ap;
		arggiven[ap] = true;
	}

	/* now examine the named args */
	foreach(lc, argnames)
	{
		char	   *argname = (char *) lfirst(lc);
		bool		found;
		int			i;

		pp = 0;
		found = false;
		for (i = 0; i < pronallargs; i++)
		{
			/* consider only input parameters */
			if (p_argmodes &&
				(p_argmodes[i] != FUNC_PARAM_IN &&
				 p_argmodes[i] != FUNC_PARAM_INOUT &&
				 p_argmodes[i] != FUNC_PARAM_VARIADIC))
				continue;
			if (p_argnames[i] && strcmp(p_argnames[i], argname) == 0)
			{
				/* fail if argname matches a positional argument */
				if (arggiven[pp])
					return false;
				arggiven[pp] = true;
				(*argnumbers)[ap] = pp;
				found = true;
				break;
			}
			/* increase pp only for input parameters */
			pp++;
		}
		/* if name isn't in proargnames, fail */
		if (!found)
			return false;
		ap++;
	}

	Assert(ap == nargs);		/* processed all actual parameters */

	/* Check for default arguments */
	if (nargs < pronargs)
	{
		int			first_arg_with_default = pronargs - procform->pronargdefaults;

		for (pp = numposargs; pp < pronargs; pp++)
		{
			if (arggiven[pp])
				continue;
			/* fail if arg not given and no default available */
			if (pp < first_arg_with_default)
				return false;
			(*argnumbers)[ap++] = pp;
		}
	}

	Assert(ap == pronargs);		/* processed all function parameters */

	return true;
}

/*
 * FunctionIsVisible
 *		Determine whether a function (identified by OID) is visible in the
 *		current search path.  Visible means "would be found by searching
 *		for the unqualified function name with exact argument matches".
 */
bool
FunctionIsVisible(Oid funcid)
{
	HeapTuple	proctup;
	Form_pg_proc procform;
	Oid			pronamespace;
	bool		visible;

	proctup = SearchSysCache1(PROCOID, ObjectIdGetDatum(funcid));
	if (!HeapTupleIsValid(proctup))
		elog(ERROR, "cache lookup failed for function %u", funcid);
	procform = (Form_pg_proc) GETSTRUCT(proctup);

	recomputeNamespacePath();

	/*
	 * Quick check: if it ain't in the path at all, it ain't visible. Items in
	 * the system namespace are surely in the path and so we needn't even do
	 * list_member_oid() for them.
	 */
	pronamespace = procform->pronamespace;
	if (pronamespace != PG_CATALOG_NAMESPACE &&
		!list_member_oid(activeSearchPath, pronamespace))
		visible = false;
	else
	{
		/*
		 * If it is in the path, it might still not be visible; it could be
		 * hidden by another proc of the same name and arguments earlier in
		 * the path.  So we must do a slow check to see if this is the same
		 * proc that would be found by FuncnameGetCandidates.
		 */
		char	   *proname = NameStr(procform->proname);
		int			nargs = procform->pronargs;
		FuncCandidateList clist;

		visible = false;

		clist = FuncnameGetCandidates(list_make1(makeString(proname)),
									  nargs, NIL, false, false);

		for (; clist; clist = clist->next)
		{
			if (memcmp(clist->args, procform->proargtypes.values,
					   nargs * sizeof(Oid)) == 0)
			{
				/* Found the expected entry; is it the right proc? */
				visible = (clist->oid == funcid);
				break;
			}
		}
	}

	ReleaseSysCache(proctup);

	return visible;
}


/*
 * OpernameGetOprid
 *		Given a possibly-qualified operator name and exact input datatypes,
 *		look up the operator.  Returns InvalidOid if not found.
 *
 * Pass oprleft = InvalidOid for a prefix op, oprright = InvalidOid for
 * a postfix op.
 *
 * If the operator name is not schema-qualified, it is sought in the current
 * namespace search path.
 */
Oid
OpernameGetOprid(List *names, Oid oprleft, Oid oprright)
{
	char	   *schemaname;
	char	   *opername;
	CatCList   *catlist;
	ListCell   *l;

	/* deconstruct the name list */
	DeconstructQualifiedName(names, &schemaname, &opername);

	if (schemaname)
	{
		/* search only in exact schema given */
		Oid			namespaceId;
		HeapTuple	opertup;

		namespaceId = LookupExplicitNamespace(schemaname);
		opertup = SearchSysCache4(OPERNAMENSP,
								  CStringGetDatum(opername),
								  ObjectIdGetDatum(oprleft),
								  ObjectIdGetDatum(oprright),
								  ObjectIdGetDatum(namespaceId));
		if (HeapTupleIsValid(opertup))
		{
			Oid			result = HeapTupleGetOid(opertup);

			ReleaseSysCache(opertup);
			return result;
		}
		return InvalidOid;
	}

	/* Search syscache by name and argument types */
	catlist = SearchSysCacheList3(OPERNAMENSP,
								  CStringGetDatum(opername),
								  ObjectIdGetDatum(oprleft),
								  ObjectIdGetDatum(oprright));

	if (catlist->n_members == 0)
	{
		/* no hope, fall out early */
		ReleaseSysCacheList(catlist);
		return InvalidOid;
	}

	/*
	 * We have to find the list member that is first in the search path, if
	 * there's more than one.  This doubly-nested loop looks ugly, but in
	 * practice there should usually be few catlist members.
	 */
	recomputeNamespacePath();

	foreach(l, activeSearchPath)
	{
		Oid			namespaceId = lfirst_oid(l);
		int			i;

		if (namespaceId == myTempNamespace)
			continue;			/* do not look in temp namespace */

		for (i = 0; i < catlist->n_members; i++)
		{
			HeapTuple	opertup = &catlist->members[i]->tuple;
			Form_pg_operator operform = (Form_pg_operator) GETSTRUCT(opertup);

			if (operform->oprnamespace == namespaceId)
			{
				Oid			result = HeapTupleGetOid(opertup);

				ReleaseSysCacheList(catlist);
				return result;
			}
		}
	}

	ReleaseSysCacheList(catlist);
	return InvalidOid;
}

/*
 * OpernameGetCandidates
 *		Given a possibly-qualified operator name and operator kind,
 *		retrieve a list of the possible matches.
 *
 * If oprkind is '\0', we return all operators matching the given name,
 * regardless of arguments.
 *
 * We search a single namespace if the operator name is qualified, else
 * all namespaces in the search path.  The return list will never contain
 * multiple entries with identical argument lists --- in the multiple-
 * namespace case, we arrange for entries in earlier namespaces to mask
 * identical entries in later namespaces.
 *
 * The returned items always have two args[] entries --- one or the other
 * will be InvalidOid for a prefix or postfix oprkind.	nargs is 2, too.
 */
FuncCandidateList
OpernameGetCandidates(List *names, char oprkind)
{
	FuncCandidateList resultList = NULL;
	char	   *resultSpace = NULL;
	int			nextResult = 0;
	char	   *schemaname;
	char	   *opername;
	Oid			namespaceId;
	CatCList   *catlist;
	int			i;

	/* deconstruct the name list */
	DeconstructQualifiedName(names, &schemaname, &opername);

	if (schemaname)
	{
		/* use exact schema given */
		namespaceId = LookupExplicitNamespace(schemaname);
	}
	else
	{
		/* flag to indicate we need namespace search */
		namespaceId = InvalidOid;
		recomputeNamespacePath();
	}

	/* Search syscache by name only */
	catlist = SearchSysCacheList1(OPERNAMENSP, CStringGetDatum(opername));

	/*
	 * In typical scenarios, most if not all of the operators found by the
	 * catcache search will end up getting returned; and there can be quite a
	 * few, for common operator names such as '=' or '+'.  To reduce the time
	 * spent in palloc, we allocate the result space as an array large enough
	 * to hold all the operators.  The original coding of this routine did a
	 * separate palloc for each operator, but profiling revealed that the
	 * pallocs used an unreasonably large fraction of parsing time.
	 */
#define SPACE_PER_OP MAXALIGN(sizeof(struct _FuncCandidateList) + sizeof(Oid))

	if (catlist->n_members > 0)
		resultSpace = palloc(catlist->n_members * SPACE_PER_OP);

	for (i = 0; i < catlist->n_members; i++)
	{
		HeapTuple	opertup = &catlist->members[i]->tuple;
		Form_pg_operator operform = (Form_pg_operator) GETSTRUCT(opertup);
		int			pathpos = 0;
		FuncCandidateList newResult;

		/* Ignore operators of wrong kind, if specific kind requested */
		if (oprkind && operform->oprkind != oprkind)
			continue;

		if (OidIsValid(namespaceId))
		{
			/* Consider only opers in specified namespace */
			if (operform->oprnamespace != namespaceId)
				continue;
			/* No need to check args, they must all be different */
		}
		else
		{
			/*
			 * Consider only opers that are in the search path and are not in
			 * the temp namespace.
			 */
			ListCell   *nsp;

			foreach(nsp, activeSearchPath)
			{
				if (operform->oprnamespace == lfirst_oid(nsp) &&
					operform->oprnamespace != myTempNamespace)
					break;
				pathpos++;
			}
			if (nsp == NULL)
				continue;		/* oper is not in search path */

			/*
			 * Okay, it's in the search path, but does it have the same
			 * arguments as something we already accepted?	If so, keep only
			 * the one that appears earlier in the search path.
			 *
			 * If we have an ordered list from SearchSysCacheList (the normal
			 * case), then any conflicting oper must immediately adjoin this
			 * one in the list, so we only need to look at the newest result
			 * item.  If we have an unordered list, we have to scan the whole
			 * result list.
			 */
			if (resultList)
			{
				FuncCandidateList prevResult;

				if (catlist->ordered)
				{
					if (operform->oprleft == resultList->args[0] &&
						operform->oprright == resultList->args[1])
						prevResult = resultList;
					else
						prevResult = NULL;
				}
				else
				{
					for (prevResult = resultList;
						 prevResult;
						 prevResult = prevResult->next)
					{
						if (operform->oprleft == prevResult->args[0] &&
							operform->oprright == prevResult->args[1])
							break;
					}
				}
				if (prevResult)
				{
					/* We have a match with a previous result */
					Assert(pathpos != prevResult->pathpos);
					if (pathpos > prevResult->pathpos)
						continue;		/* keep previous result */
					/* replace previous result */
					prevResult->pathpos = pathpos;
					prevResult->oid = HeapTupleGetOid(opertup);
					continue;	/* args are same, of course */
				}
			}
		}

		/*
		 * Okay to add it to result list
		 */
		newResult = (FuncCandidateList) (resultSpace + nextResult);
		nextResult += SPACE_PER_OP;

		newResult->pathpos = pathpos;
		newResult->oid = HeapTupleGetOid(opertup);
		newResult->nargs = 2;
		newResult->nvargs = 0;
		newResult->ndargs = 0;
		newResult->argnumbers = NULL;
		newResult->args[0] = operform->oprleft;
		newResult->args[1] = operform->oprright;
		newResult->next = resultList;
		resultList = newResult;
	}

	ReleaseSysCacheList(catlist);

	return resultList;
}

/*
 * OperatorIsVisible
 *		Determine whether an operator (identified by OID) is visible in the
 *		current search path.  Visible means "would be found by searching
 *		for the unqualified operator name with exact argument matches".
 */
bool
OperatorIsVisible(Oid oprid)
{
	HeapTuple	oprtup;
	Form_pg_operator oprform;
	Oid			oprnamespace;
	bool		visible;

	oprtup = SearchSysCache1(OPEROID, ObjectIdGetDatum(oprid));
	if (!HeapTupleIsValid(oprtup))
		elog(ERROR, "cache lookup failed for operator %u", oprid);
	oprform = (Form_pg_operator) GETSTRUCT(oprtup);

	recomputeNamespacePath();

	/*
	 * Quick check: if it ain't in the path at all, it ain't visible. Items in
	 * the system namespace are surely in the path and so we needn't even do
	 * list_member_oid() for them.
	 */
	oprnamespace = oprform->oprnamespace;
	if (oprnamespace != PG_CATALOG_NAMESPACE &&
		!list_member_oid(activeSearchPath, oprnamespace))
		visible = false;
	else
	{
		/*
		 * If it is in the path, it might still not be visible; it could be
		 * hidden by another operator of the same name and arguments earlier
		 * in the path.  So we must do a slow check to see if this is the same
		 * operator that would be found by OpernameGetOprId.
		 */
		char	   *oprname = NameStr(oprform->oprname);

		visible = (OpernameGetOprid(list_make1(makeString(oprname)),
									oprform->oprleft, oprform->oprright)
				   == oprid);
	}

	ReleaseSysCache(oprtup);

	return visible;
}


/*
 * OpclassnameGetOpcid
 *		Try to resolve an unqualified index opclass name.
 *		Returns OID if opclass found in search path, else InvalidOid.
 *
 * This is essentially the same as TypenameGetTypid, but we have to have
 * an extra argument for the index AM OID.
 */
Oid
OpclassnameGetOpcid(Oid amid, const char *opcname)
{
	Oid			opcid;
	ListCell   *l;

	recomputeNamespacePath();

	foreach(l, activeSearchPath)
	{
		Oid			namespaceId = lfirst_oid(l);

		if (namespaceId == myTempNamespace)
			continue;			/* do not look in temp namespace */

		opcid = GetSysCacheOid3(CLAAMNAMENSP,
								ObjectIdGetDatum(amid),
								PointerGetDatum(opcname),
								ObjectIdGetDatum(namespaceId));
		if (OidIsValid(opcid))
			return opcid;
	}

	/* Not found in path */
	return InvalidOid;
}

/*
 * OpclassIsVisible
 *		Determine whether an opclass (identified by OID) is visible in the
 *		current search path.  Visible means "would be found by searching
 *		for the unqualified opclass name".
 */
bool
OpclassIsVisible(Oid opcid)
{
	HeapTuple	opctup;
	Form_pg_opclass opcform;
	Oid			opcnamespace;
	bool		visible;

	opctup = SearchSysCache1(CLAOID, ObjectIdGetDatum(opcid));
	if (!HeapTupleIsValid(opctup))
		elog(ERROR, "cache lookup failed for opclass %u", opcid);
	opcform = (Form_pg_opclass) GETSTRUCT(opctup);

	recomputeNamespacePath();

	/*
	 * Quick check: if it ain't in the path at all, it ain't visible. Items in
	 * the system namespace are surely in the path and so we needn't even do
	 * list_member_oid() for them.
	 */
	opcnamespace = opcform->opcnamespace;
	if (opcnamespace != PG_CATALOG_NAMESPACE &&
		!list_member_oid(activeSearchPath, opcnamespace))
		visible = false;
	else
	{
		/*
		 * If it is in the path, it might still not be visible; it could be
		 * hidden by another opclass of the same name earlier in the path. So
		 * we must do a slow check to see if this opclass would be found by
		 * OpclassnameGetOpcid.
		 */
		char	   *opcname = NameStr(opcform->opcname);

		visible = (OpclassnameGetOpcid(opcform->opcmethod, opcname) == opcid);
	}

	ReleaseSysCache(opctup);

	return visible;
}

/*
 * OpfamilynameGetOpfid
 *		Try to resolve an unqualified index opfamily name.
 *		Returns OID if opfamily found in search path, else InvalidOid.
 *
 * This is essentially the same as TypenameGetTypid, but we have to have
 * an extra argument for the index AM OID.
 */
Oid
OpfamilynameGetOpfid(Oid amid, const char *opfname)
{
	Oid			opfid;
	ListCell   *l;

	recomputeNamespacePath();

	foreach(l, activeSearchPath)
	{
		Oid			namespaceId = lfirst_oid(l);

		if (namespaceId == myTempNamespace)
			continue;			/* do not look in temp namespace */

		opfid = GetSysCacheOid3(OPFAMILYAMNAMENSP,
								ObjectIdGetDatum(amid),
								PointerGetDatum(opfname),
								ObjectIdGetDatum(namespaceId));
		if (OidIsValid(opfid))
			return opfid;
	}

	/* Not found in path */
	return InvalidOid;
}

/*
 * OpfamilyIsVisible
 *		Determine whether an opfamily (identified by OID) is visible in the
 *		current search path.  Visible means "would be found by searching
 *		for the unqualified opfamily name".
 */
bool
OpfamilyIsVisible(Oid opfid)
{
	HeapTuple	opftup;
	Form_pg_opfamily opfform;
	Oid			opfnamespace;
	bool		visible;

	opftup = SearchSysCache1(OPFAMILYOID, ObjectIdGetDatum(opfid));
	if (!HeapTupleIsValid(opftup))
		elog(ERROR, "cache lookup failed for opfamily %u", opfid);
	opfform = (Form_pg_opfamily) GETSTRUCT(opftup);

	recomputeNamespacePath();

	/*
	 * Quick check: if it ain't in the path at all, it ain't visible. Items in
	 * the system namespace are surely in the path and so we needn't even do
	 * list_member_oid() for them.
	 */
	opfnamespace = opfform->opfnamespace;
	if (opfnamespace != PG_CATALOG_NAMESPACE &&
		!list_member_oid(activeSearchPath, opfnamespace))
		visible = false;
	else
	{
		/*
		 * If it is in the path, it might still not be visible; it could be
		 * hidden by another opfamily of the same name earlier in the path. So
		 * we must do a slow check to see if this opfamily would be found by
		 * OpfamilynameGetOpfid.
		 */
		char	   *opfname = NameStr(opfform->opfname);

		visible = (OpfamilynameGetOpfid(opfform->opfmethod, opfname) == opfid);
	}

	ReleaseSysCache(opftup);

	return visible;
}

/*
 * CollationGetCollid
 *		Try to resolve an unqualified collation name.
 *		Returns OID if collation found in search path, else InvalidOid.
 */
Oid
CollationGetCollid(const char *collname)
{
	int32		dbencoding = GetDatabaseEncoding();
	ListCell   *l;

	recomputeNamespacePath();

	foreach(l, activeSearchPath)
	{
		Oid			namespaceId = lfirst_oid(l);
		Oid			collid;

		if (namespaceId == myTempNamespace)
			continue;			/* do not look in temp namespace */

		/* Check for database-encoding-specific entry */
		collid = GetSysCacheOid3(COLLNAMEENCNSP,
								 PointerGetDatum(collname),
								 Int32GetDatum(dbencoding),
								 ObjectIdGetDatum(namespaceId));
		if (OidIsValid(collid))
			return collid;

		/* Check for any-encoding entry */
		collid = GetSysCacheOid3(COLLNAMEENCNSP,
								 PointerGetDatum(collname),
								 Int32GetDatum(-1),
								 ObjectIdGetDatum(namespaceId));
		if (OidIsValid(collid))
			return collid;
	}

	/* Not found in path */
	return InvalidOid;
}

/*
 * CollationIsVisible
 *		Determine whether a collation (identified by OID) is visible in the
 *		current search path.  Visible means "would be found by searching
 *		for the unqualified collation name".
 */
bool
CollationIsVisible(Oid collid)
{
	HeapTuple	colltup;
	Form_pg_collation collform;
	Oid			collnamespace;
	bool		visible;

	colltup = SearchSysCache1(COLLOID, ObjectIdGetDatum(collid));
	if (!HeapTupleIsValid(colltup))
		elog(ERROR, "cache lookup failed for collation %u", collid);
	collform = (Form_pg_collation) GETSTRUCT(colltup);

	recomputeNamespacePath();

	/*
	 * Quick check: if it ain't in the path at all, it ain't visible. Items in
	 * the system namespace are surely in the path and so we needn't even do
	 * list_member_oid() for them.
	 */
	collnamespace = collform->collnamespace;
	if (collnamespace != PG_CATALOG_NAMESPACE &&
		!list_member_oid(activeSearchPath, collnamespace))
		visible = false;
	else
	{
		/*
		 * If it is in the path, it might still not be visible; it could be
		 * hidden by another conversion of the same name earlier in the path.
		 * So we must do a slow check to see if this conversion would be found
		 * by CollationGetCollid.
		 */
		char	   *collname = NameStr(collform->collname);

		visible = (CollationGetCollid(collname) == collid);
	}

	ReleaseSysCache(colltup);

	return visible;
}


/*
 * ConversionGetConid
 *		Try to resolve an unqualified conversion name.
 *		Returns OID if conversion found in search path, else InvalidOid.
 *
 * This is essentially the same as RelnameGetRelid.
 */
Oid
ConversionGetConid(const char *conname)
{
	Oid			conid;
	ListCell   *l;

	recomputeNamespacePath();

	foreach(l, activeSearchPath)
	{
		Oid			namespaceId = lfirst_oid(l);

		if (namespaceId == myTempNamespace)
			continue;			/* do not look in temp namespace */

		conid = GetSysCacheOid2(CONNAMENSP,
								PointerGetDatum(conname),
								ObjectIdGetDatum(namespaceId));
		if (OidIsValid(conid))
			return conid;
	}

	/* Not found in path */
	return InvalidOid;
}

/*
 * ConversionIsVisible
 *		Determine whether a conversion (identified by OID) is visible in the
 *		current search path.  Visible means "would be found by searching
 *		for the unqualified conversion name".
 */
bool
ConversionIsVisible(Oid conid)
{
	HeapTuple	contup;
	Form_pg_conversion conform;
	Oid			connamespace;
	bool		visible;

	contup = SearchSysCache1(CONVOID, ObjectIdGetDatum(conid));
	if (!HeapTupleIsValid(contup))
		elog(ERROR, "cache lookup failed for conversion %u", conid);
	conform = (Form_pg_conversion) GETSTRUCT(contup);

	recomputeNamespacePath();

	/*
	 * Quick check: if it ain't in the path at all, it ain't visible. Items in
	 * the system namespace are surely in the path and so we needn't even do
	 * list_member_oid() for them.
	 */
	connamespace = conform->connamespace;
	if (connamespace != PG_CATALOG_NAMESPACE &&
		!list_member_oid(activeSearchPath, connamespace))
		visible = false;
	else
	{
		/*
		 * If it is in the path, it might still not be visible; it could be
		 * hidden by another conversion of the same name earlier in the path.
		 * So we must do a slow check to see if this conversion would be found
		 * by ConversionGetConid.
		 */
		char	   *conname = NameStr(conform->conname);

		visible = (ConversionGetConid(conname) == conid);
	}

	ReleaseSysCache(contup);

	return visible;
}

/*
 * get_ts_parser_oid - find a TS parser by possibly qualified name
 *
 * If not found, returns InvalidOid if missing_ok, else throws error
 */
Oid
get_ts_parser_oid(List *names, bool missing_ok)
{
	char	   *schemaname;
	char	   *parser_name;
	Oid			namespaceId;
	Oid			prsoid = InvalidOid;
	ListCell   *l;

	/* deconstruct the name list */
	DeconstructQualifiedName(names, &schemaname, &parser_name);

	if (schemaname)
	{
		/* use exact schema given */
		namespaceId = LookupExplicitNamespace(schemaname);
		prsoid = GetSysCacheOid2(TSPARSERNAMENSP,
								 PointerGetDatum(parser_name),
								 ObjectIdGetDatum(namespaceId));
	}
	else
	{
		/* search for it in search path */
		recomputeNamespacePath();

		foreach(l, activeSearchPath)
		{
			namespaceId = lfirst_oid(l);

			if (namespaceId == myTempNamespace)
				continue;		/* do not look in temp namespace */

			prsoid = GetSysCacheOid2(TSPARSERNAMENSP,
									 PointerGetDatum(parser_name),
									 ObjectIdGetDatum(namespaceId));
			if (OidIsValid(prsoid))
				break;
		}
	}

	if (!OidIsValid(prsoid) && !missing_ok)
		ereport(ERROR,
				(errcode(ERRCODE_UNDEFINED_OBJECT),
				 errmsg("text search parser \"%s\" does not exist",
						NameListToString(names))));

	return prsoid;
}

/*
 * TSParserIsVisible
 *		Determine whether a parser (identified by OID) is visible in the
 *		current search path.  Visible means "would be found by searching
 *		for the unqualified parser name".
 */
bool
TSParserIsVisible(Oid prsId)
{
	HeapTuple	tup;
	Form_pg_ts_parser form;
	Oid			namespace;
	bool		visible;

	tup = SearchSysCache1(TSPARSEROID, ObjectIdGetDatum(prsId));
	if (!HeapTupleIsValid(tup))
		elog(ERROR, "cache lookup failed for text search parser %u", prsId);
	form = (Form_pg_ts_parser) GETSTRUCT(tup);

	recomputeNamespacePath();

	/*
	 * Quick check: if it ain't in the path at all, it ain't visible. Items in
	 * the system namespace are surely in the path and so we needn't even do
	 * list_member_oid() for them.
	 */
	namespace = form->prsnamespace;
	if (namespace != PG_CATALOG_NAMESPACE &&
		!list_member_oid(activeSearchPath, namespace))
		visible = false;
	else
	{
		/*
		 * If it is in the path, it might still not be visible; it could be
		 * hidden by another parser of the same name earlier in the path. So
		 * we must do a slow check for conflicting parsers.
		 */
		char	   *name = NameStr(form->prsname);
		ListCell   *l;

		visible = false;
		foreach(l, activeSearchPath)
		{
			Oid			namespaceId = lfirst_oid(l);

			if (namespaceId == myTempNamespace)
				continue;		/* do not look in temp namespace */

			if (namespaceId == namespace)
			{
				/* Found it first in path */
				visible = true;
				break;
			}
			if (SearchSysCacheExists2(TSPARSERNAMENSP,
									  PointerGetDatum(name),
									  ObjectIdGetDatum(namespaceId)))
			{
				/* Found something else first in path */
				break;
			}
		}
	}

	ReleaseSysCache(tup);

	return visible;
}

/*
 * get_ts_dict_oid - find a TS dictionary by possibly qualified name
 *
 * If not found, returns InvalidOid if failOK, else throws error
 */
Oid
get_ts_dict_oid(List *names, bool missing_ok)
{
	char	   *schemaname;
	char	   *dict_name;
	Oid			namespaceId;
	Oid			dictoid = InvalidOid;
	ListCell   *l;

	/* deconstruct the name list */
	DeconstructQualifiedName(names, &schemaname, &dict_name);

	if (schemaname)
	{
		/* check for pg_temp alias */
		if (strcmp(schemaname, "pg_temp") == 0)
		{
			/* Initialize temp namespace if first time through */
			if (!TempNamespaceValid(false))
				InitTempTableNamespace();
			return myTempNamespace;
		}
		/* use exact schema given */
		namespaceId = LookupExplicitNamespace(schemaname);
		dictoid = GetSysCacheOid2(TSDICTNAMENSP,
								  PointerGetDatum(dict_name),
								  ObjectIdGetDatum(namespaceId));
	}
	else
	{
		/* search for it in search path */
		recomputeNamespacePath();

		foreach(l, activeSearchPath)
		{
			namespaceId = lfirst_oid(l);

			if (namespaceId == myTempNamespace)
				continue;		/* do not look in temp namespace */

			dictoid = GetSysCacheOid2(TSDICTNAMENSP,
									  PointerGetDatum(dict_name),
									  ObjectIdGetDatum(namespaceId));
			if (OidIsValid(dictoid))
				break;
		}
	}

	if (!OidIsValid(dictoid) && !missing_ok)
		ereport(ERROR,
				(errcode(ERRCODE_UNDEFINED_OBJECT),
				 errmsg("text search dictionary \"%s\" does not exist",
						NameListToString(names))));

	return dictoid;
}

/*
 * TSDictionaryIsVisible
 *		Determine whether a dictionary (identified by OID) is visible in the
 *		current search path.  Visible means "would be found by searching
 *		for the unqualified dictionary name".
 */
bool
TSDictionaryIsVisible(Oid dictId)
{
	HeapTuple	tup;
	Form_pg_ts_dict form;
	Oid			namespace;
	bool		visible;

	tup = SearchSysCache1(TSDICTOID, ObjectIdGetDatum(dictId));
	if (!HeapTupleIsValid(tup))
		elog(ERROR, "cache lookup failed for text search dictionary %u",
			 dictId);
	form = (Form_pg_ts_dict) GETSTRUCT(tup);

	recomputeNamespacePath();

	/*
	 * Quick check: if it ain't in the path at all, it ain't visible. Items in
	 * the system namespace are surely in the path and so we needn't even do
	 * list_member_oid() for them.
	 */
	namespace = form->dictnamespace;
	if (namespace != PG_CATALOG_NAMESPACE &&
		!list_member_oid(activeSearchPath, namespace))
		visible = false;
	else
	{
		/*
		 * If it is in the path, it might still not be visible; it could be
		 * hidden by another dictionary of the same name earlier in the path.
		 * So we must do a slow check for conflicting dictionaries.
		 */
		char	   *name = NameStr(form->dictname);
		ListCell   *l;

		visible = false;
		foreach(l, activeSearchPath)
		{
			Oid			namespaceId = lfirst_oid(l);

			if (namespaceId == myTempNamespace)
				continue;		/* do not look in temp namespace */

			if (namespaceId == namespace)
			{
				/* Found it first in path */
				visible = true;
				break;
			}
			if (SearchSysCacheExists2(TSDICTNAMENSP,
									  PointerGetDatum(name),
									  ObjectIdGetDatum(namespaceId)))
			{
				/* Found something else first in path */
				break;
			}
		}
	}

	ReleaseSysCache(tup);

	return visible;
}

/*
 * get_ts_template_oid - find a TS template by possibly qualified name
 *
 * If not found, returns InvalidOid if missing_ok, else throws error
 */
Oid
get_ts_template_oid(List *names, bool missing_ok)
{
	char	   *schemaname;
	char	   *template_name;
	Oid			namespaceId;
	Oid			tmploid = InvalidOid;
	ListCell   *l;

	/* deconstruct the name list */
	DeconstructQualifiedName(names, &schemaname, &template_name);

	if (schemaname)
	{
		/* use exact schema given */
		namespaceId = LookupExplicitNamespace(schemaname);
		tmploid = GetSysCacheOid2(TSTEMPLATENAMENSP,
								  PointerGetDatum(template_name),
								  ObjectIdGetDatum(namespaceId));
	}
	else
	{
		/* search for it in search path */
		recomputeNamespacePath();

		foreach(l, activeSearchPath)
		{
			namespaceId = lfirst_oid(l);

			if (namespaceId == myTempNamespace)
				continue;		/* do not look in temp namespace */

			tmploid = GetSysCacheOid2(TSTEMPLATENAMENSP,
									  PointerGetDatum(template_name),
									  ObjectIdGetDatum(namespaceId));
			if (OidIsValid(tmploid))
				break;
		}
	}

	if (!OidIsValid(tmploid) && !missing_ok)
		ereport(ERROR,
				(errcode(ERRCODE_UNDEFINED_OBJECT),
				 errmsg("text search template \"%s\" does not exist",
						NameListToString(names))));

	return tmploid;
}

/*
 * TSTemplateIsVisible
 *		Determine whether a template (identified by OID) is visible in the
 *		current search path.  Visible means "would be found by searching
 *		for the unqualified template name".
 */
bool
TSTemplateIsVisible(Oid tmplId)
{
	HeapTuple	tup;
	Form_pg_ts_template form;
	Oid			namespace;
	bool		visible;

	tup = SearchSysCache1(TSTEMPLATEOID, ObjectIdGetDatum(tmplId));
	if (!HeapTupleIsValid(tup))
		elog(ERROR, "cache lookup failed for text search template %u", tmplId);
	form = (Form_pg_ts_template) GETSTRUCT(tup);

	recomputeNamespacePath();

	/*
	 * Quick check: if it ain't in the path at all, it ain't visible. Items in
	 * the system namespace are surely in the path and so we needn't even do
	 * list_member_oid() for them.
	 */
	namespace = form->tmplnamespace;
	if (namespace != PG_CATALOG_NAMESPACE &&
		!list_member_oid(activeSearchPath, namespace))
		visible = false;
	else
	{
		/*
		 * If it is in the path, it might still not be visible; it could be
		 * hidden by another template of the same name earlier in the path. So
		 * we must do a slow check for conflicting templates.
		 */
		char	   *name = NameStr(form->tmplname);
		ListCell   *l;

		visible = false;
		foreach(l, activeSearchPath)
		{
			Oid			namespaceId = lfirst_oid(l);

			if (namespaceId == myTempNamespace)
				continue;		/* do not look in temp namespace */

			if (namespaceId == namespace)
			{
				/* Found it first in path */
				visible = true;
				break;
			}
			if (SearchSysCacheExists2(TSTEMPLATENAMENSP,
									  PointerGetDatum(name),
									  ObjectIdGetDatum(namespaceId)))
			{
				/* Found something else first in path */
				break;
			}
		}
	}

	ReleaseSysCache(tup);

	return visible;
}

/*
 * get_ts_config_oid - find a TS config by possibly qualified name
 *
 * If not found, returns InvalidOid if missing_ok, else throws error
 */
Oid
get_ts_config_oid(List *names, bool missing_ok)
{
	char	   *schemaname;
	char	   *config_name;
	Oid			namespaceId;
	Oid			cfgoid = InvalidOid;
	ListCell   *l;

	/* deconstruct the name list */
	DeconstructQualifiedName(names, &schemaname, &config_name);

	if (schemaname)
	{
		/* use exact schema given */
		namespaceId = LookupExplicitNamespace(schemaname);
		cfgoid = GetSysCacheOid2(TSCONFIGNAMENSP,
								 PointerGetDatum(config_name),
								 ObjectIdGetDatum(namespaceId));
	}
	else
	{
		/* search for it in search path */
		recomputeNamespacePath();

		foreach(l, activeSearchPath)
		{
			namespaceId = lfirst_oid(l);

			if (namespaceId == myTempNamespace)
				continue;		/* do not look in temp namespace */

			cfgoid = GetSysCacheOid2(TSCONFIGNAMENSP,
									 PointerGetDatum(config_name),
									 ObjectIdGetDatum(namespaceId));
			if (OidIsValid(cfgoid))
				break;
		}
	}

	if (!OidIsValid(cfgoid) && !missing_ok)
		ereport(ERROR,
				(errcode(ERRCODE_UNDEFINED_OBJECT),
				 errmsg("text search configuration \"%s\" does not exist",
						NameListToString(names))));

	return cfgoid;
}

/*
 * TSConfigIsVisible
 *		Determine whether a text search configuration (identified by OID)
 *		is visible in the current search path.	Visible means "would be found
 *		by searching for the unqualified text search configuration name".
 */
bool
TSConfigIsVisible(Oid cfgid)
{
	HeapTuple	tup;
	Form_pg_ts_config form;
	Oid			namespace;
	bool		visible;

	tup = SearchSysCache1(TSCONFIGOID, ObjectIdGetDatum(cfgid));
	if (!HeapTupleIsValid(tup))
		elog(ERROR, "cache lookup failed for text search configuration %u",
			 cfgid);
	form = (Form_pg_ts_config) GETSTRUCT(tup);

	recomputeNamespacePath();

	/*
	 * Quick check: if it ain't in the path at all, it ain't visible. Items in
	 * the system namespace are surely in the path and so we needn't even do
	 * list_member_oid() for them.
	 */
	namespace = form->cfgnamespace;
	if (namespace != PG_CATALOG_NAMESPACE &&
		!list_member_oid(activeSearchPath, namespace))
		visible = false;
	else
	{
		/*
		 * If it is in the path, it might still not be visible; it could be
		 * hidden by another configuration of the same name earlier in the
		 * path. So we must do a slow check for conflicting configurations.
		 */
		char	   *name = NameStr(form->cfgname);
		ListCell   *l;

		visible = false;
		foreach(l, activeSearchPath)
		{
			Oid			namespaceId = lfirst_oid(l);

			if (namespaceId == myTempNamespace)
				continue;		/* do not look in temp namespace */

			if (namespaceId == namespace)
			{
				/* Found it first in path */
				visible = true;
				break;
			}
			if (SearchSysCacheExists2(TSCONFIGNAMENSP,
									  PointerGetDatum(name),
									  ObjectIdGetDatum(namespaceId)))
			{
				/* Found something else first in path */
				break;
			}
		}
	}

	ReleaseSysCache(tup);

	return visible;
}


/*
 * DeconstructQualifiedName
 *		Given a possibly-qualified name expressed as a list of String nodes,
 *		extract the schema name and object name.
 *
 * *nspname_p is set to NULL if there is no explicit schema name.
 */
void
DeconstructQualifiedName(List *names,
						 char **nspname_p,
						 char **objname_p)
{
	char	   *catalogname;
	char	   *schemaname = NULL;
	char	   *objname = NULL;

	switch (list_length(names))
	{
		case 1:
			objname = strVal(linitial(names));
			break;
		case 2:
			schemaname = strVal(linitial(names));
			objname = strVal(lsecond(names));
			break;
		case 3:
			catalogname = strVal(linitial(names));
			schemaname = strVal(lsecond(names));
			objname = strVal(lthird(names));

			/*
			 * We check the catalog name and then ignore it.
			 */
			if (strcmp(catalogname, get_database_name(MyDatabaseId)) != 0)
				ereport(ERROR,
						(errcode(ERRCODE_FEATURE_NOT_SUPPORTED),
				  errmsg("cross-database references are not implemented: %s",
						 NameListToString(names))));
			break;
		default:
			ereport(ERROR,
					(errcode(ERRCODE_SYNTAX_ERROR),
				errmsg("improper qualified name (too many dotted names): %s",
					   NameListToString(names))));
			break;
	}

	*nspname_p = schemaname;
	*objname_p = objname;
}

/*
 * LookupNamespaceNoError
 *		Look up a schema name.
 *
 * Returns the namespace OID, or InvalidOid if not found.
 *
 * Note this does NOT perform any permissions check --- callers are
 * responsible for being sure that an appropriate check is made.
 * In the majority of cases LookupExplicitNamespace is preferable.
 */
Oid
LookupNamespaceNoError(const char *nspname)
{
	/* check for pg_temp alias */
	if (strcmp(nspname, "pg_temp") == 0)
	{
		if (OidIsValid(myTempNamespace))
			return myTempNamespace;

		/*
		 * Since this is used only for looking up existing objects, there is
		 * no point in trying to initialize the temp namespace here; and doing
		 * so might create problems for some callers. Just report "not found".
		 */
		return InvalidOid;
	}

	return get_namespace_oid(nspname, true);
}

/*
 * LookupExplicitNamespace
 *		Process an explicitly-specified schema name: look up the schema
 *		and verify we have USAGE (lookup) rights in it.
 *
 * Returns the namespace OID.  Raises ereport if any problem.
 */
Oid
LookupExplicitNamespace(const char *nspname)
{
	Oid			namespaceId;
	AclResult	aclresult;

	/* check for pg_temp alias */
	if (strcmp(nspname, "pg_temp") == 0)
	{
		if (TempNamespaceValid(true))
			return myTempNamespace;

		/*
		 * Since this is used only for looking up existing objects, there is
		 * no point in trying to initialize the temp namespace here; and doing
		 * so might create problems for some callers. Just fall through and
		 * give the "does not exist" error.
		 */
	}

	namespaceId = get_namespace_oid(nspname, false);

	aclresult = pg_namespace_aclcheck(namespaceId, GetUserId(), ACL_USAGE);
	if (aclresult != ACLCHECK_OK)
		aclcheck_error(aclresult, ACL_KIND_NAMESPACE,
					   nspname);

	return namespaceId;
}

/*
 * LookupCreationNamespace
 *		Look up the schema and verify we have CREATE rights on it.
 *
 * This is just like LookupExplicitNamespace except for the different
 * permission check, and that we are willing to create pg_temp if needed.
 *
 * Note: calling this may result in a CommandCounterIncrement operation,
 * if we have to create or clean out the temp namespace.
 */
Oid
LookupCreationNamespace(const char *nspname)
{
	Oid			namespaceId;
	AclResult	aclresult;

	/* check for pg_temp alias */
	if (strcmp(nspname, "pg_temp") == 0)
	{
		/* Initialize temp namespace if first time through */
		if (!TempNamespaceValid(false))
			InitTempTableNamespace();
		return myTempNamespace;
	}

	namespaceId = get_namespace_oid(nspname, false);

	aclresult = pg_namespace_aclcheck(namespaceId, GetUserId(), ACL_CREATE);
	if (aclresult != ACLCHECK_OK)
		aclcheck_error(aclresult, ACL_KIND_NAMESPACE,
					   nspname);

	return namespaceId;
}

/*
 * Common checks on switching namespaces.
 *
 * We complain if (1) the old and new namespaces are the same, (2) either the
 * old or new namespaces is a temporary schema (or temporary toast schema), or
 * (3) either the old or new namespaces is the TOAST schema.
 */
void
CheckSetNamespace(Oid oldNspOid, Oid nspOid, Oid classid, Oid objid)
{
	if (oldNspOid == nspOid)
		ereport(ERROR,
				(classid == RelationRelationId ?
				 errcode(ERRCODE_DUPLICATE_TABLE) :
				 classid == ProcedureRelationId ?
				 errcode(ERRCODE_DUPLICATE_FUNCTION) :
				 errcode(ERRCODE_DUPLICATE_OBJECT),
				 errmsg("%s is already in schema \"%s\"",
						getObjectDescriptionOids(classid, objid),
						get_namespace_name(nspOid))));

	/* disallow renaming into or out of temp schemas */
	if (isAnyTempNamespace(nspOid) || isAnyTempNamespace(oldNspOid))
		ereport(ERROR,
				(errcode(ERRCODE_FEATURE_NOT_SUPPORTED),
			errmsg("cannot move objects into or out of temporary schemas")));

	/* same for TOAST schema */
	if (nspOid == PG_TOAST_NAMESPACE || oldNspOid == PG_TOAST_NAMESPACE)
		ereport(ERROR,
				(errcode(ERRCODE_FEATURE_NOT_SUPPORTED),
				 errmsg("cannot move objects into or out of TOAST schema")));
<<<<<<< HEAD

	/* same for AO SEGMENT schema */
	if (nspOid == PG_AOSEGMENT_NAMESPACE || oldNspOid == PG_AOSEGMENT_NAMESPACE)
		ereport(ERROR,
				(errcode(ERRCODE_FEATURE_NOT_SUPPORTED),
				 errmsg("cannot move objects into or out of AO SEGMENT schema")));
=======
>>>>>>> a4bebdd9
}

/*
 * QualifiedNameGetCreationNamespace
 *		Given a possibly-qualified name for an object (in List-of-Values
 *		format), determine what namespace the object should be created in.
 *		Also extract and return the object name (last component of list).
 *
 * Note: this does not apply any permissions check.  Callers must check
 * for CREATE rights on the selected namespace when appropriate.
 *
 * Note: calling this may result in a CommandCounterIncrement operation,
 * if we have to create or clean out the temp namespace.
 */
Oid
QualifiedNameGetCreationNamespace(List *names, char **objname_p)
{
	char	   *schemaname;
	Oid			namespaceId;

	/* deconstruct the name list */
	DeconstructQualifiedName(names, &schemaname, objname_p);

	if (schemaname)
	{
		/* check for pg_temp alias */
		if (strcmp(schemaname, "pg_temp") == 0)
		{
			/* Initialize temp namespace if first time through */
			if (!OidIsValid(myTempNamespace))
				InitTempTableNamespace();
			return myTempNamespace;
		}
		/* use exact schema given */
		namespaceId = get_namespace_oid(schemaname, false);
		/* we do not check for USAGE rights here! */
	}
	else
	{
		/* use the default creation namespace */
		recomputeNamespacePath();
		if (activeTempCreationPending)
		{
			/* Need to initialize temp namespace */
			InitTempTableNamespace();
			return myTempNamespace;
		}
		namespaceId = activeCreationNamespace;
		if (!OidIsValid(namespaceId))
			ereport(ERROR,
					(errcode(ERRCODE_UNDEFINED_SCHEMA),
					 errmsg("no schema has been selected to create in")));
	}

	return namespaceId;
}

/*
 * get_namespace_oid - given a namespace name, look up the OID
 *
<<<<<<< HEAD
 * If missing_ok is false, throw an error if namespace name not found.  If
=======
 * If missing_ok is false, throw an error if namespace name not found.	If
>>>>>>> a4bebdd9
 * true, just return InvalidOid.
 */
Oid
get_namespace_oid(const char *nspname, bool missing_ok)
{
	Oid			oid;

	oid = GetSysCacheOid1(NAMESPACENAME, CStringGetDatum(nspname));
	if (!OidIsValid(oid) && !missing_ok)
		ereport(ERROR,
				(errcode(ERRCODE_UNDEFINED_SCHEMA),
				 errmsg("schema \"%s\" does not exist", nspname)));

	return oid;
}

/*
 * makeRangeVarFromNameList
 *		Utility routine to convert a qualified-name list into RangeVar form.
 */
RangeVar *
makeRangeVarFromNameList(List *names)
{
	RangeVar   *rel = makeRangeVar(NULL, NULL, -1);

	switch (list_length(names))
	{
		case 1:
			rel->relname = strVal(linitial(names));
			break;
		case 2:
			rel->schemaname = strVal(linitial(names));
			rel->relname = strVal(lsecond(names));
			break;
		case 3:
			rel->catalogname = strVal(linitial(names));
			rel->schemaname = strVal(lsecond(names));
			rel->relname = strVal(lthird(names));
			break;
		default:
			ereport(ERROR,
					(errcode(ERRCODE_SYNTAX_ERROR),
				 errmsg("improper relation name (too many dotted names): %s",
						NameListToString(names))));
			break;
	}

	return rel;
}

/*
 * NameListToString
 *		Utility routine to convert a qualified-name list into a string.
 *
 * This is used primarily to form error messages, and so we do not quote
 * the list elements, for the sake of legibility.
 *
 * In most scenarios the list elements should always be Value strings,
 * but we also allow A_Star for the convenience of ColumnRef processing.
 */
char *
NameListToString(List *names)
{
	StringInfoData string;
	ListCell   *l;

	initStringInfo(&string);

	foreach(l, names)
	{
		Node	   *name = (Node *) lfirst(l);

		if (l != list_head(names))
			appendStringInfoChar(&string, '.');

		if (IsA(name, String))
			appendStringInfoString(&string, strVal(name));
		else if (IsA(name, A_Star))
			appendStringInfoString(&string, "*");
		else
			elog(ERROR, "unexpected node type in name list: %d",
				 (int) nodeTag(name));
	}

	return string.data;
}

/*
 * NameListToQuotedString
 *		Utility routine to convert a qualified-name list into a string.
 *
 * Same as above except that names will be double-quoted where necessary,
 * so the string could be re-parsed (eg, by textToQualifiedNameList).
 */
char *
NameListToQuotedString(List *names)
{
	StringInfoData string;
	ListCell   *l;

	initStringInfo(&string);

	foreach(l, names)
	{
		if (l != list_head(names))
			appendStringInfoChar(&string, '.');
		appendStringInfoString(&string, quote_identifier(strVal(lfirst(l))));
	}

	return string.data;
}

/*
 * isTempNamespace - is the given namespace my temporary-table namespace?
 */
bool
isTempNamespace(Oid namespaceId)
{
	/* 
	 * We know these namespaces aren't temporary. We need this bootstrapping to
	 * avoid complex situations where we're actively trying to rebuild
	 * pg_namespace's catalog cache but continue to recurse because
	 * TempNamespaceValid() wants to rebuild the catalog cache for us. Chicken
	 * and egg...
	 */
	if (IsBuiltInNameSpace(namespaceId))
		return false;

	if (TempNamespaceValid(false) && myTempNamespace == namespaceId)
		return true;

	return false;
}

/*
 * isTempToastNamespace - is the given namespace my temporary-toast-table
 *		namespace?
 */
bool
isTempToastNamespace(Oid namespaceId)
{
	if (OidIsValid(myTempToastNamespace) && myTempToastNamespace == namespaceId)
		return true;
	return false;
}

/*
 * isTempOrToastNamespace - is the given namespace my temporary-table
 *		namespace or my temporary-toast-table namespace?
 */
bool
isTempOrToastNamespace(Oid namespaceId)
{
	if (OidIsValid(myTempNamespace) &&
	 (myTempNamespace == namespaceId || myTempToastNamespace == namespaceId))
		return true;
	return false;
}

/*
 * isAnyTempNamespace - is the given namespace a temporary-table namespace
 * (either my own, or another backend's)?  Temporary-toast-table namespaces
 * are included, too.
 */
bool
isAnyTempNamespace(Oid namespaceId)
{
	bool		result;
	char	   *nspname;

	/* Metadata tracking: don't check at bootstrap (before
	 * pg_namespace is loaded 
	 */
	if (IsBootstrapProcessingMode())
		return false;

	/* True if the namespace name starts with "pg_temp_" or "pg_toast_temp_" */
	nspname = get_namespace_name(namespaceId);
	if (!nspname)
		return false;			/* no such namespace? */
	result = (strncmp(nspname, "pg_temp_", 8) == 0) ||
		(strncmp(nspname, "pg_toast_temp_", 14) == 0);
	pfree(nspname);
	return result;
}

/*
 * isOtherTempNamespace - is the given namespace some other backend's
 * temporary-table namespace (including temporary-toast-table namespaces)?
 *
 * Note: for most purposes in the C code, this function is obsolete.  Use
 * RELATION_IS_OTHER_TEMP() instead to detect non-local temp relations.
 */
bool
isOtherTempNamespace(Oid namespaceId)
{
	/* If it's my own temp namespace, say "false" */
	if (isTempOrToastNamespace(namespaceId))
		return false;
	/* Else, if it's any temp namespace, say "true" */
	return isAnyTempNamespace(namespaceId);
}

/*
 * GetTempNamespaceBackendId - if the given namespace is a temporary-table
 * namespace (either my own, or another backend's), return the BackendId
 * that owns it.  Temporary-toast-table namespaces are included, too.
 * If it isn't a temp namespace, return InvalidBackendId.
 */
int
GetTempNamespaceBackendId(Oid namespaceId)
{
	int			result;
	char	   *nspname;

	/* See if the namespace name starts with "pg_temp_" or "pg_toast_temp_" */
	nspname = get_namespace_name(namespaceId);
	if (!nspname)
		return InvalidBackendId;	/* no such namespace? */
	if (strncmp(nspname, "pg_temp_", 8) == 0)
		result = atoi(nspname + 8);
	else if (strncmp(nspname, "pg_toast_temp_", 14) == 0)
		result = atoi(nspname + 14);
	else
		result = InvalidBackendId;
	pfree(nspname);
	return result;
}

/*
 * GetTempToastNamespace - get the OID of my temporary-toast-table namespace,
 * which must already be assigned.	(This is only used when creating a toast
 * table for a temp table, so we must have already done InitTempTableNamespace)
 */
Oid
GetTempToastNamespace(void)
{
	Assert(OidIsValid(myTempToastNamespace));
	return myTempToastNamespace;
}


/*
 * GetOverrideSearchPath - fetch current search path definition in form
 * used by PushOverrideSearchPath.
 *
 * The result structure is allocated in the specified memory context
 * (which might or might not be equal to CurrentMemoryContext); but any
 * junk created by revalidation calculations will be in CurrentMemoryContext.
 */
OverrideSearchPath *
GetOverrideSearchPath(MemoryContext context)
{
	OverrideSearchPath *result;
	List	   *schemas;
	MemoryContext oldcxt;

	recomputeNamespacePath();

	oldcxt = MemoryContextSwitchTo(context);

	result = (OverrideSearchPath *) palloc0(sizeof(OverrideSearchPath));
	schemas = list_copy(activeSearchPath);
	while (schemas && linitial_oid(schemas) != activeCreationNamespace)
	{
		if (linitial_oid(schemas) == myTempNamespace)
			result->addTemp = true;
		else
		{
			Assert(linitial_oid(schemas) == PG_CATALOG_NAMESPACE);
			result->addCatalog = true;
		}
		schemas = list_delete_first(schemas);
	}
	result->schemas = schemas;

	MemoryContextSwitchTo(oldcxt);

	return result;
}

/*
 * PushOverrideSearchPath - temporarily override the search path
 *
 * We allow nested overrides, hence the push/pop terminology.  The GUC
 * search_path variable is ignored while an override is active.
 *
 * It's possible that newpath->useTemp is set but there is no longer any
 * active temp namespace, if the path was saved during a transaction that
<<<<<<< HEAD
 * created a temp namespace and was later rolled back.  In that case we just
 * ignore useTemp.  A plausible alternative would be to create a new temp
=======
 * created a temp namespace and was later rolled back.	In that case we just
 * ignore useTemp.	A plausible alternative would be to create a new temp
>>>>>>> a4bebdd9
 * namespace, but for existing callers that's not necessary because an empty
 * temp namespace wouldn't affect their results anyway.
 *
 * It's also worth noting that other schemas listed in newpath might not
 * exist anymore either.  We don't worry about this because OIDs that match
 * no existing namespace will simply not produce any hits during searches.
 */
void
PushOverrideSearchPath(OverrideSearchPath *newpath)
{
	OverrideStackEntry *entry;
	List	   *oidlist;
	Oid			firstNS;
	MemoryContext oldcxt;

	/*
	 * Copy the list for safekeeping, and insert implicitly-searched
	 * namespaces as needed.  This code should track recomputeNamespacePath.
	 */
	oldcxt = MemoryContextSwitchTo(TopMemoryContext);

	oidlist = list_copy(newpath->schemas);

	/*
	 * Remember the first member of the explicit list.
	 */
	if (oidlist == NIL)
		firstNS = InvalidOid;
	else
		firstNS = linitial_oid(oidlist);

	/*
	 * Add any implicitly-searched namespaces to the list.	Note these go on
	 * the front, not the back; also notice that we do not check USAGE
	 * permissions for these.
	 */
	if (newpath->addCatalog)
		oidlist = lcons_oid(PG_CATALOG_NAMESPACE, oidlist);

	if (newpath->addTemp && OidIsValid(myTempNamespace))
		oidlist = lcons_oid(myTempNamespace, oidlist);

	/*
	 * Build the new stack entry, then insert it at the head of the list.
	 */
	entry = (OverrideStackEntry *) palloc(sizeof(OverrideStackEntry));
	entry->searchPath = oidlist;
	entry->creationNamespace = firstNS;
	entry->nestLevel = GetCurrentTransactionNestLevel();

	overrideStack = lcons(entry, overrideStack);

	/* And make it active. */
	activeSearchPath = entry->searchPath;
	activeCreationNamespace = entry->creationNamespace;
	activeTempCreationPending = false;	/* XXX is this OK? */

	MemoryContextSwitchTo(oldcxt);
}

/*
 * PopOverrideSearchPath - undo a previous PushOverrideSearchPath
 *
 * Any push during a (sub)transaction will be popped automatically at abort.
 * But it's caller error if a push isn't popped in normal control flow.
 */
void
PopOverrideSearchPath(void)
{
	OverrideStackEntry *entry;

	/* Sanity checks. */
	if (overrideStack == NIL)
		elog(ERROR, "bogus PopOverrideSearchPath call");
	entry = (OverrideStackEntry *) linitial(overrideStack);
	if (entry->nestLevel != GetCurrentTransactionNestLevel())
		elog(ERROR, "bogus PopOverrideSearchPath call");

	/* Pop the stack and free storage. */
	overrideStack = list_delete_first(overrideStack);
	list_free(entry->searchPath);
	pfree(entry);

	/* Activate the next level down. */
	if (overrideStack)
	{
		entry = (OverrideStackEntry *) linitial(overrideStack);
		activeSearchPath = entry->searchPath;
		activeCreationNamespace = entry->creationNamespace;
		activeTempCreationPending = false;		/* XXX is this OK? */
	}
	else
	{
		/* If not baseSearchPathValid, this is useless but harmless */
		activeSearchPath = baseSearchPath;
		activeCreationNamespace = baseCreationNamespace;
		activeTempCreationPending = baseTempCreationPending;
	}
}

/*
<<<<<<< HEAD
=======
 * get_collation_oid - find a collation by possibly qualified name
 */
Oid
get_collation_oid(List *name, bool missing_ok)
{
	char	   *schemaname;
	char	   *collation_name;
	int32		dbencoding = GetDatabaseEncoding();
	Oid			namespaceId;
	Oid			colloid;
	ListCell   *l;

	/* deconstruct the name list */
	DeconstructQualifiedName(name, &schemaname, &collation_name);

	if (schemaname)
	{
		/* use exact schema given */
		namespaceId = LookupExplicitNamespace(schemaname);

		/* first try for encoding-specific entry, then any-encoding */
		colloid = GetSysCacheOid3(COLLNAMEENCNSP,
								  PointerGetDatum(collation_name),
								  Int32GetDatum(dbencoding),
								  ObjectIdGetDatum(namespaceId));
		if (OidIsValid(colloid))
			return colloid;
		colloid = GetSysCacheOid3(COLLNAMEENCNSP,
								  PointerGetDatum(collation_name),
								  Int32GetDatum(-1),
								  ObjectIdGetDatum(namespaceId));
		if (OidIsValid(colloid))
			return colloid;
	}
	else
	{
		/* search for it in search path */
		recomputeNamespacePath();

		foreach(l, activeSearchPath)
		{
			namespaceId = lfirst_oid(l);

			if (namespaceId == myTempNamespace)
				continue;		/* do not look in temp namespace */

			colloid = GetSysCacheOid3(COLLNAMEENCNSP,
									  PointerGetDatum(collation_name),
									  Int32GetDatum(dbencoding),
									  ObjectIdGetDatum(namespaceId));
			if (OidIsValid(colloid))
				return colloid;
			colloid = GetSysCacheOid3(COLLNAMEENCNSP,
									  PointerGetDatum(collation_name),
									  Int32GetDatum(-1),
									  ObjectIdGetDatum(namespaceId));
			if (OidIsValid(colloid))
				return colloid;
		}
	}

	/* Not found in path */
	if (!missing_ok)
		ereport(ERROR,
				(errcode(ERRCODE_UNDEFINED_OBJECT),
				 errmsg("collation \"%s\" for encoding \"%s\" does not exist",
						NameListToString(name), GetDatabaseEncodingName())));
	return InvalidOid;
}

/*
>>>>>>> a4bebdd9
 * get_conversion_oid - find a conversion by possibly qualified name
 */
Oid
get_conversion_oid(List *name, bool missing_ok)
{
	char	   *schemaname;
	char	   *conversion_name;
	Oid			namespaceId;
	Oid			conoid = InvalidOid;
	ListCell   *l;

	/* deconstruct the name list */
	DeconstructQualifiedName(name, &schemaname, &conversion_name);

	if (schemaname)
	{
		/* use exact schema given */
		namespaceId = LookupExplicitNamespace(schemaname);
		conoid = GetSysCacheOid2(CONNAMENSP,
<<<<<<< HEAD
							   PointerGetDatum(conversion_name),
							   ObjectIdGetDatum(namespaceId));
=======
								 PointerGetDatum(conversion_name),
								 ObjectIdGetDatum(namespaceId));
>>>>>>> a4bebdd9
	}
	else
	{
		/* search for it in search path */
		recomputeNamespacePath();

		foreach(l, activeSearchPath)
		{
			namespaceId = lfirst_oid(l);

			if (namespaceId == myTempNamespace)
				continue;		/* do not look in temp namespace */

			conoid = GetSysCacheOid2(CONNAMENSP,
									 PointerGetDatum(conversion_name),
									 ObjectIdGetDatum(namespaceId));
			if (OidIsValid(conoid))
				return conoid;
		}
	}

	/* Not found in path */
	if (!OidIsValid(conoid) && !missing_ok)
		ereport(ERROR,
				(errcode(ERRCODE_UNDEFINED_OBJECT),
<<<<<<< HEAD
						errmsg("conversion \"%s\" does not exist",
							   NameListToString(name))));
=======
				 errmsg("conversion \"%s\" does not exist",
						NameListToString(name))));
>>>>>>> a4bebdd9
	return conoid;
}

/*
 * FindDefaultConversionProc - find default encoding conversion proc
 */
Oid
FindDefaultConversionProc(int4 for_encoding, int4 to_encoding)
{
	Oid			proc;
	ListCell   *l;

	recomputeNamespacePath();

	foreach(l, activeSearchPath)
	{
		Oid			namespaceId = lfirst_oid(l);

		if (namespaceId == myTempNamespace)
			continue;			/* do not look in temp namespace */

		proc = FindDefaultConversion(namespaceId, for_encoding, to_encoding);
		if (OidIsValid(proc))
			return proc;
	}

	/* Not found in path */
	return InvalidOid;
}

/*
 * recomputeNamespacePath - recompute path derived variables if needed.
 */
static void
recomputeNamespacePath(void)
{
	Oid			roleid = GetUserId();
	char	   *rawname;
	List	   *namelist;
	List	   *oidlist;
	List	   *newpath;
	ListCell   *l;
	bool		temp_missing;
	Oid			firstNS;
	MemoryContext oldcxt;

	/* Do nothing if an override search spec is active. */
	if (overrideStack)
		return;

	/* Do nothing if path is already valid. */
	if (baseSearchPathValid && namespaceUser == roleid)
		return;

	/* Need a modifiable copy of namespace_search_path string */
	rawname = pstrdup(namespace_search_path);

	/* Parse string into list of identifiers */
	if (!SplitIdentifierString(rawname, ',', &namelist))
	{
		/* syntax error in name list */
		/* this should not happen if GUC checked check_search_path */
		elog(ERROR, "invalid list syntax");
	}

	/*
	 * Convert the list of names to a list of OIDs.  If any names are not
	 * recognizable or we don't have read access, just leave them out of the
	 * list.  (We can't raise an error, since the search_path setting has
	 * already been accepted.)	Don't make duplicate entries, either.
	 */
	oidlist = NIL;
	temp_missing = false;
	foreach(l, namelist)
	{
		char	   *curname = (char *) lfirst(l);
		Oid			namespaceId;

		if (strcmp(curname, "$user") == 0)
		{
			/* $user --- substitute namespace matching user name, if any */
			HeapTuple	tuple;

			tuple = SearchSysCache1(AUTHOID, ObjectIdGetDatum(roleid));
			if (HeapTupleIsValid(tuple))
			{
				char	   *rname;

				rname = NameStr(((Form_pg_authid) GETSTRUCT(tuple))->rolname);
				namespaceId = get_namespace_oid(rname, true);
				ReleaseSysCache(tuple);
				if (OidIsValid(namespaceId) &&
					!list_member_oid(oidlist, namespaceId) &&
					pg_namespace_aclcheck(namespaceId, roleid,
										  ACL_USAGE) == ACLCHECK_OK)
					oidlist = lappend_oid(oidlist, namespaceId);
			}
		}
		else if (strcmp(curname, "pg_temp") == 0)
		{
			/* pg_temp --- substitute temp namespace, if any */
			if (TempNamespaceValid(true))
			{
				if (!list_member_oid(oidlist, myTempNamespace))
					oidlist = lappend_oid(oidlist, myTempNamespace);
			}
			else
			{
				/* If it ought to be the creation namespace, set flag */
				if (oidlist == NIL)
					temp_missing = true;
			}
		}
		else
		{
			/* normal namespace reference */
			namespaceId = get_namespace_oid(curname, true);
			if (OidIsValid(namespaceId) &&
				!list_member_oid(oidlist, namespaceId) &&
				pg_namespace_aclcheck(namespaceId, roleid,
									  ACL_USAGE) == ACLCHECK_OK)
				oidlist = lappend_oid(oidlist, namespaceId);
		}
	}

	/*
	 * Remember the first member of the explicit list.	(Note: this is
	 * nominally wrong if temp_missing, but we need it anyway to distinguish
	 * explicit from implicit mention of pg_catalog.)
	 */
	if (oidlist == NIL)
		firstNS = InvalidOid;
	else
		firstNS = linitial_oid(oidlist);

	/*
	 * Add any implicitly-searched namespaces to the list.	Note these go on
	 * the front, not the back; also notice that we do not check USAGE
	 * permissions for these.
	 */
	if (!list_member_oid(oidlist, PG_CATALOG_NAMESPACE))
		oidlist = lcons_oid(PG_CATALOG_NAMESPACE, oidlist);

	if (TempNamespaceValid(false) &&
		!list_member_oid(oidlist, myTempNamespace))
		oidlist = lcons_oid(myTempNamespace, oidlist);

	/*
	 * Now that we've successfully built the new list of namespace OIDs, save
	 * it in permanent storage.
	 */
	oldcxt = MemoryContextSwitchTo(TopMemoryContext);
	newpath = list_copy(oidlist);
	MemoryContextSwitchTo(oldcxt);

	/* Now safe to assign to state variables. */
	list_free(baseSearchPath);
	baseSearchPath = newpath;
	baseCreationNamespace = firstNS;
	baseTempCreationPending = temp_missing;

	/* Mark the path valid. */
	baseSearchPathValid = true;
	namespaceUser = roleid;

	/* And make it active. */
	activeSearchPath = baseSearchPath;
	activeCreationNamespace = baseCreationNamespace;
	activeTempCreationPending = baseTempCreationPending;

	/* Clean up. */
	pfree(rawname);
	list_free(namelist);
	list_free(oidlist);
}

/*
 * InitTempTableNamespace
 *		Initialize temp table namespace on first use in a particular backend
 */
void
InitTempTableNamespace(void)
{
	char		namespaceName[NAMEDATALEN];
	Oid			namespaceId;
	Oid			toastspaceId;
	int			session_suffix;

	/*
	 * First, do permission check to see if we are authorized to make temp
	 * tables.	We use a nonstandard error message here since "databasename:
	 * permission denied" might be a tad cryptic.
	 *
	 * Note that ACL_CREATE_TEMP rights are rechecked in pg_namespace_aclmask;
	 * that's necessary since current user ID could change during the session.
	 * But there's no need to make the namespace in the first place until a
	 * temp table creation request is made by someone with appropriate rights.
	 */
	if (pg_database_aclcheck(MyDatabaseId, GetUserId(),
							 ACL_CREATE_TEMP) != ACLCHECK_OK)
		ereport(ERROR,
				(errcode(ERRCODE_INSUFFICIENT_PRIVILEGE),
				 errmsg("permission denied to create temporary tables in database \"%s\"",
						get_database_name(MyDatabaseId))));

	/*
	 * TempNamespace name creation rules are different depending on the
	 * nature of the current connection role.
	 */
	switch (Gp_role)
	{
		case GP_ROLE_DISPATCH:
		case GP_ROLE_EXECUTE:
			session_suffix = gp_session_id;
			break;

		case GP_ROLE_UTILITY:
			session_suffix = MyBackendId;
			break;

		default:
			/* Should never hit this */
			elog(ERROR, "invalid backend temp schema creation");
			session_suffix = -1;	/* keep compiler quiet */
			break;
	}

	/*
	 * Do not allow a Hot Standby slave session to make temp tables.  Aside
	 * from problems with modifying the system catalogs, there is a naming
	 * conflict: pg_temp_N belongs to the session with BackendId N on the
	 * master, not to a slave session with the same BackendId.	We should not
	 * be able to get here anyway due to XactReadOnly checks, but let's just
	 * make real sure.	Note that this also backstops various operations that
	 * allow XactReadOnly transactions to modify temp tables; they'd need
	 * RecoveryInProgress checks if not for this.
	 */
	if (RecoveryInProgress())
		ereport(ERROR,
				(errcode(ERRCODE_READ_ONLY_SQL_TRANSACTION),
				 errmsg("cannot create temporary tables during recovery")));

	snprintf(namespaceName, sizeof(namespaceName), "pg_temp_%d", session_suffix);

<<<<<<< HEAD
	namespaceId = GetSysCacheOid(NAMESPACENAME,
								 CStringGetDatum(namespaceName),
								 0, 0, 0);

	/*
	 * GPDB: Delete old temp schema.
	 *
	 * Remove any vestiges of old temporary schema, if any.  This can
	 * happen when an old session crashes and doesn't run normal session
	 * shutdown.
	 *
	 * In postgres they try to reuse existing schemas in this case,
	 * however that does not work well for us since the schemas may exist
	 * on a segment by segment basis and we want to keep them syncronized
	 * on oid.  The best way of dealing with this is to just delete the
	 * old schemas.
	 */
	if (OidIsValid(namespaceId))
=======
	namespaceId = get_namespace_oid(namespaceName, true);
	if (!OidIsValid(namespaceId))
	{
		/*
		 * First use of this temp namespace in this database; create it. The
		 * temp namespaces are always owned by the superuser.  We leave their
		 * permissions at default --- i.e., no access except to superuser ---
		 * to ensure that unprivileged users can't peek at other backends'
		 * temp tables.  This works because the places that access the temp
		 * namespace for my own backend skip permissions checks on it.
		 */
		namespaceId = NamespaceCreate(namespaceName, BOOTSTRAP_SUPERUSERID);
		/* Advance command counter to make namespace visible */
		CommandCounterIncrement();
	}
	else
>>>>>>> a4bebdd9
	{
		RemoveTempRelations(namespaceId);
		RemoveSchemaById(namespaceId);
		elog(DEBUG1, "Remove schema entry %u from pg_namespace",
			 namespaceId);
		namespaceId = InvalidOid;
		CommandCounterIncrement();
	}

	/*
	 * First use of this temp namespace in this database; create it. The
	 * temp namespaces are always owned by the superuser.  We leave their
	 * permissions at default --- i.e., no access except to superuser ---
	 * to ensure that unprivileged users can't peek at other backends'
	 * temp tables.  This works because the places that access the temp
	 * namespace for my own backend skip permissions checks on it.
	 */
	namespaceId = NamespaceCreate(namespaceName, BOOTSTRAP_SUPERUSERID);
	/* Advance command counter to make namespace visible */
	CommandCounterIncrement();

	/*
	 * If the corresponding toast-table namespace doesn't exist yet, create
	 * it. (We assume there is no need to clean it out if it does exist, since
	 * dropping a parent table should make its toast table go away.)
	 * (in GPDB, though, we drop and recreate it anyway, to make sure it has
	 * the same OID on master and segments.)
	 */
	snprintf(namespaceName, sizeof(namespaceName), "pg_toast_temp_%d",
			 session_suffix);

<<<<<<< HEAD
	toastspaceId = GetSysCacheOid(NAMESPACENAME,
								  CStringGetDatum(namespaceName),
								  0, 0, 0);
	if (OidIsValid(toastspaceId))
=======
	toastspaceId = get_namespace_oid(namespaceName, true);
	if (!OidIsValid(toastspaceId))
>>>>>>> a4bebdd9
	{
		RemoveSchemaById(toastspaceId);
		elog(DEBUG1, "Remove schema entry %u from pg_namespace",
			 namespaceId);
		toastspaceId = InvalidOid;
		CommandCounterIncrement();
	}
	toastspaceId = NamespaceCreate(namespaceName, BOOTSTRAP_SUPERUSERID);
	/* Advance command counter to make namespace visible */
	CommandCounterIncrement();

	/*
	 * Okay, we've prepared the temp namespace ... but it's not committed yet,
	 * so all our work could be undone by transaction rollback.  Set flag for
	 * AtEOXact_Namespace to know what to do.
	 */
	myTempNamespace = namespaceId;
	myTempToastNamespace = toastspaceId;

	/* It should not be done already. */
	AssertState(myTempNamespaceSubID == InvalidSubTransactionId);
	myTempNamespaceSubID = GetCurrentSubTransactionId();

	baseSearchPathValid = false;	/* need to rebuild list */

	/*
	 * GPDB: Dispatch a special CREATE SCHEMA command, to also create the
	 * temp schemas in all the segments.
	 *
	 * We need to keep the OID of the temp schema synchronized across the
	 * cluster which means that we must go through regular dispatch
	 * logic rather than letting every backend manage it.
	 */
	if (Gp_role == GP_ROLE_DISPATCH)
	{
		CreateSchemaStmt *stmt;

		stmt = makeNode(CreateSchemaStmt);
		stmt->istemp	 = true;

		/*
		 * Dispatch the command to all primary and mirror segment dbs.
		 * Starts a global transaction and reconfigures cluster if needed.
		 * Waits for QEs to finish.  Exits via ereport(ERROR,...) if error.
		 */
		CdbDispatchUtilityStatement((Node *) stmt,
									DF_CANCEL_ON_ERROR |
									DF_WITH_SNAPSHOT |
									DF_NEED_TWO_PHASE,
									GetAssignedOidsForDispatch(),
									NULL);
	}
}

/*
 * Drop temp relations for session reset.
 */
void
DropTempTableNamespaceForResetSession(Oid namespaceOid)
{
	if (IsTransactionOrTransactionBlock())
		elog(ERROR, "Called within a transaction");
	
	StartTransactionCommand();

	RemoveTempRelations(namespaceOid);

	CommitTransactionCommand();
}

/*
 * Called by CreateSchemaCommand when creating a temporary schema 
 */
void
SetTempNamespace(Oid namespaceId, Oid toastNamespaceId)
{
	if (TempNamespaceValid(false))
		elog(ERROR, "temporary namespace already exists");

	/*
	 * Okay, we've prepared the temp namespace ... but it's not committed yet,
	 * so all our work could be undone by transaction rollback.  Set flag for
	 * AtEOXact_Namespace to know what to do.
	 */
	myTempNamespace = namespaceId;
	myTempToastNamespace = toastNamespaceId;

	/* It should not be done already. */
	AssertState(myTempNamespaceSubID == InvalidSubTransactionId);
	myTempNamespaceSubID = GetCurrentSubTransactionId();

	baseSearchPathValid = false;	/* need to rebuild list */
}

/*
 * Remove the temporary namespace from the search path.
 *
 * Return the removed namespace OID.
 */
Oid
ResetTempNamespace(void)
{
	Oid result;

	result = myTempNamespace;

	/*
	 * MPP-19973: The shmem exit callback to remove a temp
	 * namespace is registered. We need to remove it here as the
	 * namespace has already been reseted. 
	 */
	cancel_shmem_exit(RemoveTempRelationsCallback, 0);

	myTempNamespace = InvalidOid;
	myTempNamespaceSubID = InvalidSubTransactionId;
	baseSearchPathValid = false;	/* need to rebuild list */

	return result;
}

/*
 * End-of-transaction cleanup for namespaces.
 */
void
AtEOXact_Namespace(bool isCommit)
{
	/*
	 * If we abort the transaction in which a temp namespace was selected,
	 * we'll have to do any creation or cleanout work over again.  So, just
	 * forget the namespace entirely until next time.  On the other hand, if
	 * we commit then register an exit callback to clean out the temp tables
	 * at backend shutdown.  (We only want to register the callback once per
	 * session, so this is a good place to do it.)
	 */
	if (myTempNamespaceSubID != InvalidSubTransactionId)
	{
		if (isCommit)
			on_shmem_exit(RemoveTempRelationsCallback, 0);
		else
		{
			myTempNamespace = InvalidOid;
			myTempToastNamespace = InvalidOid;
			baseSearchPathValid = false;		/* need to rebuild list */
		}
		myTempNamespaceSubID = InvalidSubTransactionId;
	}

	/*
	 * Clean up if someone failed to do PopOverrideSearchPath
	 */
	if (overrideStack)
	{
		if (isCommit)
			elog(WARNING, "leaked override search path");
		while (overrideStack)
		{
			OverrideStackEntry *entry;

			entry = (OverrideStackEntry *) linitial(overrideStack);
			overrideStack = list_delete_first(overrideStack);
			list_free(entry->searchPath);
			pfree(entry);
		}
		/* If not baseSearchPathValid, this is useless but harmless */
		activeSearchPath = baseSearchPath;
		activeCreationNamespace = baseCreationNamespace;
		activeTempCreationPending = baseTempCreationPending;
	}
}

/*
 * AtEOSubXact_Namespace
 *
 * At subtransaction commit, propagate the temp-namespace-creation
 * flag to the parent subtransaction.
 *
 * At subtransaction abort, forget the flag if we set it up.
 */
void
AtEOSubXact_Namespace(bool isCommit, SubTransactionId mySubid,
					  SubTransactionId parentSubid)
{
	OverrideStackEntry *entry;

	if (myTempNamespaceSubID == mySubid)
	{
		if (isCommit)
			myTempNamespaceSubID = parentSubid;
		else
		{
			myTempNamespaceSubID = InvalidSubTransactionId;
			/* TEMP namespace creation failed, so reset state */
			myTempNamespace = InvalidOid;
			myTempToastNamespace = InvalidOid;
			baseSearchPathValid = false;		/* need to rebuild list */
		}
	}

	/*
	 * Clean up if someone failed to do PopOverrideSearchPath
	 */
	while (overrideStack)
	{
		entry = (OverrideStackEntry *) linitial(overrideStack);
		if (entry->nestLevel < GetCurrentTransactionNestLevel())
			break;
		if (isCommit)
			elog(WARNING, "leaked override search path");
		overrideStack = list_delete_first(overrideStack);
		list_free(entry->searchPath);
		pfree(entry);
	}

	/* Activate the next level down. */
	if (overrideStack)
	{
		entry = (OverrideStackEntry *) linitial(overrideStack);
		activeSearchPath = entry->searchPath;
		activeCreationNamespace = entry->creationNamespace;
		activeTempCreationPending = false;		/* XXX is this OK? */
	}
	else
	{
		/* If not baseSearchPathValid, this is useless but harmless */
		activeSearchPath = baseSearchPath;
		activeCreationNamespace = baseCreationNamespace;
		activeTempCreationPending = baseTempCreationPending;
	}
}

/*
 * Remove all relations in the specified temp namespace.
 *
 * This is called at backend shutdown (if we made any temp relations).
 * It is also called when we begin using a pre-existing temp namespace,
 * in order to clean out any relations that might have been created by
 * a crashed backend.
 */
static void
RemoveTempRelations(Oid tempNamespaceId)
{
	ObjectAddress object;

	/*
	 * We want to get rid of everything in the target namespace, but not the
	 * namespace itself (deleting it only to recreate it later would be a
	 * waste of cycles).  We do this by finding everything that has a
	 * dependency on the namespace.
	 */
	object.classId = NamespaceRelationId;
	object.objectId = tempNamespaceId;
	object.objectSubId = 0;

	deleteWhatDependsOn(&object, false);
}

/*
 * Callback to remove temp relations at backend exit.
 */
static void
RemoveTempRelationsCallback(int code, Datum arg)
{
	if (DistributedTransactionContext == DTX_CONTEXT_QE_PREPARED)
	{
		/*
		 * MPP-10213: if we're prepared, it is the responsibility of
		 * someone completing our transaction to clean up the
		 * temp-relations. We are no longer inside the transaction, so
		 * the schema entries aren't even visible to us!
		 */
		return;
	}

	if (OidIsValid(myTempNamespace))
	{
		/* Need to ensure we have a usable transaction. */
		AbortOutOfAnyTransaction();
		StartTransactionCommand();

		/* 
		 * Make sure that the schema hasn't been removed. We must do this after
		 * we start a new transaction (see previous two lines), otherwise we
		 * wont have a valid CurrentResourceOwner.
		 */
		if (TempNamespaceValid(false))
		{
			RemoveTempRelations(myTempNamespace);

			/* MPP-3390: drop pg_temp_N schema entry from pg_namespace */
			RemoveSchemaById(myTempNamespace);
			RemoveSchemaById(myTempToastNamespace);
			elog(DEBUG1, "Remove schema entry %u from pg_namespace", 
				 myTempNamespace); 
		}

		CommitTransactionCommand();
	}
}

/*
 * Remove all temp tables from the temporary namespace.
 */
void
ResetTempTableNamespace(void)
{
	if (OidIsValid(myTempNamespace))
		RemoveTempRelations(myTempNamespace);
}


/*
 * Routines for handling the GUC variable 'search_path'.
 */

/* check_hook: validate new search_path, if possible */
bool
check_search_path(char **newval, void **extra, GucSource source)
{
	bool		result = true;
	char	   *rawname;
	List	   *namelist;
	ListCell   *l;

	/* Need a modifiable copy of string */
	rawname = pstrdup(*newval);

	/* Parse string into list of identifiers */
	if (!SplitIdentifierString(rawname, ',', &namelist))
	{
		/* syntax error in name list */
		GUC_check_errdetail("List syntax is invalid.");
		pfree(rawname);
		list_free(namelist);
		return false;
	}

	/*
	 * If we aren't inside a transaction, we cannot do database access so
	 * cannot verify the individual names.	Must accept the list on faith.
	 */
	if (IsTransactionState())
	{
		/*
		 * Verify that all the names are either valid namespace names or
		 * "$user" or "pg_temp".  We do not require $user to correspond to a
		 * valid namespace, and pg_temp might not exist yet.  We do not check
		 * for USAGE rights, either; should we?
		 *
		 * When source == PGC_S_TEST, we are checking the argument of an ALTER
		 * DATABASE SET or ALTER USER SET command.	It could be that the
		 * intended use of the search path is for some other database, so we
		 * should not error out if it mentions schemas not present in the
		 * current database.  We issue a NOTICE instead.
		 */
		foreach(l, namelist)
		{
			char	   *curname = (char *) lfirst(l);

			if (strcmp(curname, "$user") == 0)
				continue;
			if (strcmp(curname, "pg_temp") == 0)
				continue;
			if (!SearchSysCacheExists1(NAMESPACENAME,
									   CStringGetDatum(curname)))
			{
<<<<<<< HEAD
				if (Gp_role != GP_ROLE_EXECUTE)
					ereport((source == PGC_S_TEST) ? NOTICE : ERROR,
						(errcode(ERRCODE_UNDEFINED_SCHEMA),
						 errmsg("schema \"%s\" does not exist", curname)));
=======
				if (source == PGC_S_TEST)
					ereport(NOTICE,
							(errcode(ERRCODE_UNDEFINED_SCHEMA),
						   errmsg("schema \"%s\" does not exist", curname)));
				else
				{
					GUC_check_errdetail("schema \"%s\" does not exist", curname);
					result = false;
					break;
				}
>>>>>>> a4bebdd9
			}
		}
	}

	pfree(rawname);
	list_free(namelist);

	return result;
}

/* assign_hook: do extra actions as needed */
void
assign_search_path(const char *newval, void *extra)
{
	/*
	 * We mark the path as needing recomputation, but don't do anything until
	 * it's needed.  This avoids trying to do database access during GUC
	 * initialization, or outside a transaction.
	 */
	baseSearchPathValid = false;
}

/*
 * InitializeSearchPath: initialize module during InitPostgres.
 *
 * This is called after we are up enough to be able to do catalog lookups.
 */
void
InitializeSearchPath(void)
{
	if (IsBootstrapProcessingMode())
	{
		/*
		 * In bootstrap mode, the search path must be 'pg_catalog' so that
		 * tables are created in the proper namespace; ignore the GUC setting.
		 */
		MemoryContext oldcxt;

		oldcxt = MemoryContextSwitchTo(TopMemoryContext);
		baseSearchPath = list_make1_oid(PG_CATALOG_NAMESPACE);
		MemoryContextSwitchTo(oldcxt);
		baseCreationNamespace = PG_CATALOG_NAMESPACE;
		baseTempCreationPending = false;
		baseSearchPathValid = true;
		namespaceUser = GetUserId();
		activeSearchPath = baseSearchPath;
		activeCreationNamespace = baseCreationNamespace;
		activeTempCreationPending = baseTempCreationPending;
	}
	else
	{
		/*
		 * In normal mode, arrange for a callback on any syscache invalidation
		 * of pg_namespace rows.
		 */
		CacheRegisterSyscacheCallback(NAMESPACEOID,
									  NamespaceCallback,
									  (Datum) 0);
		/* Force search path to be recomputed on next use */
		baseSearchPathValid = false;
	}
}

/*
 * NamespaceCallback
 *		Syscache inval callback function
 */
static void
NamespaceCallback(Datum arg, int cacheid, ItemPointer tuplePtr)
{
	/* Force search path to be recomputed on next use */
	baseSearchPathValid = false;
}

/* double check that temp name space is valid. */
static bool
TempNamespaceValid(bool error_if_removed)
{
	if (!OidIsValid(myTempNamespace))
		return false;
	else
	{
		/*
		 * Warning:  To use the syscache, there must be a valid ResourceOwner.
		 * This implies we must be in a Portal, and if we are in a
		 * Portal, we are in a transaction.  So you can't use this if
		 * we are currently idle.
		 */
		AcceptInvalidationMessages();  /* minimize race conditions */

		/* XXX XXX: jic 20120430: is this correct - check if oid exists? */
		myTempNamespace = GetSysCacheOid1(NAMESPACEOID,
										  ObjectIdGetDatum(myTempNamespace));

		if (OidIsValid(myTempNamespace))
			return true;
		else if (Gp_role != GP_ROLE_EXECUTE && error_if_removed) 
			/*
			 * We might call this on QEs if we're dropping our own
			 * session's temp table schema. However, we want the
			 * QD to be the one to find it not the QE.
			 */
			ereport(ERROR,
					(errcode(ERRCODE_UNDEFINED_SCHEMA),
					 errmsg("temporary table schema removed while session "
							"still in progress")));
	}
	return false;
}

/*
 * GPDB: Special just for cdbgang use
 */
bool
TempNamespaceOidIsValid(void)
{
	return OidIsValid(myTempNamespace);
}

/*
 * Fetch the active search path. The return value is a palloc'ed list
 * of OIDs; the caller is responsible for freeing this storage as
 * appropriate.
 *
 * The returned list includes the implicitly-prepended namespaces only if
 * includeImplicit is true.
 *
 * Note: calling this may result in a CommandCounterIncrement operation,
 * if we have to create or clean out the temp namespace.
 */
List *
fetch_search_path(bool includeImplicit)
{
	List	   *result;

	recomputeNamespacePath();

	/*
	 * If the temp namespace should be first, force it to exist.  This is so
	 * that callers can trust the result to reflect the actual default
	 * creation namespace.	It's a bit bogus to do this here, since
	 * current_schema() is supposedly a stable function without side-effects,
	 * but the alternatives seem worse.
	 */
	if (activeTempCreationPending)
	{
		InitTempTableNamespace();
		recomputeNamespacePath();
	}

	result = list_copy(activeSearchPath);
	if (!includeImplicit)
	{
		while (result && linitial_oid(result) != activeCreationNamespace)
			result = list_delete_first(result);
	}

	return result;
}

/*
 * Fetch the active search path into a caller-allocated array of OIDs.
 * Returns the number of path entries.	(If this is more than sarray_len,
 * then the data didn't fit and is not all stored.)
 *
 * The returned list always includes the implicitly-prepended namespaces,
 * but never includes the temp namespace.  (This is suitable for existing
 * users, which would want to ignore the temp namespace anyway.)  This
 * definition allows us to not worry about initializing the temp namespace.
 */
int
fetch_search_path_array(Oid *sarray, int sarray_len)
{
	int			count = 0;
	ListCell   *l;

	recomputeNamespacePath();

	foreach(l, activeSearchPath)
	{
		Oid			namespaceId = lfirst_oid(l);

		if (namespaceId == myTempNamespace)
			continue;			/* do not include temp namespace */

		if (count < sarray_len)
			sarray[count] = namespaceId;
		count++;
	}

	return count;
}


/*
 * Export the FooIsVisible functions as SQL-callable functions.
 *
 * Note: as of Postgres 8.4, these will silently return NULL if called on
 * a nonexistent object OID, rather than failing.  This is to avoid race
 * condition errors when a query that's scanning a catalog using an MVCC
 * snapshot uses one of these functions.  The underlying IsVisible functions
 * operate on SnapshotNow semantics and so might see the object as already
 * gone when it's still visible to the MVCC snapshot.  (There is no race
 * condition in the current coding because we don't accept sinval messages
 * between the SearchSysCacheExists test and the subsequent lookup.)
 */

Datum
pg_table_is_visible(PG_FUNCTION_ARGS)
{
	Oid			oid = PG_GETARG_OID(0);

	if (!SearchSysCacheExists1(RELOID, ObjectIdGetDatum(oid)))
		PG_RETURN_NULL();

	PG_RETURN_BOOL(RelationIsVisible(oid));
}

Datum
pg_type_is_visible(PG_FUNCTION_ARGS)
{
	Oid			oid = PG_GETARG_OID(0);

	if (!SearchSysCacheExists1(TYPEOID, ObjectIdGetDatum(oid)))
		PG_RETURN_NULL();

	PG_RETURN_BOOL(TypeIsVisible(oid));
}

Datum
pg_function_is_visible(PG_FUNCTION_ARGS)
{
	Oid			oid = PG_GETARG_OID(0);

	if (!SearchSysCacheExists1(PROCOID, ObjectIdGetDatum(oid)))
		PG_RETURN_NULL();

	PG_RETURN_BOOL(FunctionIsVisible(oid));
}

Datum
pg_operator_is_visible(PG_FUNCTION_ARGS)
{
	Oid			oid = PG_GETARG_OID(0);

	if (!SearchSysCacheExists1(OPEROID, ObjectIdGetDatum(oid)))
		PG_RETURN_NULL();

	PG_RETURN_BOOL(OperatorIsVisible(oid));
}

Datum
pg_opclass_is_visible(PG_FUNCTION_ARGS)
{
	Oid			oid = PG_GETARG_OID(0);

	if (!SearchSysCacheExists1(CLAOID, ObjectIdGetDatum(oid)))
		PG_RETURN_NULL();

	PG_RETURN_BOOL(OpclassIsVisible(oid));
}

Datum
pg_collation_is_visible(PG_FUNCTION_ARGS)
{
	Oid			oid = PG_GETARG_OID(0);

	if (!SearchSysCacheExists1(COLLOID, ObjectIdGetDatum(oid)))
		PG_RETURN_NULL();

	PG_RETURN_BOOL(CollationIsVisible(oid));
}

Datum
pg_conversion_is_visible(PG_FUNCTION_ARGS)
{
	Oid			oid = PG_GETARG_OID(0);

	if (!SearchSysCacheExists1(CONVOID, ObjectIdGetDatum(oid)))
		PG_RETURN_NULL();

	PG_RETURN_BOOL(ConversionIsVisible(oid));
}

Datum
pg_ts_parser_is_visible(PG_FUNCTION_ARGS)
{
	Oid			oid = PG_GETARG_OID(0);

	if (!SearchSysCacheExists1(TSPARSEROID, ObjectIdGetDatum(oid)))
		PG_RETURN_NULL();

	PG_RETURN_BOOL(TSParserIsVisible(oid));
}

Datum
pg_ts_dict_is_visible(PG_FUNCTION_ARGS)
{
	Oid			oid = PG_GETARG_OID(0);

	if (!SearchSysCacheExists1(TSDICTOID, ObjectIdGetDatum(oid)))
		PG_RETURN_NULL();

	PG_RETURN_BOOL(TSDictionaryIsVisible(oid));
}

Datum
pg_ts_template_is_visible(PG_FUNCTION_ARGS)
{
	Oid			oid = PG_GETARG_OID(0);

	if (!SearchSysCacheExists1(TSTEMPLATEOID, ObjectIdGetDatum(oid)))
		PG_RETURN_NULL();

	PG_RETURN_BOOL(TSTemplateIsVisible(oid));
}

Datum
pg_ts_config_is_visible(PG_FUNCTION_ARGS)
{
	Oid			oid = PG_GETARG_OID(0);

	if (!SearchSysCacheExists1(TSCONFIGOID, ObjectIdGetDatum(oid)))
		PG_RETURN_NULL();

	PG_RETURN_BOOL(TSConfigIsVisible(oid));
}

Datum
pg_my_temp_schema(PG_FUNCTION_ARGS)
{
	PG_RETURN_OID(myTempNamespace);
}

Datum
pg_is_other_temp_schema(PG_FUNCTION_ARGS)
{
	Oid			oid = PG_GETARG_OID(0);

	PG_RETURN_BOOL(isOtherTempNamespace(oid));
}

Datum
pg_objname_to_oid(PG_FUNCTION_ARGS)
{
    text *s = PG_GETARG_TEXT_P(0); 
    RangeVar *rv = makeRangeVarFromNameList(textToQualifiedNameList(s));
    Oid relid = RangeVarGetRelid(rv, true);

    PG_RETURN_OID(relid);
}<|MERGE_RESOLUTION|>--- conflicted
+++ resolved
@@ -2704,15 +2704,12 @@
 		ereport(ERROR,
 				(errcode(ERRCODE_FEATURE_NOT_SUPPORTED),
 				 errmsg("cannot move objects into or out of TOAST schema")));
-<<<<<<< HEAD
 
 	/* same for AO SEGMENT schema */
 	if (nspOid == PG_AOSEGMENT_NAMESPACE || oldNspOid == PG_AOSEGMENT_NAMESPACE)
 		ereport(ERROR,
 				(errcode(ERRCODE_FEATURE_NOT_SUPPORTED),
 				 errmsg("cannot move objects into or out of AO SEGMENT schema")));
-=======
->>>>>>> a4bebdd9
 }
 
 /*
@@ -2773,11 +2770,7 @@
 /*
  * get_namespace_oid - given a namespace name, look up the OID
  *
-<<<<<<< HEAD
- * If missing_ok is false, throw an error if namespace name not found.  If
-=======
  * If missing_ok is false, throw an error if namespace name not found.	If
->>>>>>> a4bebdd9
  * true, just return InvalidOid.
  */
 Oid
@@ -3067,13 +3060,8 @@
  *
  * It's possible that newpath->useTemp is set but there is no longer any
  * active temp namespace, if the path was saved during a transaction that
-<<<<<<< HEAD
- * created a temp namespace and was later rolled back.  In that case we just
- * ignore useTemp.  A plausible alternative would be to create a new temp
-=======
  * created a temp namespace and was later rolled back.	In that case we just
  * ignore useTemp.	A plausible alternative would be to create a new temp
->>>>>>> a4bebdd9
  * namespace, but for existing callers that's not necessary because an empty
  * temp namespace wouldn't affect their results anyway.
  *
@@ -3174,9 +3162,8 @@
 	}
 }
 
-/*
-<<<<<<< HEAD
-=======
+
+/*
  * get_collation_oid - find a collation by possibly qualified name
  */
 Oid
@@ -3248,7 +3235,6 @@
 }
 
 /*
->>>>>>> a4bebdd9
  * get_conversion_oid - find a conversion by possibly qualified name
  */
 Oid
@@ -3268,13 +3254,8 @@
 		/* use exact schema given */
 		namespaceId = LookupExplicitNamespace(schemaname);
 		conoid = GetSysCacheOid2(CONNAMENSP,
-<<<<<<< HEAD
-							   PointerGetDatum(conversion_name),
-							   ObjectIdGetDatum(namespaceId));
-=======
 								 PointerGetDatum(conversion_name),
 								 ObjectIdGetDatum(namespaceId));
->>>>>>> a4bebdd9
 	}
 	else
 	{
@@ -3300,13 +3281,8 @@
 	if (!OidIsValid(conoid) && !missing_ok)
 		ereport(ERROR,
 				(errcode(ERRCODE_UNDEFINED_OBJECT),
-<<<<<<< HEAD
-						errmsg("conversion \"%s\" does not exist",
-							   NameListToString(name))));
-=======
 				 errmsg("conversion \"%s\" does not exist",
 						NameListToString(name))));
->>>>>>> a4bebdd9
 	return conoid;
 }
 
@@ -3484,6 +3460,22 @@
 }
 
 /*
+ * In PostgreSQL, the backend's backend ID is used as part of the filenames
+ * of temporary tables. However, in GPDB, temporary tables are shared across
+ * backends, if you have a query with multiple QE reader processes. Because
+ * of that, they are kept in the shared buffer cache, but it also means that
+ * we cannot use the "current backend ID" in the filename, because each
+ * QE process has a different backend ID. Use the current "session id"
+ * instead.
+ *
+ * MyTempSessionId() macro should be used in place of MyBackendId, wherever
+ * we deal with RelFileNodes. That includes at leastRelFileNodeBackend.backend
+ * and RelationData.rd_backend fields.
+ */
+#define MyTempSessionId() \
+	((Gp_role == GP_ROLE_DISPATCH || Gp_role == GP_ROLE_EXECUTE) ? gp_session_id : MyBackendId)
+
+/*
  * InitTempTableNamespace
  *		Initialize temp table namespace on first use in a particular backend
  */
@@ -3551,10 +3543,7 @@
 
 	snprintf(namespaceName, sizeof(namespaceName), "pg_temp_%d", session_suffix);
 
-<<<<<<< HEAD
-	namespaceId = GetSysCacheOid(NAMESPACENAME,
-								 CStringGetDatum(namespaceName),
-								 0, 0, 0);
+	namespaceId = get_namespace_oid(namespaceName, true);
 
 	/*
 	 * GPDB: Delete old temp schema.
@@ -3570,24 +3559,6 @@
 	 * old schemas.
 	 */
 	if (OidIsValid(namespaceId))
-=======
-	namespaceId = get_namespace_oid(namespaceName, true);
-	if (!OidIsValid(namespaceId))
-	{
-		/*
-		 * First use of this temp namespace in this database; create it. The
-		 * temp namespaces are always owned by the superuser.  We leave their
-		 * permissions at default --- i.e., no access except to superuser ---
-		 * to ensure that unprivileged users can't peek at other backends'
-		 * temp tables.  This works because the places that access the temp
-		 * namespace for my own backend skip permissions checks on it.
-		 */
-		namespaceId = NamespaceCreate(namespaceName, BOOTSTRAP_SUPERUSERID);
-		/* Advance command counter to make namespace visible */
-		CommandCounterIncrement();
-	}
-	else
->>>>>>> a4bebdd9
 	{
 		RemoveTempRelations(namespaceId);
 		RemoveSchemaById(namespaceId);
@@ -3605,7 +3576,8 @@
 	 * temp tables.  This works because the places that access the temp
 	 * namespace for my own backend skip permissions checks on it.
 	 */
-	namespaceId = NamespaceCreate(namespaceName, BOOTSTRAP_SUPERUSERID);
+	namespaceId = NamespaceCreate(namespaceName, BOOTSTRAP_SUPERUSERID,
+								  true);
 	/* Advance command counter to make namespace visible */
 	CommandCounterIncrement();
 
@@ -3619,15 +3591,8 @@
 	snprintf(namespaceName, sizeof(namespaceName), "pg_toast_temp_%d",
 			 session_suffix);
 
-<<<<<<< HEAD
-	toastspaceId = GetSysCacheOid(NAMESPACENAME,
-								  CStringGetDatum(namespaceName),
-								  0, 0, 0);
+	toastspaceId = get_namespace_oid(namespaceName, true);
 	if (OidIsValid(toastspaceId))
-=======
-	toastspaceId = get_namespace_oid(namespaceName, true);
-	if (!OidIsValid(toastspaceId))
->>>>>>> a4bebdd9
 	{
 		RemoveSchemaById(toastspaceId);
 		elog(DEBUG1, "Remove schema entry %u from pg_namespace",
@@ -3635,7 +3600,8 @@
 		toastspaceId = InvalidOid;
 		CommandCounterIncrement();
 	}
-	toastspaceId = NamespaceCreate(namespaceName, BOOTSTRAP_SUPERUSERID);
+	toastspaceId = NamespaceCreate(namespaceName, BOOTSTRAP_SUPERUSERID,
+								   true);
 	/* Advance command counter to make namespace visible */
 	CommandCounterIncrement();
 
@@ -3993,12 +3959,8 @@
 			if (!SearchSysCacheExists1(NAMESPACENAME,
 									   CStringGetDatum(curname)))
 			{
-<<<<<<< HEAD
-				if (Gp_role != GP_ROLE_EXECUTE)
-					ereport((source == PGC_S_TEST) ? NOTICE : ERROR,
-						(errcode(ERRCODE_UNDEFINED_SCHEMA),
-						 errmsg("schema \"%s\" does not exist", curname)));
-=======
+			  if (Gp_role != GP_ROLE_EXECUTE)
+			  {
 				if (source == PGC_S_TEST)
 					ereport(NOTICE,
 							(errcode(ERRCODE_UNDEFINED_SCHEMA),
@@ -4009,7 +3971,7 @@
 					result = false;
 					break;
 				}
->>>>>>> a4bebdd9
+			  }
 			}
 		}
 	}
