/*-------------------------------------------------------------------------
 *
 * aclchk.c
 *	  Routines to check access control permissions.
 *
 * Portions Copyright (c) 1996-2009, PostgreSQL Global Development Group
 * Portions Copyright (c) 1994, Regents of the University of California
 *
 *
 * IDENTIFICATION
 *	  $PostgreSQL: pgsql/src/backend/catalog/aclchk.c,v 1.137 2007/02/14 01:58:56 tgl Exp $
 *
 * NOTES
 *	  See acl.h.
 *
 *-------------------------------------------------------------------------
 */
#include "postgres.h"

#include "access/genam.h"
#include "access/heapam.h"
#include "catalog/heap.h"
#include "access/sysattr.h"
#include "access/xact.h"
#include "catalog/catalog.h"
#include "catalog/catquery.h"
#include "catalog/dependency.h"
#include "catalog/indexing.h"
#include "catalog/gp_persistent.h"
#include "catalog/pg_authid.h"
#include "catalog/pg_conversion.h"
#include "catalog/pg_database.h"
#include "catalog/pg_extprotocol.h"
#include "catalog/pg_language.h"
#include "catalog/pg_namespace.h"
#include "catalog/pg_opclass.h"
#include "catalog/pg_operator.h"
#include "catalog/pg_opfamily.h"
#include "catalog/pg_proc.h"
#include "catalog/pg_tablespace.h"
#include "catalog/pg_filespace.h"
#include "catalog/pg_type.h"
#include "cdb/cdbpartition.h"
#include "commands/dbcommands.h"
#include "commands/tablecmds.h"
#include "miscadmin.h"
#include "nodes/makefuncs.h"
#include "optimizer/prep.h"
#include "parser/parse_func.h"
#include "utils/acl.h"
#include "utils/fmgroids.h"
#include "utils/lsyscache.h"
#include "utils/rel.h"
#include "utils/syscache.h"
#include "cdb/cdbvars.h"
#include "cdb/cdbdisp.h"


static void ExecGrant_Relation(InternalGrant *grantStmt);
static void ExecGrant_Database(InternalGrant *grantStmt);
static void ExecGrant_Function(InternalGrant *grantStmt);
static void ExecGrant_Language(InternalGrant *grantStmt);
static void ExecGrant_Namespace(InternalGrant *grantStmt);
static void ExecGrant_Tablespace(InternalGrant *grantStmt);
static void ExecGrant_ExtProtocol(InternalGrant *grantstmt);

static List *objectNamesToOids(GrantObjectType objtype, List *objnames);
static AclMode string_to_privilege(const char *privname);
static const char *privilege_to_string(AclMode privilege);
static AclMode restrict_and_check_grant(bool is_grant, AclMode avail_goptions,
						 bool all_privs, AclMode privileges,
						 Oid objectId, Oid grantorId,
						 AclObjectKind objkind, char *objname);
static AclMode pg_aclmask(AclObjectKind objkind, Oid table_oid, Oid roleid,
		   AclMode mask, AclMaskHow how);


#ifdef ACLDEBUG
static void
dumpacl(Acl *acl)
{
	int			i;
	AclItem    *aip;

	elog(DEBUG2, "acl size = %d, # acls = %d",
		 ACL_SIZE(acl), ACL_NUM(acl));
	aip = ACL_DAT(acl);
	for (i = 0; i < ACL_NUM(acl); ++i)
		elog(DEBUG2, "	acl[%d]: %s", i,
			 DatumGetCString(DirectFunctionCall1(aclitemout,
												 PointerGetDatum(aip + i))));
}
#endif   /* ACLDEBUG */


/*
 * If is_grant is true, adds the given privileges for the list of
 * grantees to the existing old_acl.  If is_grant is false, the
 * privileges for the given grantees are removed from old_acl.
 *
 * NB: the original old_acl is pfree'd.
 */
static Acl *
merge_acl_with_grant(Acl *old_acl, bool is_grant,
					 bool grant_option, DropBehavior behavior,
					 List *grantees, AclMode privileges,
					 Oid grantorId, Oid ownerId, char *objName)
{
	unsigned	modechg;
	ListCell   *j;
	Acl		   *new_acl;

	modechg = is_grant ? ACL_MODECHG_ADD : ACL_MODECHG_DEL;

#ifdef ACLDEBUG
	dumpacl(old_acl);
#endif
	new_acl = old_acl;

	foreach(j, grantees)
	{
		AclItem aclitem;
		Acl		   *newer_acl;

		aclitem.	ai_grantee = lfirst_oid(j);

		/*
		 * Grant options can only be granted to individual roles, not PUBLIC.
		 * The reason is that if a user would re-grant a privilege that he
		 * held through PUBLIC, and later the user is removed, the situation
		 * is impossible to clean up.
		 */
		if (is_grant && grant_option && aclitem.ai_grantee == ACL_ID_PUBLIC)
			ereport(ERROR,
					(errcode(ERRCODE_INVALID_GRANT_OPERATION),
					 errmsg("grant options can only be granted to roles")));

		aclitem.	ai_grantor = grantorId;

		/*
		 * The asymmetry in the conditions here comes from the spec.  In
		 * GRANT, the grant_option flag signals WITH GRANT OPTION, which means
		 * to grant both the basic privilege and its grant option. But in
		 * REVOKE, plain revoke revokes both the basic privilege and its grant
		 * option, while REVOKE GRANT OPTION revokes only the option.
		 */
		ACLITEM_SET_PRIVS_GOPTIONS(aclitem,
					(is_grant || !grant_option) ? privileges : ACL_NO_RIGHTS,
				   (!is_grant || grant_option) ? privileges : ACL_NO_RIGHTS);

		newer_acl = aclupdate(new_acl, &aclitem, modechg, ownerId, behavior, objName);

		/* avoid memory leak when there are many grantees */
		pfree(new_acl);
		new_acl = newer_acl;

#ifdef ACLDEBUG
		dumpacl(new_acl);
#endif
	}

	return new_acl;
}

/*
 * Restrict the privileges to what we can actually grant, and emit
 * the standards-mandated warning and error messages.
 */
static AclMode
restrict_and_check_grant(bool is_grant, AclMode avail_goptions, bool all_privs,
						 AclMode privileges, Oid objectId, Oid grantorId,
						 AclObjectKind objkind, char *objname)
{
	AclMode		this_privileges;
	AclMode		whole_mask;

	switch (objkind)
	{
		case ACL_KIND_CLASS:
			whole_mask = ACL_ALL_RIGHTS_RELATION;
			break;
		case ACL_KIND_SEQUENCE:
			whole_mask = ACL_ALL_RIGHTS_SEQUENCE;
			break;
		case ACL_KIND_DATABASE:
			whole_mask = ACL_ALL_RIGHTS_DATABASE;
			break;
		case ACL_KIND_PROC:
			whole_mask = ACL_ALL_RIGHTS_FUNCTION;
			break;
		case ACL_KIND_LANGUAGE:
			whole_mask = ACL_ALL_RIGHTS_LANGUAGE;
			break;
		case ACL_KIND_NAMESPACE:
			whole_mask = ACL_ALL_RIGHTS_NAMESPACE;
			break;
		case ACL_KIND_TABLESPACE:
			whole_mask = ACL_ALL_RIGHTS_TABLESPACE;
			break;
		case ACL_KIND_EXTPROTOCOL:
			whole_mask = ACL_ALL_RIGHTS_EXTPROTOCOL;
			break;
		default:
			elog(ERROR, "unrecognized object kind: %d", objkind);
			/* not reached, but keep compiler quiet */
			return ACL_NO_RIGHTS;
	}

	/*
	 * If we found no grant options, consider whether to issue a hard error.
	 * Per spec, having any privilege at all on the object will get you by
	 * here.
	 */
	if (avail_goptions == ACL_NO_RIGHTS)
	{
		if (pg_aclmask(objkind, objectId, grantorId,
					   whole_mask | ACL_GRANT_OPTION_FOR(whole_mask),
					   ACLMASK_ANY) == ACL_NO_RIGHTS)
			aclcheck_error(ACLCHECK_NO_PRIV, objkind, objname);
	}

	/*
	 * Restrict the operation to what we can actually grant or revoke, and
	 * issue a warning if appropriate.	(For REVOKE this isn't quite what the
	 * spec says to do: the spec seems to want a warning only if no privilege
	 * bits actually change in the ACL. In practice that behavior seems much
	 * too noisy, as well as inconsistent with the GRANT case.)
	 */
	this_privileges = privileges & ACL_OPTION_TO_PRIVS(avail_goptions);
	
	 /*
	 * GPDB: don't do this if we're an execute node. Let the QD handle the
	 * WARNING.
	 */
	if (Gp_role == GP_ROLE_EXECUTE)
		return this_privileges;

	if (is_grant)
	{
		if (this_privileges == 0)
			ereport(WARNING,
					(errcode(ERRCODE_WARNING_PRIVILEGE_NOT_GRANTED),
				  errmsg("no privileges were granted for \"%s\"", objname)));
		else if (!all_privs && this_privileges != privileges)
			ereport(WARNING,
					(errcode(ERRCODE_WARNING_PRIVILEGE_NOT_GRANTED),
			 errmsg("not all privileges were granted for \"%s\"", objname)));
	}
	else
	{
		if (this_privileges == 0)
			ereport(WARNING,
					(errcode(ERRCODE_WARNING_PRIVILEGE_NOT_REVOKED),
			  errmsg("no privileges could be revoked for \"%s\"", objname)));
		else if (!all_privs && this_privileges != privileges)
			ereport(WARNING,
					(errcode(ERRCODE_WARNING_PRIVILEGE_NOT_REVOKED),
					 errmsg("not all privileges could be revoked for \"%s\"", objname)));
	}

	return this_privileges;
}

/*
 * Called to execute the utility commands GRANT and REVOKE
 */
void
ExecuteGrantStmt(GrantStmt *stmt)
{
	InternalGrant istmt;
	ListCell   *cell;
	const char *errormsg;
	AclMode		all_privileges;
	List	   *objs = NIL;
	bool		added_objs = false;

	/*
	 * Turn the regular GrantStmt into the InternalGrant form.
	 */
	istmt.is_grant = stmt->is_grant;
	istmt.objtype = stmt->objtype;
	istmt.objects = objectNamesToOids(stmt->objtype, stmt->objects);

	/* If this is a GRANT/REVOKE on a table, expand partition references */
	if (istmt.objtype == ACL_OBJECT_RELATION)
	{
		foreach(cell, istmt.objects)
		{
			Oid relid = lfirst_oid(cell);
			Relation rel = heap_open(relid, AccessShareLock);
			bool add_self = true;

			if (Gp_role == GP_ROLE_DISPATCH)
			{
				List *a;
				if (rel_is_partitioned(relid))
				{
					PartitionNode *pn = RelationBuildPartitionDesc(rel, false);

					a = all_partition_relids(pn);
					if (a)
						added_objs = true;

					objs = list_concat(objs, a);
				}
				else if (rel_is_child_partition(relid))
				{
					/* get my children */
					a = find_all_inheritors(relid);
					if (a)
						added_objs = true;

					objs = list_concat(objs, a);
	
					/* find_all_inheritors() adds me, don't do it twice */
					add_self = false;
				}
			}

			heap_close(rel, NoLock);

			if (add_self)
				objs = lappend_oid(objs, relid);
		}
		istmt.objects = objs;
	}

	/* If we're dispatching, put the objects back in into the parse tree */
	if (Gp_role == GP_ROLE_DISPATCH && added_objs)
	{
		List *n = NIL;

		foreach(cell, istmt.objects)
		{
			Oid rid = lfirst_oid(cell);
			RangeVar *rv;
			char *nspname = get_namespace_name(get_rel_namespace(rid));
			char *relname = get_rel_name(rid);

			rv = makeRangeVar(nspname, relname, -1);
			n = lappend(n, rv);
		}

		stmt->objects = n;
	}

	if (stmt->cooked_privs)
	{
		istmt.all_privs = false;
		istmt.privileges = 0;
		istmt.grantees = NIL;
		istmt.grant_option = stmt->grant_option;
		istmt.behavior = stmt->behavior;
		istmt.cooked_privs = stmt->cooked_privs;
	}
	else
	{
		/* all_privs to be filled below */
		/* privileges to be filled below */
		istmt.grantees = NIL;
		/* filled below */
		istmt.grant_option = stmt->grant_option;
		istmt.behavior = stmt->behavior;
	
	
		/*
		 * Convert the PrivGrantee list into an Oid list.  Note that at this point
		 * we insert an ACL_ID_PUBLIC into the list if an empty role name is
		 * detected (which is what the grammar uses if PUBLIC is found), so
		 * downstream there shouldn't be any additional work needed to support
		 * this case.
		 */
		foreach(cell, stmt->grantees)
		{
			PrivGrantee *grantee = (PrivGrantee *) lfirst(cell);
	
			if (grantee->rolname == NULL)
				istmt.grantees = lappend_oid(istmt.grantees, ACL_ID_PUBLIC);
			else
				istmt.grantees =
					lappend_oid(istmt.grantees,
								get_roleid_checked(grantee->rolname));
		}
	
		/*
		 * Convert stmt->privileges, a textual list, into an AclMode bitmask.
		 */
		switch (stmt->objtype)
		{
				/*
				 * Because this might be a sequence, we test both relation and
				 * sequence bits, and later do a more limited test when we know
				 * the object type.
				 */
			case ACL_OBJECT_RELATION:
				all_privileges = ACL_ALL_RIGHTS_RELATION | ACL_ALL_RIGHTS_SEQUENCE;
				errormsg = _("invalid privilege type %s for relation");
				break;
			case ACL_OBJECT_SEQUENCE:
				all_privileges = ACL_ALL_RIGHTS_SEQUENCE;
				errormsg = _("invalid privilege type %s for sequence");
				break;
			case ACL_OBJECT_DATABASE:
				all_privileges = ACL_ALL_RIGHTS_DATABASE;
				errormsg = _("invalid privilege type %s for database");
				break;
			case ACL_OBJECT_FUNCTION:
				all_privileges = ACL_ALL_RIGHTS_FUNCTION;
				errormsg = _("invalid privilege type %s for function");
				break;
			case ACL_OBJECT_LANGUAGE:
				all_privileges = ACL_ALL_RIGHTS_LANGUAGE;
				errormsg = _("invalid privilege type %s for language");
				break;
			case ACL_OBJECT_NAMESPACE:
				all_privileges = ACL_ALL_RIGHTS_NAMESPACE;
				errormsg = _("invalid privilege type %s for schema");
				break;
			case ACL_OBJECT_TABLESPACE:
				all_privileges = ACL_ALL_RIGHTS_TABLESPACE;
				errormsg = _("invalid privilege type %s for tablespace");
				break;
			case ACL_OBJECT_EXTPROTOCOL:
				all_privileges = ACL_ALL_RIGHTS_EXTPROTOCOL;
				errormsg = _("invalid privilege type %s for external protocol");
				break;
			default:
				/* keep compiler quiet */
				all_privileges = ACL_NO_RIGHTS;
				errormsg = NULL;
				elog(ERROR, "unrecognized GrantStmt.objtype: %d",
					 (int) stmt->objtype);
		}
	
		if (stmt->privileges == NIL)
		{
			istmt.all_privs = true;
	
			/*
			 * will be turned into ACL_ALL_RIGHTS_* by the internal routines
			 * depending on the object type
			 */
			istmt.privileges = ACL_NO_RIGHTS;
		}
		else
		{
			istmt.all_privs = false;
			istmt.privileges = ACL_NO_RIGHTS;
	
			foreach(cell, stmt->privileges)
			{
				char	   *privname = strVal(lfirst(cell));
				AclMode		priv = string_to_privilege(privname);
	
				if (priv & ~((AclMode) all_privileges))
					ereport(ERROR,
							(errcode(ERRCODE_INVALID_GRANT_OPERATION),
							 errmsg(errormsg,
									privilege_to_string(priv))));
	
				istmt.privileges |= priv;
			}
		}
	
		istmt.cooked_privs = NIL;
	}

	ExecGrantStmt_oids(&istmt);
	
		
	if (Gp_role == GP_ROLE_DISPATCH)
	{
		CdbDispatchUtilityStatement((Node *)stmt, "ExecuteGrantStmt");
	}
	
}

/*
 * ExecGrantStmt_oids
 *
 * "Internal" entrypoint for granting and revoking privileges.
 */
void
ExecGrantStmt_oids(InternalGrant *istmt)
{
	switch (istmt->objtype)
	{
		case ACL_OBJECT_RELATION:
		case ACL_OBJECT_SEQUENCE:
			ExecGrant_Relation(istmt);
			break;
		case ACL_OBJECT_DATABASE:
			ExecGrant_Database(istmt);
			break;
		case ACL_OBJECT_FUNCTION:
			ExecGrant_Function(istmt);
			break;
		case ACL_OBJECT_LANGUAGE:
			ExecGrant_Language(istmt);
			break;
		case ACL_OBJECT_NAMESPACE:
			ExecGrant_Namespace(istmt);
			break;
		case ACL_OBJECT_TABLESPACE:
			ExecGrant_Tablespace(istmt);
			break;
		case ACL_OBJECT_EXTPROTOCOL:
			ExecGrant_ExtProtocol(istmt);
			break;
		default:
			elog(ERROR, "unrecognized GrantStmt.objtype: %d",
				 (int) istmt->objtype);
	}
}

/*
 * objectNamesToOids
 *
 * Turn a list of object names of a given type into an Oid list.
 */
static List *
objectNamesToOids(GrantObjectType objtype, List *objnames)
{
	List	   *objects = NIL;
	ListCell   *cell;

	Assert(objnames != NIL);

	switch (objtype)
	{
		case ACL_OBJECT_RELATION:
		case ACL_OBJECT_SEQUENCE:
			foreach(cell, objnames)
			{
				RangeVar   *relvar = (RangeVar *) lfirst(cell);
				Oid			relOid;

				relOid = RangeVarGetRelid(relvar, false);
				objects = lappend_oid(objects, relOid);
			}
			break;
		case ACL_OBJECT_DATABASE:
			foreach(cell, objnames)
			{
				char	   *dbname = strVal(lfirst(cell));
				Oid			dbid;

				dbid = get_database_oid(dbname);
				if (!OidIsValid(dbid))
					ereport(ERROR,
							(errcode(ERRCODE_UNDEFINED_DATABASE),
							 errmsg("database \"%s\" does not exist",
									dbname)));
				objects = lappend_oid(objects, dbid);
			}
			break;
		case ACL_OBJECT_FUNCTION:
			foreach(cell, objnames)
			{
				FuncWithArgs *func = (FuncWithArgs *) lfirst(cell);
				Oid			funcid;

				funcid = LookupFuncNameTypeNames(func->funcname,
												 func->funcargs, false);
				objects = lappend_oid(objects, funcid);
			}
			break;
		case ACL_OBJECT_LANGUAGE:
			foreach(cell, objnames)
			{
				int			fetchCount = 0;
				Oid			objId;
				char	   *langname = strVal(lfirst(cell));

				objId = caql_getoid_plus(
						NULL,
						&fetchCount,
						NULL,
						cql("SELECT oid FROM pg_language "
							" WHERE lanname = :1 ",
							CStringGetDatum(langname)));

				if (0 == fetchCount)
					ereport(ERROR,
							(errcode(ERRCODE_UNDEFINED_OBJECT),
							 errmsg("language \"%s\" does not exist",
									langname)));

				objects = lappend_oid(objects, objId);
			}
			break;
		case ACL_OBJECT_NAMESPACE:
			foreach(cell, objnames)
			{
				int			fetchCount = 0;
				Oid			objId;
				char	   *nspname = strVal(lfirst(cell));

				objId = caql_getoid_plus(
						NULL,
						&fetchCount,
						NULL,
						cql("SELECT oid FROM pg_namespace "
							" WHERE nspname = :1 ",
							CStringGetDatum(nspname)));

				if (0 == fetchCount)
					ereport(ERROR,
							(errcode(ERRCODE_UNDEFINED_SCHEMA),
							 errmsg("schema \"%s\" does not exist",
									nspname)));

				objects = lappend_oid(objects, objId);
			}
			break;
		case ACL_OBJECT_TABLESPACE:
			foreach(cell, objnames)
			{
				char	   *spcname = strVal(lfirst(cell));
				int			fetchCount = 0;
				Oid			objId;

				objId = caql_getoid_plus(
						NULL,
						&fetchCount,
						NULL,
						cql("SELECT oid FROM pg_tablespace "
							" WHERE spcname = :1",
							CStringGetDatum(spcname)));

				if (0 == fetchCount)
					ereport(ERROR,
							(errcode(ERRCODE_UNDEFINED_OBJECT),
					   errmsg("tablespace \"%s\" does not exist", spcname)));

				objects = lappend_oid(objects, objId);
			}
			break;
		case ACL_OBJECT_EXTPROTOCOL:
			foreach(cell, objnames)
			{
				char	   *ptcname = strVal(lfirst(cell));
				Oid			ptcid = LookupExtProtocolOid(ptcname, false);

				objects = lappend_oid(objects, ptcid);
			}
			break;			
		default:
			elog(ERROR, "unrecognized GrantStmt.objtype: %d",
				 (int) objtype);
	}

	return objects;
}

/*
 *	This processes both sequences and non-sequences.
 */
static void
ExecGrant_Relation(InternalGrant *istmt)
{
	Relation	relation;
	ListCell   *cell;

	relation = heap_open(RelationRelationId, RowExclusiveLock);

	foreach(cell, istmt->objects)
	{
		Oid			relOid = lfirst_oid(cell);
		Datum		aclDatum;
		Form_pg_class pg_class_tuple;
		bool		isNull;
		AclMode		avail_goptions;
		AclMode		this_privileges;
		Acl			*old_acl;
		Acl			*new_acl;
		Oid			grantorId;
		Oid			ownerId	 = InvalidOid;
		HeapTuple	tuple;
		HeapTuple	newtuple;
		Datum		values[Natts_pg_class];
		bool		nulls[Natts_pg_class];
		bool		replaces[Natts_pg_class];
		int			nnewmembers;
		Oid		   *newmembers;
		int			noldmembers = 0;
		Oid		   *oldmembers;
		bool		bTemp;
		cqContext	cqc;
		cqContext  *pcqCtx;

		bTemp = false;

		pcqCtx = caql_beginscan(
				caql_addrel(cqclr(&cqc), relation),
				cql("SELECT * FROM pg_class "
					" WHERE oid = :1 "
					" FOR UPDATE ",
					ObjectIdGetDatum(relOid)));
		tuple = caql_getnext(pcqCtx);
		if (!HeapTupleIsValid(tuple))
			elog(ERROR, "cache lookup failed for relation %u", relOid);
		pg_class_tuple = (Form_pg_class) GETSTRUCT(tuple);

		/* Not sensible to grant on an index */
		if (pg_class_tuple->relkind == RELKIND_INDEX)
			ereport(ERROR,
					(errcode(ERRCODE_WRONG_OBJECT_TYPE),
					 errmsg("\"%s\" is an index",
							NameStr(pg_class_tuple->relname))));

		/* Composite types aren't tables either */
		if (pg_class_tuple->relkind == RELKIND_COMPOSITE_TYPE)
			ereport(ERROR,
					(errcode(ERRCODE_WRONG_OBJECT_TYPE),
					 errmsg("\"%s\" is a composite type",
							NameStr(pg_class_tuple->relname))));

		/* Used GRANT SEQUENCE on a non-sequence? */
		if (istmt->objtype == ACL_OBJECT_SEQUENCE &&
			pg_class_tuple->relkind != RELKIND_SEQUENCE)
			ereport(ERROR,
					(errcode(ERRCODE_WRONG_OBJECT_TYPE),
					 errmsg("\"%s\" is not a sequence",
							NameStr(pg_class_tuple->relname))));

		/* pre-cooked privileges -- probably from ADD PARTITION */
		if (istmt->cooked_privs)
		{
			ListCell *lc;
			AclItem *aip;
			int size = ACL_N_SIZE(list_length(istmt->cooked_privs));

			new_acl = (Acl *) palloc0(size);
			SET_VARSIZE(new_acl, size);
			new_acl->ndim = 1;
			new_acl->dataoffset = 0;	/* we never put in any nulls */
			new_acl->elemtype = ACLITEMOID;
			ARR_LBOUND(new_acl)[0] = 1;
			ARR_DIMS(new_acl)[0] = list_length(istmt->cooked_privs);
			aip = ACL_DAT(new_acl);

			foreach(lc, istmt->cooked_privs)
			{
				char *aclstr = strVal(lfirst(lc));
				AclItem *newai;

				newai = DatumGetPointer(DirectFunctionCall1(aclitemin,
											CStringGetDatum(aclstr)));

				aip->ai_grantee = newai->ai_grantee;
				aip->ai_grantor = newai->ai_grantor;
				aip->ai_privs = newai->ai_privs;

				aip++;
			}
		}
		else
		{

			/* 
			 * Adjust the default permissions based on whether it is a 
			 * sequence
			 */
			if (istmt->all_privs && istmt->privileges == ACL_NO_RIGHTS)
			{
				if (pg_class_tuple->relkind == RELKIND_SEQUENCE)
					this_privileges = ACL_ALL_RIGHTS_SEQUENCE;
				else
					this_privileges = ACL_ALL_RIGHTS_RELATION;
			}
			else
				this_privileges = istmt->privileges;
	
			/*
			 * The GRANT TABLE syntax can be used for sequences and
			 * non-sequences, so we have to look at the relkind to determine
			 * the supported permissions.  The OR of table and sequence
			 * permissions were already checked.
			 */
			if (istmt->objtype == ACL_OBJECT_RELATION)
			{
				if (pg_class_tuple->relkind == RELKIND_SEQUENCE)
				{
					/*
					 * For backward compatibility, throw just a warning for
					 * invalid sequence permissions when using the non-sequence
					 * GRANT syntax is used.
					 */
					if (this_privileges & ~((AclMode) ACL_ALL_RIGHTS_SEQUENCE))
					{
						/*
						 * Mention the object name because the user
						 * needs to know which operations
						 * succeeded. This is required because WARNING
						 * allows the command to continue.
						 */
						ereport(WARNING,
								(errcode(ERRCODE_INVALID_GRANT_OPERATION),
								 errmsg("sequence \"%s\" only supports USAGE, SELECT, and UPDATE",
										NameStr(pg_class_tuple->relname))));
						this_privileges &= (AclMode) ACL_ALL_RIGHTS_SEQUENCE;
					}
				}
				else
				{
					if (this_privileges & ~((AclMode) ACL_ALL_RIGHTS_RELATION))
					{
						/*
						 * USAGE is the only permission supported by
						 * sequences but not by non-sequences.  Don't
						 * mention the object name because we didn't
						 * in the combined TABLE | SEQUENCE check.
						 */
						ereport(ERROR,
								(errcode(ERRCODE_INVALID_GRANT_OPERATION),
							  errmsg("invalid privilege type USAGE for table")));
					}
				}
			}
	
			/*
			 * Get owner ID and working copy of existing ACL. If
			 * there's no ACL, substitute the proper default.
			 */
			ownerId = pg_class_tuple->relowner;
			aclDatum = caql_getattr(pcqCtx, Anum_pg_class_relacl,
									&isNull);
			if (isNull)
				old_acl = acldefault(pg_class_tuple->relkind == RELKIND_SEQUENCE ?
									 ACL_OBJECT_SEQUENCE : ACL_OBJECT_RELATION,
									 ownerId);
			else
				old_acl = DatumGetAclPCopy(aclDatum);
	
			/* Determine ID to do the grant as, and available grant options */
			select_best_grantor(GetUserId(), this_privileges,
								old_acl, ownerId,
								&grantorId, &avail_goptions);

			/*
			 * Restrict the privileges to what we can actually grant,
			 * and emit the standards-mandated warning and error
			 * messages.
			 */
			this_privileges =
				restrict_and_check_grant(istmt->is_grant, avail_goptions,
										 istmt->all_privs, this_privileges,
										 relOid, grantorId,
									  pg_class_tuple->relkind == RELKIND_SEQUENCE
										 ? ACL_KIND_SEQUENCE : ACL_KIND_CLASS,
										 NameStr(pg_class_tuple->relname));
	
			/*
			 * Generate new ACL.
			 *
			 * We need the members of both old and new ACLs so we can
			 * correct the shared dependency information.
			 */
			noldmembers = aclmembers(old_acl, &oldmembers);
	
			new_acl = merge_acl_with_grant(old_acl, istmt->is_grant,
										   istmt->grant_option, istmt->behavior,
										   istmt->grantees, this_privileges,
										   grantorId, ownerId, NameStr(pg_class_tuple->relname));
		}

		nnewmembers = aclmembers(new_acl, &newmembers);

		/* finished building new ACL value, now insert it */
		MemSet(values, 0, sizeof(values));
		MemSet(nulls, false, sizeof(nulls));
		MemSet(replaces, false, sizeof(replaces));

		replaces[Anum_pg_class_relacl - 1] = true;
		values[Anum_pg_class_relacl - 1] = PointerGetDatum(new_acl);

		newtuple = caql_modify_current(pcqCtx, values, nulls, replaces);

		caql_update_current(pcqCtx, newtuple);
		/* and Update indexes (implicit) */

		/* MPP-7572: Don't track metadata if table in any
		 * temporary namespace
		 */
		bTemp = isAnyTempNamespace(pg_class_tuple->relnamespace);

		/* MPP-6929: metadata tracking */
		if (!bTemp && 
			(Gp_role == GP_ROLE_DISPATCH)
			&& (
				(pg_class_tuple->relkind == RELKIND_INDEX) ||
				(pg_class_tuple->relkind == RELKIND_RELATION) ||
				(pg_class_tuple->relkind == RELKIND_SEQUENCE) ||
				(pg_class_tuple->relkind == RELKIND_VIEW)))
			MetaTrackUpdObject(RelationRelationId,
							   relOid,
							   GetUserId(), /* not grantorId, */
							   "PRIVILEGE", 
							   (istmt->is_grant) ? "GRANT" : "REVOKE"
					);


		if (!istmt->cooked_privs)
		{
			/* Update the shared dependency ACL info */
			updateAclDependencies(RelationRelationId, relOid,
								  ownerId, istmt->is_grant,
								  noldmembers, oldmembers,
								  nnewmembers, newmembers);
		}

		caql_endscan(pcqCtx);

		pfree(new_acl);

		/* prevent error when processing duplicate objects */
		CommandCounterIncrement();
	}

	heap_close(relation, RowExclusiveLock);
}

static void
ExecGrant_Database(InternalGrant *istmt)
{
	Relation	relation;
	ListCell   *cell;

	if (istmt->all_privs && istmt->privileges == ACL_NO_RIGHTS)
		istmt->privileges = ACL_ALL_RIGHTS_DATABASE;

	relation = heap_open(DatabaseRelationId, RowExclusiveLock);

	foreach(cell, istmt->objects)
	{
		Oid			datId = lfirst_oid(cell);
		Form_pg_database pg_database_tuple;
		Datum		aclDatum;
		bool		isNull;
		AclMode		avail_goptions;
		AclMode		this_privileges;
		Acl		   *old_acl;
		Acl		   *new_acl;
		Oid			grantorId;
		Oid			ownerId;
		HeapTuple	newtuple;
		Datum		values[Natts_pg_database];
		bool		nulls[Natts_pg_database];
		bool		replaces[Natts_pg_database];
		int			noldmembers;
		int			nnewmembers;
		Oid		   *oldmembers;
		Oid		   *newmembers;
		HeapTuple	tuple;
		cqContext	cqc;
		cqContext  *pcqCtx;

		pcqCtx = caql_beginscan(
				caql_addrel(cqclr(&cqc), relation),
				cql("SELECT * FROM pg_database "
					" WHERE oid = :1 "
					" FOR UPDATE ",
					ObjectIdGetDatum(datId)));

		tuple = caql_getnext(pcqCtx);

		if (!HeapTupleIsValid(tuple))
			elog(ERROR, "cache lookup failed for database %u", datId);

		pg_database_tuple = (Form_pg_database) GETSTRUCT(tuple);

		/*
		 * Get owner ID and working copy of existing ACL. If there's no ACL,
		 * substitute the proper default.
		 */
		ownerId = pg_database_tuple->datdba;
		aclDatum = heap_getattr(tuple, Anum_pg_database_datacl,
								RelationGetDescr(relation), &isNull);
		if (isNull)
			old_acl = acldefault(ACL_OBJECT_DATABASE, ownerId);
		else
			old_acl = DatumGetAclPCopy(aclDatum);

		/* Determine ID to do the grant as, and available grant options */
		select_best_grantor(GetUserId(), istmt->privileges,
							old_acl, ownerId,
							&grantorId, &avail_goptions);

		/*
		 * Restrict the privileges to what we can actually grant, and emit the
		 * standards-mandated warning and error messages.
		 */
		this_privileges =
			restrict_and_check_grant(istmt->is_grant, avail_goptions,
									 istmt->all_privs, istmt->privileges,
									 datId, grantorId, ACL_KIND_DATABASE,
									 NameStr(pg_database_tuple->datname));

		/*
		 * Generate new ACL.
		 *
		 * We need the members of both old and new ACLs so we can correct the
		 * shared dependency information.
		 */
		noldmembers = aclmembers(old_acl, &oldmembers);

		new_acl = merge_acl_with_grant(old_acl, istmt->is_grant,
									   istmt->grant_option, istmt->behavior,
									   istmt->grantees, this_privileges,
									   grantorId, ownerId, NameStr(pg_database_tuple->datname));

		nnewmembers = aclmembers(new_acl, &newmembers);

		/* finished building new ACL value, now insert it */
		MemSet(values, 0, sizeof(values));
		MemSet(nulls, false, sizeof(nulls));
		MemSet(replaces, false, sizeof(replaces));

		replaces[Anum_pg_database_datacl - 1] = true;
		values[Anum_pg_database_datacl - 1] = PointerGetDatum(new_acl);

		newtuple = caql_modify_current(pcqCtx, values, nulls, replaces);

		caql_update_current(pcqCtx, newtuple);
		/* and Update indexes (implicit) */

		/* MPP-6929: metadata tracking */
		if (Gp_role == GP_ROLE_DISPATCH)
			MetaTrackUpdObject(DatabaseRelationId,
							   datId,
							   GetUserId(), /* not grantorId, */
							   "PRIVILEGE", 
							   (istmt->is_grant) ? "GRANT" : "REVOKE"
					);

		/* Update the shared dependency ACL info */
		updateAclDependencies(DatabaseRelationId, HeapTupleGetOid(tuple),
							  ownerId, istmt->is_grant,
							  noldmembers, oldmembers,
							  nnewmembers, newmembers);

		caql_endscan(pcqCtx);

		pfree(new_acl);

		/* prevent error when processing duplicate objects */
		CommandCounterIncrement();
	}

	heap_close(relation, RowExclusiveLock);
}

static void
ExecGrant_Function(InternalGrant *istmt)
{
	Relation	relation;
	ListCell   *cell;

	if (istmt->all_privs && istmt->privileges == ACL_NO_RIGHTS)
		istmt->privileges = ACL_ALL_RIGHTS_FUNCTION;

	relation = heap_open(ProcedureRelationId, RowExclusiveLock);

	foreach(cell, istmt->objects)
	{
		Oid			funcId = lfirst_oid(cell);
		Form_pg_proc pg_proc_tuple;
		Datum		aclDatum;
		bool		isNull;
		AclMode		avail_goptions;
		AclMode		this_privileges;
		Acl		   *old_acl;
		Acl		   *new_acl;
		Oid			grantorId;
		Oid			ownerId;
		HeapTuple	tuple;
		HeapTuple	newtuple;
		Datum		values[Natts_pg_proc];
		bool		nulls[Natts_pg_proc];
		bool		replaces[Natts_pg_proc];
		int			noldmembers;
		int			nnewmembers;
		Oid		   *oldmembers;
		Oid		   *newmembers;
		cqContext	cqc;
		cqContext  *pcqCtx;

		pcqCtx = caql_beginscan(
				caql_addrel(cqclr(&cqc), relation),
				cql("SELECT * FROM pg_proc "
					" WHERE oid = :1 "
					" FOR UPDATE ",
					ObjectIdGetDatum(funcId)));

		tuple = caql_getnext(pcqCtx);

		if (!HeapTupleIsValid(tuple))
			elog(ERROR, "cache lookup failed for function %u", funcId);

		pg_proc_tuple = (Form_pg_proc) GETSTRUCT(tuple);

		/*
		 * Get owner ID and working copy of existing ACL. If there's no ACL,
		 * substitute the proper default.
		 */
		ownerId = pg_proc_tuple->proowner;
		aclDatum = caql_getattr(pcqCtx, Anum_pg_proc_proacl,
								&isNull);
		if (isNull)
			old_acl = acldefault(ACL_OBJECT_FUNCTION, ownerId);
		else
			old_acl = DatumGetAclPCopy(aclDatum);

		/* Determine ID to do the grant as, and available grant options */
		select_best_grantor(GetUserId(), istmt->privileges,
							old_acl, ownerId,
							&grantorId, &avail_goptions);

		/*
		 * Restrict the privileges to what we can actually grant, and emit the
		 * standards-mandated warning and error messages.
		 */
		this_privileges =
			restrict_and_check_grant(istmt->is_grant, avail_goptions,
									 istmt->all_privs, istmt->privileges,
									 funcId, grantorId, ACL_KIND_PROC,
									 NameStr(pg_proc_tuple->proname));

		/*
		 * Generate new ACL.
		 *
		 * We need the members of both old and new ACLs so we can correct the
		 * shared dependency information.
		 */
		noldmembers = aclmembers(old_acl, &oldmembers);

		new_acl = merge_acl_with_grant(old_acl, istmt->is_grant,
									   istmt->grant_option, istmt->behavior,
									   istmt->grantees, this_privileges,
									   grantorId, ownerId, NameStr(pg_proc_tuple->proname));

		nnewmembers = aclmembers(new_acl, &newmembers);

		/* finished building new ACL value, now insert it */
		MemSet(values, 0, sizeof(values));
		MemSet(nulls, false, sizeof(nulls));
		MemSet(replaces, false, sizeof(replaces));

		replaces[Anum_pg_proc_proacl - 1] = true;
		values[Anum_pg_proc_proacl - 1] = PointerGetDatum(new_acl);

		newtuple = caql_modify_current(pcqCtx, values, nulls, replaces);

		caql_update_current(pcqCtx, newtuple);
		/* and Update indexes (implicit) */

		/* Update the shared dependency ACL info */
		updateAclDependencies(ProcedureRelationId, funcId,
							  ownerId, istmt->is_grant,
							  noldmembers, oldmembers,
							  nnewmembers, newmembers);

		caql_endscan(pcqCtx);

		pfree(new_acl);

		/* prevent error when processing duplicate objects */
		CommandCounterIncrement();
	}

	heap_close(relation, RowExclusiveLock);
}

static void
ExecGrant_Language(InternalGrant *istmt)
{
	Relation	relation;
	ListCell   *cell;

	if (istmt->all_privs && istmt->privileges == ACL_NO_RIGHTS)
		istmt->privileges = ACL_ALL_RIGHTS_LANGUAGE;

	relation = heap_open(LanguageRelationId, RowExclusiveLock);

	foreach(cell, istmt->objects)
	{
		Oid			langId = lfirst_oid(cell);
		Form_pg_language pg_language_tuple;
		Datum		aclDatum;
		bool		isNull;
		AclMode		avail_goptions;
		AclMode		this_privileges;
		Acl		   *old_acl;
		Acl		   *new_acl;
		Oid			grantorId;
		Oid			ownerId;
		HeapTuple	tuple;
		HeapTuple	newtuple;
		Datum		values[Natts_pg_language];
		bool		nulls[Natts_pg_language];
		bool		replaces[Natts_pg_language];
		int			noldmembers;
		int			nnewmembers;
		Oid		   *oldmembers;
		Oid		   *newmembers;
		cqContext	cqc;
		cqContext  *pcqCtx;

		pcqCtx = caql_beginscan(
				caql_addrel(cqclr(&cqc), relation),
				cql("SELECT * FROM pg_language "
					" WHERE oid = :1 "
					" FOR UPDATE ",
					ObjectIdGetDatum(langId)));

		tuple = caql_getnext(pcqCtx);

		if (!HeapTupleIsValid(tuple))
			elog(ERROR, "cache lookup failed for language %u", langId);

		pg_language_tuple = (Form_pg_language) GETSTRUCT(tuple);

		if (!pg_language_tuple->lanpltrusted)
			ereport(ERROR,
					(errcode(ERRCODE_WRONG_OBJECT_TYPE),
					 errmsg("language \"%s\" is not trusted",
							NameStr(pg_language_tuple->lanname)),
				   errhint("Only superusers can use untrusted languages.")));

		/*
		 * Get owner ID and working copy of existing ACL. If there's no ACL,
		 * substitute the proper default.
		 *
		 * Note: for now, languages are treated as owned by the bootstrap
		 * user. We should add an owner column to pg_language instead.
		 */
		ownerId = BOOTSTRAP_SUPERUSERID;
		aclDatum = caql_getattr(pcqCtx, Anum_pg_language_lanacl,
								&isNull);
		if (isNull)
			old_acl = acldefault(ACL_OBJECT_LANGUAGE, ownerId);
		else
			old_acl = DatumGetAclPCopy(aclDatum);

		/* Determine ID to do the grant as, and available grant options */
		select_best_grantor(GetUserId(), istmt->privileges,
							old_acl, ownerId,
							&grantorId, &avail_goptions);

		/*
		 * Restrict the privileges to what we can actually grant, and emit the
		 * standards-mandated warning and error messages.
		 */
		this_privileges =
			restrict_and_check_grant(istmt->is_grant, avail_goptions,
									 istmt->all_privs, istmt->privileges,
									 langId, grantorId, ACL_KIND_LANGUAGE,
									 NameStr(pg_language_tuple->lanname));

		/*
		 * Generate new ACL.
		 *
		 * We need the members of both old and new ACLs so we can correct the
		 * shared dependency information.
		 */
		noldmembers = aclmembers(old_acl, &oldmembers);

		new_acl = merge_acl_with_grant(old_acl, istmt->is_grant,
									   istmt->grant_option, istmt->behavior,
									   istmt->grantees, this_privileges,
									   grantorId, ownerId, NameStr(pg_language_tuple->lanname));

		nnewmembers = aclmembers(new_acl, &newmembers);

		/* finished building new ACL value, now insert it */
		MemSet(values, 0, sizeof(values));
		MemSet(nulls, false, sizeof(nulls));
		MemSet(replaces, false, sizeof(replaces));

		replaces[Anum_pg_language_lanacl - 1] = true;
		values[Anum_pg_language_lanacl - 1] = PointerGetDatum(new_acl);

		newtuple = caql_modify_current(pcqCtx, values, nulls, replaces);

		caql_update_current(pcqCtx, newtuple);
		/* and Update indexes (implicit) */

		/* Update the shared dependency ACL info */
		updateAclDependencies(LanguageRelationId, HeapTupleGetOid(tuple),
							  ownerId, istmt->is_grant,
							  noldmembers, oldmembers,
							  nnewmembers, newmembers);

		caql_endscan(pcqCtx);

		pfree(new_acl);

		/* prevent error when processing duplicate objects */
		CommandCounterIncrement();
	}

	heap_close(relation, RowExclusiveLock);
}

static void
ExecGrant_Namespace(InternalGrant *istmt)
{
	Relation	relation;
	ListCell   *cell;

	if (istmt->all_privs && istmt->privileges == ACL_NO_RIGHTS)
		istmt->privileges = ACL_ALL_RIGHTS_NAMESPACE;

	relation = heap_open(NamespaceRelationId, RowExclusiveLock);

	foreach(cell, istmt->objects)
	{
		Oid			nspid = lfirst_oid(cell);
		Form_pg_namespace pg_namespace_tuple;
		Datum		aclDatum;
		bool		isNull;
		AclMode		avail_goptions;
		AclMode		this_privileges;
		Acl		   *old_acl;
		Acl		   *new_acl;
		Oid			grantorId;
		Oid			ownerId;
		HeapTuple	tuple;
		HeapTuple	newtuple;
		Datum		values[Natts_pg_namespace];
		bool		nulls[Natts_pg_namespace];
		bool		replaces[Natts_pg_namespace];
		int			noldmembers;
		int			nnewmembers;
		Oid		   *oldmembers;
		Oid		   *newmembers;
		cqContext	cqc;
		cqContext  *pcqCtx;

		pcqCtx = caql_beginscan(
				caql_addrel(cqclr(&cqc), relation),
				cql("SELECT * FROM pg_namespace "
					" WHERE oid = :1 "
					" FOR UPDATE ",
					ObjectIdGetDatum(nspid)));

		tuple = caql_getnext(pcqCtx);

		if (!HeapTupleIsValid(tuple))
			elog(ERROR, "cache lookup failed for namespace %u", nspid);

		pg_namespace_tuple = (Form_pg_namespace) GETSTRUCT(tuple);

		/*
		 * Get owner ID and working copy of existing ACL. If there's no ACL,
		 * substitute the proper default.
		 */
		ownerId = pg_namespace_tuple->nspowner;
		aclDatum = caql_getattr(pcqCtx,
								Anum_pg_namespace_nspacl,
								&isNull);
		if (isNull)
			old_acl = acldefault(ACL_OBJECT_NAMESPACE, ownerId);
		else
			old_acl = DatumGetAclPCopy(aclDatum);

		/* Determine ID to do the grant as, and available grant options */
		select_best_grantor(GetUserId(), istmt->privileges,
							old_acl, ownerId,
							&grantorId, &avail_goptions);

		/*
		 * Restrict the privileges to what we can actually grant, and emit the
		 * standards-mandated warning and error messages.
		 */
		this_privileges =
			restrict_and_check_grant(istmt->is_grant, avail_goptions,
									 istmt->all_privs, istmt->privileges,
									 nspid, grantorId, ACL_KIND_NAMESPACE,
									 NameStr(pg_namespace_tuple->nspname));

		/*
		 * Generate new ACL.
		 *
		 * We need the members of both old and new ACLs so we can correct the
		 * shared dependency information.
		 */
		noldmembers = aclmembers(old_acl, &oldmembers);

		new_acl = merge_acl_with_grant(old_acl, istmt->is_grant,
									   istmt->grant_option, istmt->behavior,
									   istmt->grantees, this_privileges,
									   grantorId, ownerId, NameStr(pg_namespace_tuple->nspname));

		nnewmembers = aclmembers(new_acl, &newmembers);

		/* finished building new ACL value, now insert it */
		MemSet(values, 0, sizeof(values));
		MemSet(nulls, false, sizeof(nulls));
		MemSet(replaces, false, sizeof(replaces));

		replaces[Anum_pg_namespace_nspacl - 1] = true;
		values[Anum_pg_namespace_nspacl - 1] = PointerGetDatum(new_acl);

		newtuple = caql_modify_current(pcqCtx, values, nulls, replaces);

		caql_update_current(pcqCtx, newtuple);
		/* and Update indexes (implicit) */

		/* MPP-6929: metadata tracking */
		if (Gp_role == GP_ROLE_DISPATCH)
			MetaTrackUpdObject(NamespaceRelationId,
							   nspid,
							   GetUserId(), /* not grantorId, */
							   "PRIVILEGE", 
							   (istmt->is_grant) ? "GRANT" : "REVOKE"
					);

		/* Update the shared dependency ACL info */
		updateAclDependencies(NamespaceRelationId, HeapTupleGetOid(tuple),
							  ownerId, istmt->is_grant,
							  noldmembers, oldmembers,
							  nnewmembers, newmembers);

		caql_endscan(pcqCtx);

		pfree(new_acl);

		/* prevent error when processing duplicate objects */
		CommandCounterIncrement();
	}

	heap_close(relation, RowExclusiveLock);
}

static void
ExecGrant_Tablespace(InternalGrant *istmt)
{
	Relation	relation;
	ListCell   *cell;

	if (istmt->all_privs && istmt->privileges == ACL_NO_RIGHTS)
		istmt->privileges = ACL_ALL_RIGHTS_TABLESPACE;

	relation = heap_open(TableSpaceRelationId, RowExclusiveLock);

	foreach(cell, istmt->objects)
	{
		Oid			tblId = lfirst_oid(cell);
		Form_pg_tablespace pg_tablespace_tuple;
		Datum		aclDatum;
		bool		isNull;
		AclMode		avail_goptions;
		AclMode		this_privileges;
		Acl		   *old_acl;
		Acl		   *new_acl;
		Oid			grantorId;
		Oid			ownerId;
		HeapTuple	newtuple;
		Datum		values[Natts_pg_tablespace];
		bool		nulls[Natts_pg_tablespace];
		bool		replaces[Natts_pg_tablespace];
		int			noldmembers;
		int			nnewmembers;
		Oid		   *oldmembers;
		Oid		   *newmembers;
		HeapTuple	tuple;
		cqContext	cqc;
		cqContext  *pcqCtx;

		pcqCtx = caql_beginscan(
				caql_addrel(cqclr(&cqc), relation),
				cql("SELECT * FROM pg_tablespace "
					" WHERE oid = :1 "
					" FOR UPDATE ",
					ObjectIdGetDatum(tblId)));

		tuple = caql_getnext(pcqCtx);

		if (!HeapTupleIsValid(tuple))
			elog(ERROR, "cache lookup failed for tablespace %u", tblId);

		pg_tablespace_tuple = (Form_pg_tablespace) GETSTRUCT(tuple);

		/*
		 * Get owner ID and working copy of existing ACL. If there's no ACL,
		 * substitute the proper default.
		 */
		ownerId = pg_tablespace_tuple->spcowner;
		aclDatum = heap_getattr(tuple, Anum_pg_tablespace_spcacl,
								RelationGetDescr(relation), &isNull);
		if (isNull)
			old_acl = acldefault(ACL_OBJECT_TABLESPACE, ownerId);
		else
			old_acl = DatumGetAclPCopy(aclDatum);

		/* Determine ID to do the grant as, and available grant options */
		select_best_grantor(GetUserId(), istmt->privileges,
							old_acl, ownerId,
							&grantorId, &avail_goptions);

		/*
		 * Restrict the privileges to what we can actually grant, and emit the
		 * standards-mandated warning and error messages.
		 */
		this_privileges =
			restrict_and_check_grant(istmt->is_grant, avail_goptions,
									 istmt->all_privs, istmt->privileges,
									 tblId, grantorId, ACL_KIND_TABLESPACE,
									 NameStr(pg_tablespace_tuple->spcname));

		/*
		 * Generate new ACL.
		 *
		 * We need the members of both old and new ACLs so we can correct the
		 * shared dependency information.
		 */
		noldmembers = aclmembers(old_acl, &oldmembers);

		new_acl = merge_acl_with_grant(old_acl, istmt->is_grant,
									   istmt->grant_option, istmt->behavior,
									   istmt->grantees, this_privileges,
									   grantorId, ownerId, NameStr(pg_tablespace_tuple->spcname));

		nnewmembers = aclmembers(new_acl, &newmembers);

		/* finished building new ACL value, now insert it */
		MemSet(values, 0, sizeof(values));
		MemSet(nulls, false, sizeof(nulls));
		MemSet(replaces, false, sizeof(replaces));

		replaces[Anum_pg_tablespace_spcacl - 1] = true;
		values[Anum_pg_tablespace_spcacl - 1] = PointerGetDatum(new_acl);

		newtuple = caql_modify_current(pcqCtx, values, nulls, replaces);

		caql_update_current(pcqCtx, newtuple);
		/* and Update indexes (implicit) */

		/* MPP-6929: metadata tracking */
		if (Gp_role == GP_ROLE_DISPATCH)
			MetaTrackUpdObject(TableSpaceRelationId,
							   tblId,
							   GetUserId(), /* not grantorId, */
							   "PRIVILEGE", 
							   (istmt->is_grant) ? "GRANT" : "REVOKE"
					);

		/* Update the shared dependency ACL info */
		updateAclDependencies(TableSpaceRelationId, tblId,
							  ownerId, istmt->is_grant,
							  noldmembers, oldmembers,
							  nnewmembers, newmembers);

		caql_endscan(pcqCtx);

		pfree(new_acl);

		/* prevent error when processing duplicate objects */
		CommandCounterIncrement();
	}

	heap_close(relation, RowExclusiveLock);
}

static void
ExecGrant_ExtProtocol(InternalGrant *istmt)
{
	Relation	relation;
	ListCell   *cell;

	if (istmt->all_privs && istmt->privileges == ACL_NO_RIGHTS)
		istmt->privileges = ACL_ALL_RIGHTS_EXTPROTOCOL;

	relation = heap_open(ExtprotocolRelationId, RowExclusiveLock);

	foreach(cell, istmt->objects)
	{
		Oid			ptcid = lfirst_oid(cell);
		bool		isNull;
		bool		isTrusted;
		AclMode		avail_goptions;
		AclMode		this_privileges;
		Acl		   *old_acl;
		Acl		   *new_acl;
		Oid			grantorId;
		Oid			ownerId;
		Name	    ptcname;
		HeapTuple	tuple;
		HeapTuple	newtuple;
		Datum		values[Natts_pg_extprotocol];
		bool		nulls[Natts_pg_extprotocol];
		bool		replaces[Natts_pg_extprotocol];
		int			noldmembers;
		int			nnewmembers;
		Oid		   *oldmembers;
		Oid		   *newmembers;
		Datum		ownerDatum;
		Datum		aclDatum;
		Datum		trustedDatum;
		Datum		ptcnameDatum;
		cqContext	cqc;
		cqContext  *pcqCtx;
		TupleDesc	reldsc = RelationGetDescr(relation);

		pcqCtx = caql_beginscan(
				caql_addrel(cqclr(&cqc), relation),
				cql("SELECT * FROM pg_extprotocol "
					" WHERE oid = :1 "
					" FOR UPDATE ",
					ObjectIdGetDatum(ptcid)));

		tuple = caql_getnext(pcqCtx);

		if (!HeapTupleIsValid(tuple))
			elog(ERROR, "lookup failed for external protocol %u", ptcid);
		
		ownerDatum = heap_getattr(tuple, 
								  Anum_pg_extprotocol_ptcowner,
								  reldsc, 
								  &isNull);
		
		if(isNull)
			ereport(ERROR,
					(errcode(ERRCODE_UNDEFINED_OBJECT),
					 errmsg("protocol '%u' has no owner defined",
							 ptcid)));	

		/*
		 * Get owner ID and working copy of existing ACL. If there's no ACL,
		 * substitute the proper default.
		 */
		ownerId = DatumGetObjectId(ownerDatum);
		
		aclDatum = heap_getattr(tuple, 
								Anum_pg_extprotocol_ptcacl,
								reldsc, 
								&isNull);
		
		if (isNull)
			old_acl = acldefault(ACL_OBJECT_EXTPROTOCOL, ownerId);
		else
			old_acl = DatumGetAclPCopy(aclDatum);

		ptcnameDatum = heap_getattr(tuple, 
									Anum_pg_extprotocol_ptcname,
									reldsc, 
									&isNull);

		ptcname = DatumGetName(ptcnameDatum);
		
		if(isNull)
			ereport(ERROR,
				(errcode(ERRCODE_UNDEFINED_OBJECT),
				 errmsg("internal error: protocol '%u' has no name defined",
						 ptcid)));
		
		trustedDatum = heap_getattr(tuple, 
									Anum_pg_extprotocol_ptctrusted,
									reldsc, 
									&isNull);
			
		isTrusted = DatumGetBool(trustedDatum);
		
		if (!isTrusted)
			ereport(ERROR,
					(errcode(ERRCODE_WRONG_OBJECT_TYPE),
					 errmsg("protocol \"%s\" is not trusted",
							NameStr(*ptcname)),
				   errhint("Only superusers may use untrusted protocols.")));

		/* Determine ID to do the grant as, and available grant options */
		select_best_grantor(GetUserId(), istmt->privileges,
							old_acl, ownerId,
							&grantorId, &avail_goptions);

		/*
		 * Restrict the privileges to what we can actually grant, and emit the
		 * standards-mandated warning and error messages.
		 */
		this_privileges =
			restrict_and_check_grant(istmt->is_grant, avail_goptions,
									 istmt->all_privs, istmt->privileges,
									 ptcid, grantorId, ACL_KIND_EXTPROTOCOL,
									 NameStr(*ptcname));

		/*
		 * Generate new ACL.
		 *
		 * We need the members of both old and new ACLs so we can correct the
		 * shared dependency information.
		 */
		noldmembers = aclmembers(old_acl, &oldmembers);

		new_acl = merge_acl_with_grant(old_acl, istmt->is_grant,
									   istmt->grant_option, istmt->behavior,
									   istmt->grantees, this_privileges,
									   grantorId, ownerId, NameStr(*ptcname));

		nnewmembers = aclmembers(new_acl, &newmembers);

		/* finished building new ACL value, now insert it */
		MemSet(values, 0, sizeof(values));
		MemSet(nulls, false, sizeof(nulls));
		MemSet(replaces, false, sizeof(replaces));

		replaces[Anum_pg_extprotocol_ptcacl - 1] = true;
		values[Anum_pg_extprotocol_ptcacl - 1] = PointerGetDatum(new_acl);

		newtuple = caql_modify_current(pcqCtx, values, nulls, replaces);

		caql_update_current(pcqCtx, newtuple);
		/* and Update indexes (implicit) */

		/* Update the shared dependency ACL info */
		updateAclDependencies(ExtprotocolRelationId,
							  HeapTupleGetOid(tuple),
							  ownerId, istmt->is_grant,
							  noldmembers, oldmembers,
							  nnewmembers, newmembers);

		caql_endscan(pcqCtx);

		pfree(new_acl);

		/* prevent error when processing duplicate objects */
		CommandCounterIncrement();
	}

	heap_close(relation, RowExclusiveLock);
}

static AclMode
string_to_privilege(const char *privname)
{
	if (strcmp(privname, "insert") == 0)
		return ACL_INSERT;
	if (strcmp(privname, "select") == 0)
		return ACL_SELECT;
	if (strcmp(privname, "update") == 0)
		return ACL_UPDATE;
	if (strcmp(privname, "delete") == 0)
		return ACL_DELETE;
	if (strcmp(privname, "truncate") == 0)
		return ACL_TRUNCATE;
	if (strcmp(privname, "references") == 0)
		return ACL_REFERENCES;
	if (strcmp(privname, "trigger") == 0)
		return ACL_TRIGGER;
	if (strcmp(privname, "execute") == 0)
		return ACL_EXECUTE;
	if (strcmp(privname, "usage") == 0)
		return ACL_USAGE;
	if (strcmp(privname, "create") == 0)
		return ACL_CREATE;
	if (strcmp(privname, "temporary") == 0)
		return ACL_CREATE_TEMP;
	if (strcmp(privname, "temp") == 0)
		return ACL_CREATE_TEMP;
	if (strcmp(privname, "connect") == 0)
		return ACL_CONNECT;
	if (strcmp(privname, "rule") == 0)
		return 0;				/* ignore old RULE privileges */
	ereport(ERROR,
			(errcode(ERRCODE_SYNTAX_ERROR),
			 errmsg("unrecognized privilege type \"%s\"", privname)));
	return 0;					/* appease compiler */
}

static const char *
privilege_to_string(AclMode privilege)
{
	switch (privilege)
	{
		case ACL_INSERT:
			return "INSERT";
		case ACL_SELECT:
			return "SELECT";
		case ACL_UPDATE:
			return "UPDATE";
		case ACL_DELETE:
			return "DELETE";
		case ACL_TRUNCATE:
			return "TRUNCATE";
		case ACL_REFERENCES:
			return "REFERENCES";
		case ACL_TRIGGER:
			return "TRIGGER";
		case ACL_EXECUTE:
			return "EXECUTE";
		case ACL_USAGE:
			return "USAGE";
		case ACL_CREATE:
			return "CREATE";
		case ACL_CREATE_TEMP:
			return "TEMP";
		case ACL_CONNECT:
			return "CONNECT";
		default:
			elog(ERROR, "unrecognized privilege: %d", (int) privilege);
	}
	return NULL;				/* appease compiler */
}

/*
 * Standardized reporting of aclcheck permissions failures.
 *
 * Note: we do not double-quote the %s's below, because many callers
 * supply strings that might be already quoted.
 */

static const char *const no_priv_msg[MAX_ACL_KIND] =
{
	/* ACL_KIND_CLASS */
	gettext_noop("permission denied for relation %s"),
	/* ACL_KIND_SEQUENCE */
	gettext_noop("permission denied for sequence %s"),
	/* ACL_KIND_DATABASE */
	gettext_noop("permission denied for database %s"),
	/* ACL_KIND_PROC */
	gettext_noop("permission denied for function %s"),
	/* ACL_KIND_OPER */
	gettext_noop("permission denied for operator %s"),
	/* ACL_KIND_TYPE */
	gettext_noop("permission denied for type %s"),
	/* ACL_KIND_LANGUAGE */
	gettext_noop("permission denied for language %s"),
	/* ACL_KIND_NAMESPACE */
	gettext_noop("permission denied for schema %s"),
	/* ACL_KIND_OPCLASS */
	gettext_noop("permission denied for operator class %s"),
	/* ACL_KIND_OPFAMILY */
	gettext_noop("permission denied for operator family %s"),
	/* ACL_KIND_CONVERSION */
	gettext_noop("permission denied for conversion %s"),
	/* ACL_KIND_TABLESPACE */
	gettext_noop("permission denied for tablespace %s"),
	/* ACL_KIND_FILESPACE */
	gettext_noop("permission denied for filespace %s"),	
	/* ACL_KIND_EXTPROTOCOL */
	gettext_noop("permission denied for external protocol %s")	
};

static const char *const not_owner_msg[MAX_ACL_KIND] =
{
	/* ACL_KIND_CLASS */
	gettext_noop("must be owner of relation %s"),
	/* ACL_KIND_SEQUENCE */
	gettext_noop("must be owner of sequence %s"),
	/* ACL_KIND_DATABASE */
	gettext_noop("must be owner of database %s"),
	/* ACL_KIND_PROC */
	gettext_noop("must be owner of function %s"),
	/* ACL_KIND_OPER */
	gettext_noop("must be owner of operator %s"),
	/* ACL_KIND_TYPE */
	gettext_noop("must be owner of type %s"),
	/* ACL_KIND_LANGUAGE */
	gettext_noop("must be owner of language %s"),
	/* ACL_KIND_NAMESPACE */
	gettext_noop("must be owner of schema %s"),
	/* ACL_KIND_OPCLASS */
	gettext_noop("must be owner of operator class %s"),
	/* ACL_KIND_OPFAMILY */
	gettext_noop("must be owner of operator family %s"),
	/* ACL_KIND_CONVERSION */
	gettext_noop("must be owner of conversion %s"),
	/* ACL_KIND_TABLESPACE */
	gettext_noop("must be owner of tablespace %s"),
	/* ACL_KIND_FILESPACE */
	gettext_noop("must be owner of filespace %s"),
	/* ACL_KIND_EXTPROTOCOL */
	gettext_noop("must be owner of external protocol %s")
};


void
aclcheck_error(AclResult aclerr, AclObjectKind objectkind,
			   const char *objectname)
{
	switch (aclerr)
	{
		case ACLCHECK_OK:
			/* no error, so return to caller */
			break;
		case ACLCHECK_NO_PRIV:
			ereport(ERROR,
					(errcode(ERRCODE_INSUFFICIENT_PRIVILEGE),
					 errmsg(no_priv_msg[objectkind], objectname)));
			break;
		case ACLCHECK_NOT_OWNER:
			ereport(ERROR,
					(errcode(ERRCODE_INSUFFICIENT_PRIVILEGE),
					 errmsg(not_owner_msg[objectkind], objectname)));
			break;
		default:
			elog(ERROR, "unrecognized AclResult: %d", (int) aclerr);
			break;
	}
}


/* Check if given user has rolcatupdate privilege according to pg_authid */
static bool
has_rolcatupdate(Oid roleid)
{
	bool		rolcatupdate;
	HeapTuple	tuple;
	cqContext  *pcqCtx;

	/* XXX XXX: SELECT rolcatupdate */

	pcqCtx = caql_beginscan(
			NULL,
			cql("SELECT * FROM pg_authid "
				" WHERE oid = :1 ",
				ObjectIdGetDatum(roleid)));
	
	tuple = caql_getnext(pcqCtx);

	if (!HeapTupleIsValid(tuple))
		ereport(ERROR,
				(errcode(ERRCODE_UNDEFINED_OBJECT),
				 errmsg("role with OID %u does not exist", roleid)));

	rolcatupdate = ((Form_pg_authid) GETSTRUCT(tuple))->rolcatupdate;

	caql_endscan(pcqCtx);

	return rolcatupdate;
}

/*
 * Relay for the various pg_*_mask routines depending on object kind
 */
static AclMode
pg_aclmask(AclObjectKind objkind, Oid table_oid, Oid roleid,
		   AclMode mask, AclMaskHow how)
{
	switch (objkind)
	{
		case ACL_KIND_CLASS:
		case ACL_KIND_SEQUENCE:
			return pg_class_aclmask(table_oid, roleid, mask, how);
		case ACL_KIND_DATABASE:
			return pg_database_aclmask(table_oid, roleid, mask, how);
		case ACL_KIND_PROC:
			return pg_proc_aclmask(table_oid, roleid, mask, how);
		case ACL_KIND_LANGUAGE:
			return pg_language_aclmask(table_oid, roleid, mask, how);
		case ACL_KIND_NAMESPACE:
			return pg_namespace_aclmask(table_oid, roleid, mask, how);
		case ACL_KIND_TABLESPACE:
			return pg_tablespace_aclmask(table_oid, roleid, mask, how);
		case ACL_KIND_EXTPROTOCOL:
			return pg_extprotocol_aclmask(table_oid, roleid, mask, how);
		default:
			elog(ERROR, "unrecognized objkind: %d",
				 (int) objkind);
			/* not reached, but keep compiler quiet */
			return ACL_NO_RIGHTS;
	}
}

/*
 * Exported routine for examining a user's privileges for a table
 *
 * See aclmask() for a description of the API.
 *
 * Note: we give lookup failure the full ereport treatment because the
 * has_table_privilege() family of functions allow users to pass
 * any random OID to this function.  Likewise for the sibling functions
 * below.
 */
AclMode
pg_class_aclmask(Oid table_oid, Oid roleid,
				 AclMode mask, AclMaskHow how)
{
	AclMode		result;
	HeapTuple	tuple;
	Form_pg_class classForm;
	Datum		aclDatum;
	bool		isNull;
	Acl		   *acl;
	Oid			ownerId;
	bool		updating;
	cqContext  *pcqCtx;

	/*
	 * Must get the relation's tuple from pg_class
	 */
	pcqCtx = caql_beginscan(
			NULL,
			cql("SELECT * FROM pg_class "
				" WHERE oid = :1 ",
				ObjectIdGetDatum(table_oid)));
	
	tuple = caql_getnext(pcqCtx);

	if (!HeapTupleIsValid(tuple))
		ereport(ERROR,
				(errcode(ERRCODE_UNDEFINED_TABLE),
				 errmsg("relation with OID %u does not exist",
						table_oid)));
	classForm = (Form_pg_class) GETSTRUCT(tuple);

	/*
	 * Deny anyone permission to update a system catalog unless
	 * pg_authid.rolcatupdate is set.	(This is to let superusers protect
	 * themselves from themselves.)  Also allow it if allowSystemTableMods.
	 *
	 * As of 7.4 we have some updatable system views; those shouldn't be
	 * protected in this way.  Assume the view rules can take care of
	 * themselves.	ACL_USAGE is if we ever have system sequences.
	 */

	updating = ((mask & (ACL_INSERT | ACL_UPDATE | ACL_DELETE | ACL_TRUNCATE | ACL_USAGE)) != 0);

	if (updating)
	{
		if (IsSystemClass(classForm) &&
			classForm->relkind != RELKIND_VIEW &&
			!has_rolcatupdate(roleid) &&
			!allowSystemTableModsDDL)
		{
#ifdef ACLDEBUG
			elog(DEBUG2, "permission denied for system catalog update");
#endif
			mask &= ~(ACL_INSERT | ACL_UPDATE | ACL_DELETE | ACL_TRUNCATE | ACL_USAGE);
		}

		/* 
		 * Deny even superusers with rolcatupdate permissions to modify the
		 * persistent tables.  These tables are special and rely on precise
		 * settings of the ctids within the tables, attempting to modify these
		 * tables via INSERT/UPDATE/DELETE is a mistake.
		 */
		if (GpPersistent_IsPersistentRelation(table_oid))
		{
			if ((mask & ACL_UPDATE) &&
				gp_permit_persistent_metadata_update)
			{
				// Let this UPDATE through.
			}
			else
			{
#ifdef ACLDEBUG
				elog(DEBUG2, "permission denied for persistent system catalog update");
#endif
				mask &= ~(ACL_INSERT | ACL_UPDATE | ACL_DELETE | ACL_USAGE);
			}
		}

		/*
		 * And, gp_relation_node, too.
		 */
		if (table_oid == GpRelationNodeRelationId)
		{
			if (gp_permit_relation_node_change)
			{
				// Let this change through.
			}
			else
			{
#ifdef ACLDEBUG
				elog(DEBUG2, "permission denied for gp_relation_node system catalog update");
#endif
				mask &= ~(ACL_INSERT | ACL_UPDATE | ACL_DELETE | ACL_USAGE);
			}
		}
	}
	/*
	 * Otherwise, superusers bypass all permission-checking.
	 */
	if (superuser_arg(roleid))
	{
#ifdef ACLDEBUG
		elog(DEBUG2, "OID %u is superuser, home free", roleid);
#endif
		caql_endscan(pcqCtx);
		return mask;
	}

	/*
	 * Normal case: get the relation's ACL from pg_class
	 */
	ownerId = classForm->relowner;

	aclDatum = caql_getattr(pcqCtx, Anum_pg_class_relacl,
							&isNull);
	if (isNull)
	{
		/* No ACL, so build default ACL */
		acl = acldefault(classForm->relkind == RELKIND_SEQUENCE ?
						 ACL_OBJECT_SEQUENCE : ACL_OBJECT_RELATION,
						 ownerId);
		aclDatum = (Datum) 0;
	}
	else
	{
		/* detoast rel's ACL if necessary */
		acl = DatumGetAclP(aclDatum);
	}

	result = aclmask(acl, roleid, ownerId, mask, how);

	/* if we have a detoasted copy, free it */
	if (acl && (Pointer) acl != DatumGetPointer(aclDatum))
		pfree(acl);

	caql_endscan(pcqCtx);

	return result;
}

/*
 * Exported routine for examining a user's privileges for a database
 */
AclMode
pg_database_aclmask(Oid db_oid, Oid roleid,
					AclMode mask, AclMaskHow how)
{
	AclMode		result;
	HeapTuple	tuple;
	Datum		aclDatum;
	bool		isNull;
	Acl		   *acl;
	Oid			ownerId;
	cqContext  *pcqCtx;

	/* Superusers bypass all permission checking. */
	if (superuser_arg(roleid))
		return mask;

	/*
	 * Get the database's ACL from pg_database
	 */

	pcqCtx = caql_beginscan(
			NULL,
			cql("SELECT * FROM pg_database "
				" WHERE oid = :1 ",
				ObjectIdGetDatum(db_oid)));
	
	tuple = caql_getnext(pcqCtx);

	if (!HeapTupleIsValid(tuple))
		ereport(ERROR,
				(errcode(ERRCODE_UNDEFINED_DATABASE),
				 errmsg("database with OID %u does not exist", db_oid)));

	ownerId = ((Form_pg_database) GETSTRUCT(tuple))->datdba;

	aclDatum = caql_getattr(pcqCtx, Anum_pg_database_datacl,
							&isNull);
	if (isNull)
	{
		/* No ACL, so build default ACL */
		acl = acldefault(ACL_OBJECT_DATABASE, ownerId);
		aclDatum = (Datum) 0;
	}
	else
	{
		/* detoast ACL if necessary */
		acl = DatumGetAclP(aclDatum);
	}

	result = aclmask(acl, roleid, ownerId, mask, how);

	/* if we have a detoasted copy, free it */
	if (acl && (Pointer) acl != DatumGetPointer(aclDatum))
		pfree(acl);

	caql_endscan(pcqCtx);

	return result;
}

/*
 * Exported routine for examining a user's privileges for a function
 */
AclMode
pg_proc_aclmask(Oid proc_oid, Oid roleid,
				AclMode mask, AclMaskHow how)
{
	AclMode		result;
	HeapTuple	tuple;
	Datum		aclDatum;
	bool		isNull;
	Acl		   *acl;
	Oid			ownerId;
	cqContext  *pcqCtx;

	/* Superusers bypass all permission checking. */
	if (superuser_arg(roleid))
		return mask;

	/*
	 * Get the function's ACL from pg_proc
	 */
	pcqCtx = caql_beginscan(
			NULL,
			cql("SELECT * FROM pg_proc "
				" WHERE oid = :1 ",
				ObjectIdGetDatum(proc_oid)));

	tuple = caql_getnext(pcqCtx);

	if (!HeapTupleIsValid(tuple))
		ereport(ERROR,
				(errcode(ERRCODE_UNDEFINED_FUNCTION),
				 errmsg("function with OID %u does not exist", proc_oid)));

	ownerId = ((Form_pg_proc) GETSTRUCT(tuple))->proowner;

	aclDatum = caql_getattr(pcqCtx, Anum_pg_proc_proacl,
							&isNull);
	if (isNull)
	{
		/* No ACL, so build default ACL */
		acl = acldefault(ACL_OBJECT_FUNCTION, ownerId);
		aclDatum = (Datum) 0;
	}
	else
	{
		/* detoast ACL if necessary */
		acl = DatumGetAclP(aclDatum);
	}

	result = aclmask(acl, roleid, ownerId, mask, how);

	/* if we have a detoasted copy, free it */
	if (acl && (Pointer) acl != DatumGetPointer(aclDatum))
		pfree(acl);

	caql_endscan(pcqCtx);

	return result;
}

/*
 * Exported routine for examining a user's privileges for a language
 */
AclMode
pg_language_aclmask(Oid lang_oid, Oid roleid,
					AclMode mask, AclMaskHow how)
{
	AclMode		result;
	HeapTuple	tuple;
	Datum		aclDatum;
	bool		isNull;
	Acl		   *acl;
	Oid			ownerId;
	cqContext  *pcqCtx;

	/* Superusers bypass all permission checking. */
	if (superuser_arg(roleid))
		return mask;

	/*
	 * Get the language's ACL from pg_language
	 */
	pcqCtx = caql_beginscan(
			NULL,
			cql("SELECT * FROM pg_language "
				" WHERE oid = :1 ",
				ObjectIdGetDatum(lang_oid)));

	tuple = caql_getnext(pcqCtx);

	if (!HeapTupleIsValid(tuple))
		ereport(ERROR,
				(errcode(ERRCODE_UNDEFINED_OBJECT),
				 errmsg("language with OID %u does not exist", lang_oid)));

	/* XXX pg_language should have an owner column, but doesn't */
	ownerId = BOOTSTRAP_SUPERUSERID;

	aclDatum = caql_getattr(pcqCtx, Anum_pg_language_lanacl,
							&isNull);
	if (isNull)
	{
		/* No ACL, so build default ACL */
		acl = acldefault(ACL_OBJECT_LANGUAGE, ownerId);
		aclDatum = (Datum) 0;
	}
	else
	{
		/* detoast ACL if necessary */
		acl = DatumGetAclP(aclDatum);
	}

	result = aclmask(acl, roleid, ownerId, mask, how);

	/* if we have a detoasted copy, free it */
	if (acl && (Pointer) acl != DatumGetPointer(aclDatum))
		pfree(acl);

	caql_endscan(pcqCtx);

	return result;
}

/*
 * Exported routine for examining a user's privileges for a namespace
 */
AclMode
pg_namespace_aclmask(Oid nsp_oid, Oid roleid,
					 AclMode mask, AclMaskHow how)
{
	AclMode		result;
	HeapTuple	tuple;
	Datum		aclDatum;
	bool		isNull;
	Acl		   *acl;
	Oid			ownerId;
	cqContext  *pcqCtx;

	/* Superusers bypass all permission checking. */
	if (superuser_arg(roleid))
		return mask;

	/*
	 * If we have been assigned this namespace as a temp namespace, check to
	 * make sure we have CREATE TEMP permission on the database, and if so act
	 * as though we have all standard (but not GRANT OPTION) permissions on
	 * the namespace.  If we don't have CREATE TEMP, act as though we have
	 * only USAGE (and not CREATE) rights.
	 *
	 * This may seem redundant given the check in InitTempTableNamespace, but
	 * it really isn't since current user ID may have changed since then. The
	 * upshot of this behavior is that a SECURITY DEFINER function can create
	 * temp tables that can then be accessed (if permission is granted) by
	 * code in the same session that doesn't have permissions to create temp
	 * tables.
	 *
	 * XXX Would it be safe to ereport a special error message as
	 * InitTempTableNamespace does?  Returning zero here means we'll get a
	 * generic "permission denied for schema pg_temp_N" message, which is not
	 * remarkably user-friendly.
	 */
	if (isTempNamespace(nsp_oid))
	{
		if (pg_database_aclcheck(MyDatabaseId, roleid,
								 ACL_CREATE_TEMP) == ACLCHECK_OK)
			return mask & ACL_ALL_RIGHTS_NAMESPACE;
		else
			return mask & ACL_USAGE;
	}

	/*
	 * Get the schema's ACL from pg_namespace
	 */
	pcqCtx = caql_beginscan(
			NULL,
			cql("SELECT * FROM pg_namespace "
				" WHERE oid = :1 ",
				ObjectIdGetDatum(nsp_oid)));

	tuple = caql_getnext(pcqCtx);

	if (!HeapTupleIsValid(tuple))
		ereport(ERROR,
				(errcode(ERRCODE_UNDEFINED_SCHEMA),
				 errmsg("schema with OID %u does not exist", nsp_oid)));

	ownerId = ((Form_pg_namespace) GETSTRUCT(tuple))->nspowner;

	aclDatum = caql_getattr(pcqCtx, Anum_pg_namespace_nspacl,
							   &isNull);
	if (isNull)
	{
		/* No ACL, so build default ACL */
		acl = acldefault(ACL_OBJECT_NAMESPACE, ownerId);
		aclDatum = (Datum) 0;
	}
	else
	{
		/* detoast ACL if necessary */
		acl = DatumGetAclP(aclDatum);
	}

	result = aclmask(acl, roleid, ownerId, mask, how);

	/* if we have a detoasted copy, free it */
	if (acl && (Pointer) acl != DatumGetPointer(aclDatum))
		pfree(acl);

	caql_endscan(pcqCtx);

	return result;
}

/*
 * Exported routine for examining a user's privileges for a tablespace
 */
AclMode
pg_tablespace_aclmask(Oid spc_oid, Oid roleid,
					  AclMode mask, AclMaskHow how)
{
	AclMode		result;
	Relation	pg_tablespace;
	HeapTuple	tuple;
	Datum		aclDatum;
	bool		isNull;
	Acl		   *acl;
	Oid			ownerId;
	cqContext	cqc;
	cqContext  *pcqCtx;

	/*
	 * Only shared relations can be stored in global space; don't let even
	 * superusers override this, except during bootstrap and upgrade.
	 */
	if (spc_oid == GLOBALTABLESPACE_OID && !IsBootstrapProcessingMode())
		return 0;

	/* Otherwise, superusers bypass all permission checking. */
	if (superuser_arg(roleid))
		return mask;

	/*
	 * Get the tablespace's ACL from pg_tablespace
	 *
	 * There's no syscache for pg_tablespace, so must look the hard way
	 */
	pg_tablespace = heap_open(TableSpaceRelationId, AccessShareLock);

	/* XXX XXX select spcowner, spcacl */

	pcqCtx = caql_beginscan(
			caql_addrel(cqclr(&cqc), pg_tablespace), 
			cql("SELECT * FROM pg_tablespace "
				" WHERE oid = :1 ",
				ObjectIdGetDatum(spc_oid)));

	tuple = caql_getnext(pcqCtx);

	if (!HeapTupleIsValid(tuple))
		ereport(ERROR,
				(errcode(ERRCODE_UNDEFINED_OBJECT),
				 errmsg("tablespace with OID %u does not exist", spc_oid)));

	ownerId = ((Form_pg_tablespace) GETSTRUCT(tuple))->spcowner;

	aclDatum = heap_getattr(tuple, Anum_pg_tablespace_spcacl,
							RelationGetDescr(pg_tablespace), &isNull);

	if (isNull)
	{
		/* No ACL, so build default ACL */
		acl = acldefault(ACL_OBJECT_TABLESPACE, ownerId);
		aclDatum = (Datum) 0;
	}
	else
	{
		/* detoast ACL if necessary */
		acl = DatumGetAclP(aclDatum);
	}

	result = aclmask(acl, roleid, ownerId, mask, how);

	/* if we have a detoasted copy, free it */
	if (acl && (Pointer) acl != DatumGetPointer(aclDatum))
		pfree(acl);

	caql_endscan(pcqCtx);
	heap_close(pg_tablespace, AccessShareLock);

	return result;
}

/*
 * Exported routine for examining a user's privileges for an external
 * protocol.
 */
AclMode
pg_extprotocol_aclmask(Oid ptcOid, Oid roleid,
					   AclMode mask, AclMaskHow how)
{
	AclMode		result;
	HeapTuple	tuple;
	Datum		aclDatum;
	Datum		ownerDatum;
	bool		isNull;
	Acl		   *acl;
	Oid			ownerId;
	Relation	rel;
	cqContext	cqc;
	cqContext  *pcqCtx;

	/* Bypass permission checks for superusers */
	if (superuser_arg(roleid))
		return mask;
	
	rel = heap_open(ExtprotocolRelationId, AccessShareLock);

	pcqCtx = caql_beginscan(
			caql_addrel(cqclr(&cqc), rel), 
			cql("SELECT * FROM pg_extprotocol "
				" WHERE oid = :1 ",
				ObjectIdGetDatum(ptcOid)));

	tuple = caql_getnext(pcqCtx);

	/* We assume that there can be at most one matching tuple */
	if (!HeapTupleIsValid(tuple))
		elog(ERROR, "protocol %u could not be found", ptcOid);

	ownerDatum = heap_getattr(tuple, 
							  Anum_pg_extprotocol_ptcowner, 
							  RelationGetDescr(rel),
							  &isNull);
	
	if(isNull)
		ereport(ERROR,
				(errcode(ERRCODE_UNDEFINED_OBJECT),
				 errmsg("got invalid extprotocol owner value: NULL")));	

	ownerId = DatumGetObjectId(ownerDatum);

	aclDatum = heap_getattr(tuple, 
							Anum_pg_extprotocol_ptcacl, 
							RelationGetDescr(rel),
						    &isNull);
	
	if (isNull)
	{
		/* No ACL, so build default ACL */
		acl = acldefault(ACL_OBJECT_EXTPROTOCOL, ownerId);
		aclDatum = (Datum) 0;
	}
	else
	{
		/* detoast rel's ACL if necessary */
		acl = DatumGetAclP(aclDatum);
	}

	result = aclmask(acl, roleid, ownerId, mask, how);

	/* if we have a detoasted copy, free it */
	if (acl && (Pointer) acl != DatumGetPointer(aclDatum))
		pfree(acl);

	/* Finish up scan and close pg_extprotocol catalog. */
	caql_endscan(pcqCtx);	
	heap_close(rel, AccessShareLock);

	return result;
}

/*
 * Exported routine for checking a user's access privileges to a table
 *
 * Returns ACLCHECK_OK if the user has any of the privileges identified by
 * 'mode'; otherwise returns a suitable error code (in practice, always
 * ACLCHECK_NO_PRIV).
 */
AclResult
pg_class_aclcheck(Oid table_oid, Oid roleid, AclMode mode)
{
	if (pg_class_aclmask(table_oid, roleid, mode, ACLMASK_ANY) != 0)
		return ACLCHECK_OK;
	else
		return ACLCHECK_NO_PRIV;
}

/*
 * Exported routine for checking a user's access privileges to a database
 */
AclResult
pg_database_aclcheck(Oid db_oid, Oid roleid, AclMode mode)
{
	if (pg_database_aclmask(db_oid, roleid, mode, ACLMASK_ANY) != 0)
		return ACLCHECK_OK;
	else
		return ACLCHECK_NO_PRIV;
}

/*
 * Exported routine for checking a user's access privileges to a function
 */
AclResult
pg_proc_aclcheck(Oid proc_oid, Oid roleid, AclMode mode)
{
	if (pg_proc_aclmask(proc_oid, roleid, mode, ACLMASK_ANY) != 0)
		return ACLCHECK_OK;
	else
		return ACLCHECK_NO_PRIV;
}

/*
 * Exported routine for checking a user's access privileges to a language
 */
AclResult
pg_language_aclcheck(Oid lang_oid, Oid roleid, AclMode mode)
{
	if (pg_language_aclmask(lang_oid, roleid, mode, ACLMASK_ANY) != 0)
		return ACLCHECK_OK;
	else
		return ACLCHECK_NO_PRIV;
}

/*
 * Exported routine for checking a user's access privileges to a namespace
 */
AclResult
pg_namespace_aclcheck(Oid nsp_oid, Oid roleid, AclMode mode)
{
	if (pg_namespace_aclmask(nsp_oid, roleid, mode, ACLMASK_ANY) != 0)
		return ACLCHECK_OK;
	else
		return ACLCHECK_NO_PRIV;
}

/*
 * Exported routine for checking a user's access privileges to a tablespace
 */
AclResult
pg_tablespace_aclcheck(Oid spc_oid, Oid roleid, AclMode mode)
{
	if (pg_tablespace_aclmask(spc_oid, roleid, mode, ACLMASK_ANY) != 0)
		return ACLCHECK_OK;
	else
		return ACLCHECK_NO_PRIV;
}

/*
 * Exported routine for checking a user's access privileges to an
 * external protocol
 */
AclResult
pg_extprotocol_aclcheck(Oid ptcid, Oid roleid, AclMode mode)
{
	if (pg_extprotocol_aclmask(ptcid, roleid, mode, ACLMASK_ANY) != 0)
		return ACLCHECK_OK;
	else
		return ACLCHECK_NO_PRIV;
}

/*
 * Ownership check for a relation (specified by OID).
 */
bool
pg_class_ownercheck(Oid class_oid, Oid roleid)
{
	Oid			ownerId;
	int			fetchCount = 0;

	/* Superusers bypass all permission checking. */
	if (superuser_arg(roleid))
		return true;

	ownerId = caql_getoid_plus(
			NULL,
			&fetchCount,
			NULL,
			cql("SELECT relowner FROM pg_class WHERE oid = :1 ",
				ObjectIdGetDatum(class_oid)));

	if (0 == fetchCount)
		ereport(ERROR,
				(errcode(ERRCODE_UNDEFINED_TABLE),
				 errmsg("relation with OID %u does not exist", class_oid)));

	return has_privs_of_role(roleid, ownerId);
}

/*
 * Ownership check for a type (specified by OID).
 */
bool
pg_type_ownercheck(Oid type_oid, Oid roleid)
{
	Oid			ownerId;
	int			fetchCount = 0;

	/* Superusers bypass all permission checking. */
	if (superuser_arg(roleid))
		return true;

	ownerId = caql_getoid_plus(
			NULL,
			&fetchCount,
			NULL,
			cql("SELECT typowner FROM pg_type WHERE oid = :1 ",
				ObjectIdGetDatum(type_oid)));

	if (0 == fetchCount)
		ereport(ERROR,
				(errcode(ERRCODE_UNDEFINED_OBJECT),
				 errmsg("type with OID %u does not exist", type_oid)));

	return has_privs_of_role(roleid, ownerId);
}

/*
 * Ownership check for an operator (specified by OID).
 */
bool
pg_oper_ownercheck(Oid oper_oid, Oid roleid)
{
	Oid			ownerId;
	int			fetchCount = 0;

	/* Superusers bypass all permission checking. */
	if (superuser_arg(roleid))
		return true;

	ownerId = caql_getoid_plus(
			NULL,
			&fetchCount,
			NULL,
			cql("SELECT oprowner FROM pg_operator WHERE oid = :1 ",
				ObjectIdGetDatum(oper_oid)));

	if (0 == fetchCount)
		ereport(ERROR,
				(errcode(ERRCODE_UNDEFINED_FUNCTION),
				 errmsg("operator with OID %u does not exist", oper_oid)));

	return has_privs_of_role(roleid, ownerId);
}

/*
 * Ownership check for a function (specified by OID).
 */
bool
pg_proc_ownercheck(Oid proc_oid, Oid roleid)
{
	Oid			ownerId;
	int			fetchCount = 0;

	/* Superusers bypass all permission checking. */
	if (superuser_arg(roleid))
		return true;

	ownerId = caql_getoid_plus(
			NULL,
			&fetchCount,
			NULL,
			cql("SELECT proowner FROM pg_proc "
				" WHERE oid = :1 ",
				ObjectIdGetDatum(proc_oid)));

	if (0 == fetchCount)
		ereport(ERROR,
				(errcode(ERRCODE_UNDEFINED_FUNCTION),
				 errmsg("function with OID %u does not exist", proc_oid)));

	return has_privs_of_role(roleid, ownerId);
}

/*
 * Ownership check for a namespace (specified by OID).
 */
bool
pg_namespace_ownercheck(Oid nsp_oid, Oid roleid)
{
	Oid			ownerId;
	int			fetchCount = 0;

	/* Superusers bypass all permission checking. */
	if (superuser_arg(roleid))
		return true;

	ownerId = caql_getoid_plus(
			NULL,
			&fetchCount,
			NULL,
			cql("SELECT nspowner FROM pg_namespace WHERE oid = :1 ",
				ObjectIdGetDatum(nsp_oid)));

	if (0 == fetchCount)
		ereport(ERROR,
				(errcode(ERRCODE_UNDEFINED_SCHEMA),
				 errmsg("schema with OID %u does not exist", nsp_oid)));

	return has_privs_of_role(roleid, ownerId);
}

/*
 * Ownership check for a tablespace (specified by OID).
 */
bool
pg_tablespace_ownercheck(Oid spc_oid, Oid roleid)
{
	Oid			spcowner;
	int			fetchCount = 0;

	/* Superusers bypass all permission checking. */
	if (superuser_arg(roleid))
		return true;

	spcowner = caql_getoid_plus(
			NULL,
			&fetchCount,
			NULL,
			cql("SELECT spcowner FROM pg_tablespace WHERE oid = :1 ",
				ObjectIdGetDatum(spc_oid)));

	if (0 == fetchCount)
		ereport(ERROR,
				(errcode(ERRCODE_UNDEFINED_OBJECT),
				 errmsg("tablespace with OID %u does not exist", spc_oid)));

	return has_privs_of_role(roleid, spcowner);
}

/*
 * Ownership check for a filespace (specified by OID).
 */
bool
pg_filespace_ownercheck(Oid fsoid, Oid roleid)
{
	Oid			owner;
	int			fetchCount = 0;

	/* Superusers bypass all permission checking. */
	if (superuser_arg(roleid))
		return true;

	owner = caql_getoid_plus(
			NULL,
			&fetchCount,
			NULL,
			cql("SELECT fsowner FROM pg_filespace WHERE oid = :1 ",
				ObjectIdGetDatum(fsoid)));

	if (0 == fetchCount)
		ereport(ERROR,
				(errcode(ERRCODE_UNDEFINED_OBJECT),
				 errmsg("filepace with OID %u does not exist", fsoid)));

	return has_privs_of_role(roleid, owner);
}


/*
 * Ownership check for an operator class (specified by OID).
 */
bool
pg_opclass_ownercheck(Oid opc_oid, Oid roleid)
{
	Oid			ownerId;
	int			fetchCount = 0;

	/* Superusers bypass all permission checking. */
	if (superuser_arg(roleid))
		return true;

	ownerId = caql_getoid_plus(
			NULL,
			&fetchCount,
			NULL,
			cql("SELECT opcowner FROM pg_opclass WHERE oid = :1 ",
				ObjectIdGetDatum(opc_oid)));

	if (0 == fetchCount)
		ereport(ERROR,
				(errcode(ERRCODE_UNDEFINED_OBJECT),
				 errmsg("operator class with OID %u does not exist",
						opc_oid)));

	return has_privs_of_role(roleid, ownerId);
}

/*
 * Ownership check for an operator family (specified by OID).
 */
bool
pg_opfamily_ownercheck(Oid opf_oid, Oid roleid)
{
	HeapTuple	tuple;
	Oid			ownerId;

	/* Superusers bypass all permission checking. */
	if (superuser_arg(roleid))
		return true;

	tuple = SearchSysCache(OPFAMILYOID,
						   ObjectIdGetDatum(opf_oid),
						   0, 0, 0);
	if (!HeapTupleIsValid(tuple))
		ereport(ERROR,
				(errcode(ERRCODE_UNDEFINED_OBJECT),
				 errmsg("operator family with OID %u does not exist",
						opf_oid)));

	ownerId = ((Form_pg_opfamily) GETSTRUCT(tuple))->opfowner;

	ReleaseSysCache(tuple);

	return has_privs_of_role(roleid, ownerId);
}

/*
 * Ownership check for a database (specified by OID).
 */
bool
pg_database_ownercheck(Oid db_oid, Oid roleid)
{
	Oid			dba;
	int			fetchCount = 0;

	/* Superusers bypass all permission checking. */
	if (superuser_arg(roleid))
		return true;

	dba = caql_getoid_plus(
			NULL,
			&fetchCount,
			NULL,
			cql("SELECT datdba FROM pg_database WHERE oid = :1 ",
				ObjectIdGetDatum(db_oid)));

	if (0 == fetchCount)
		ereport(ERROR,
				(errcode(ERRCODE_UNDEFINED_DATABASE),
				 errmsg("database with OID %u does not exist", db_oid)));

	return has_privs_of_role(roleid, dba);
}

/*
 * Ownership check for a conversion (specified by OID).
 */
bool
pg_conversion_ownercheck(Oid conv_oid, Oid roleid)
{
	Oid			ownerId;
	int			fetchCount = 0;

	/* Superusers bypass all permission checking. */
	if (superuser_arg(roleid))
		return true;

<<<<<<< HEAD
	ownerId = caql_getoid_plus(
			NULL,
			&fetchCount,
			NULL,
			cql("SELECT conowner FROM pg_conversion WHERE oid = :1 ",
				ObjectIdGetDatum(conv_oid)));

	if (0 == fetchCount)
=======
	tuple = SearchSysCache(CONVOID,
						   ObjectIdGetDatum(conv_oid),
						   0, 0, 0);
	if (!HeapTupleIsValid(tuple))
>>>>>>> 5c63829f
		ereport(ERROR,
				(errcode(ERRCODE_UNDEFINED_OBJECT),
				 errmsg("conversion with OID %u does not exist", conv_oid)));

	return has_privs_of_role(roleid, ownerId);
}

/*
 * Ownership check for a foreign server (specified by OID).
 */
bool
pg_extprotocol_ownercheck(Oid protOid, Oid roleid)
{
	Oid			ownerId;
	int			fetchCount = 0;
	bool		isNull;

	/* Superusers bypass all permission checking. */
	if (superuser_arg(roleid))
		return true;

	ownerId = caql_getoid_plus(
			NULL,
			&fetchCount,
			&isNull,
			cql("SELECT ptcowner FROM pg_extprotocol WHERE oid = :1 ",
				ObjectIdGetDatum(protOid)));

	/* We assume that there can be at most one matching tuple */
	if (0 == fetchCount)
		elog(ERROR, "protocol %u could not be found", protOid);

	/* XXX XXX: this column not null (?) */
	if(isNull)
		ereport(ERROR,
				(errcode(ERRCODE_UNDEFINED_OBJECT),
				 errmsg("got invalid extprotocol owner value: NULL")));	

	return has_privs_of_role(roleid, ownerId);
}<|MERGE_RESOLUTION|>--- conflicted
+++ resolved
@@ -2929,31 +2929,24 @@
 bool
 pg_conversion_ownercheck(Oid conv_oid, Oid roleid)
 {
+	HeapTuple	tuple;
 	Oid			ownerId;
-	int			fetchCount = 0;
 
 	/* Superusers bypass all permission checking. */
 	if (superuser_arg(roleid))
 		return true;
 
-<<<<<<< HEAD
-	ownerId = caql_getoid_plus(
-			NULL,
-			&fetchCount,
-			NULL,
-			cql("SELECT conowner FROM pg_conversion WHERE oid = :1 ",
-				ObjectIdGetDatum(conv_oid)));
-
-	if (0 == fetchCount)
-=======
 	tuple = SearchSysCache(CONVOID,
 						   ObjectIdGetDatum(conv_oid),
 						   0, 0, 0);
 	if (!HeapTupleIsValid(tuple))
->>>>>>> 5c63829f
 		ereport(ERROR,
 				(errcode(ERRCODE_UNDEFINED_OBJECT),
 				 errmsg("conversion with OID %u does not exist", conv_oid)));
+
+	ownerId = ((Form_pg_conversion) GETSTRUCT(tuple))->conowner;
+
+	ReleaseSysCache(tuple);
 
 	return has_privs_of_role(roleid, ownerId);
 }
