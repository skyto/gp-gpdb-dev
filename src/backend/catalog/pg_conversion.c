/*-------------------------------------------------------------------------
 *
 * pg_conversion.c
 *	  routines to support manipulation of the pg_conversion relation
 *
<<<<<<< HEAD
 * Portions Copyright (c) 1996-2009, PostgreSQL Global Development Group
=======
 * Portions Copyright (c) 1996-2008, PostgreSQL Global Development Group
>>>>>>> d13f41d2
 * Portions Copyright (c) 1994, Regents of the University of California
 *
 *
 * IDENTIFICATION
<<<<<<< HEAD
 *	  $PostgreSQL: pgsql/src/backend/catalog/pg_conversion.c,v 1.38 2007/09/24 01:29:28 adunstan Exp $
=======
 *	  $PostgreSQL: pgsql/src/backend/catalog/pg_conversion.c,v 1.40 2008/01/01 19:45:48 momjian Exp $
>>>>>>> d13f41d2
 *
 *-------------------------------------------------------------------------
 */
#include "postgres.h"

#include "access/heapam.h"
#include "access/sysattr.h"
#include "catalog/catquery.h"
#include "catalog/dependency.h"
#include "catalog/indexing.h"
#include "catalog/namespace.h"
#include "catalog/pg_conversion.h"
#include "catalog/pg_namespace.h"
#include "catalog/pg_proc.h"
#include "mb/pg_wchar.h"
#include "utils/builtins.h"
#include "utils/fmgroids.h"
#include "utils/rel.h"
#include "utils/syscache.h"
#include "utils/acl.h"
#include "miscadmin.h"

/*
 * ConversionCreate
 *
 * Add a new tuple to pg_conversion.
 */
Oid
ConversionCreate(const char *conname, Oid connamespace,
				 Oid conowner,
				 int32 conforencoding, int32 contoencoding,
				 Oid conproc, bool def, Oid newOid)
{
	int			i;
	Relation	rel;
	HeapTuple	tup;
	bool		nulls[Natts_pg_conversion];
	Datum		values[Natts_pg_conversion];
	NameData	cname;
	Oid			oid;
	ObjectAddress myself,
				referenced;
	cqContext	cqc;
	cqContext  *pcqCtx;

	/* sanity checks */
	if (!conname)
		elog(ERROR, "no conversion name supplied");

	/* open pg_conversion */
	rel = heap_open(ConversionRelationId, RowExclusiveLock);

	/* make sure there is no existing conversion of same name */
	if (caql_getcount(
				caql_addrel(cqclr(&cqc), rel),
				cql("SELECT COUNT(*) FROM pg_conversion "
					" WHERE conname = :1 "
					" AND connamespace = :2 ",
					CStringGetDatum((char *) conname),
					ObjectIdGetDatum(connamespace))))
	{
		ereport(ERROR,
				(errcode(ERRCODE_DUPLICATE_OBJECT),
				 errmsg("conversion \"%s\" already exists", conname)));
	}

	if (def)
	{
		/*
		 * make sure there is no existing default <for encoding><to encoding>
		 * pair in this name space
		 */
		if (FindDefaultConversion(connamespace,
								  conforencoding,
								  contoencoding))
			ereport(ERROR,
					(errcode(ERRCODE_DUPLICATE_OBJECT),
					 errmsg("default conversion for %s to %s already exists",
							pg_encoding_to_char(conforencoding),
							pg_encoding_to_char(contoencoding))));
	}

	pcqCtx = caql_beginscan(
			caql_addrel(cqclr(&cqc), rel),
			cql("INSERT INTO pg_conversion",
				NULL));

	/* initialize nulls and values */
	for (i = 0; i < Natts_pg_conversion; i++)
	{
		nulls[i] = false;
		values[i] = (Datum) 0;
	}

	/* form a tuple */
	namestrcpy(&cname, conname);
	values[Anum_pg_conversion_conname - 1] = NameGetDatum(&cname);
	values[Anum_pg_conversion_connamespace - 1] = ObjectIdGetDatum(connamespace);
	values[Anum_pg_conversion_conowner - 1] = ObjectIdGetDatum(conowner);
	values[Anum_pg_conversion_conforencoding - 1] = Int32GetDatum(conforencoding);
	values[Anum_pg_conversion_contoencoding - 1] = Int32GetDatum(contoencoding);
	values[Anum_pg_conversion_conproc - 1] = ObjectIdGetDatum(conproc);
	values[Anum_pg_conversion_condefault - 1] = BoolGetDatum(def);

	tup = caql_form_tuple(pcqCtx, values, nulls);
	
	if (newOid != 0)
		HeapTupleSetOid(tup, newOid);

	/* insert a new tuple */
	oid = caql_insert(pcqCtx, tup); /* implicit update of index as well */
	Assert(OidIsValid(oid));

	myself.classId = ConversionRelationId;
	myself.objectId = HeapTupleGetOid(tup);
	myself.objectSubId = 0;

	/* create dependency on conversion procedure */
	referenced.classId = ProcedureRelationId;
	referenced.objectId = conproc;
	referenced.objectSubId = 0;
	recordDependencyOn(&myself, &referenced, DEPENDENCY_NORMAL);

	/* create dependency on namespace */
	referenced.classId = NamespaceRelationId;
	referenced.objectId = connamespace;
	referenced.objectSubId = 0;
	recordDependencyOn(&myself, &referenced, DEPENDENCY_NORMAL);

	/* create dependency on owner */
	recordDependencyOnOwner(ConversionRelationId, HeapTupleGetOid(tup),
							conowner);

	heap_freetuple(tup);
	caql_endscan(pcqCtx);
	heap_close(rel, RowExclusiveLock);

	return oid;
}

/*
 * ConversionDrop
 *
 * Drop a conversion after doing permission checks.
 */
void
ConversionDrop(Oid conversionOid, DropBehavior behavior)
{
	HeapTuple	tuple;
	ObjectAddress object;

	tuple = SearchSysCache(CONVOID,
						   ObjectIdGetDatum(conversionOid),
						   0, 0, 0);
	if (!HeapTupleIsValid(tuple))
		elog(ERROR, "cache lookup failed for conversion %u", conversionOid);

	if (!superuser() &&
		((Form_pg_conversion) GETSTRUCT(tuple))->conowner != GetUserId())
		aclcheck_error(ACLCHECK_NOT_OWNER, ACL_KIND_CONVERSION,
				  NameStr(((Form_pg_conversion) GETSTRUCT(tuple))->conname));

	ReleaseSysCache(tuple);

	/*
	 * Do the deletion
	 */
	object.classId = ConversionRelationId;
	object.objectId = conversionOid;
	object.objectSubId = 0;

	performDeletion(&object, behavior);
}

/*
 * RemoveConversionById
 *
 * Remove a tuple from pg_conversion by Oid. This function is solely
 * called inside catalog/dependency.c
 */
void
RemoveConversionById(Oid conversionOid)
{

	if (0 ==
		caql_getcount(
				NULL,
				cql("DELETE FROM pg_conversion "
					" WHERE oid = :1 ",
					ObjectIdGetDatum(conversionOid))))
	{
		elog(ERROR, "could not find tuple for conversion %u", conversionOid);
	}
}

/*
 * FindDefaultConversion
 *
 * Find "default" conversion proc by for_encoding and to_encoding in the
 * given namespace.
 *
 * If found, returns the procedure's oid, otherwise InvalidOid.  Note that
 * you get the procedure's OID not the conversion's OID!
 */
Oid
FindDefaultConversion(Oid name_space, int32 for_encoding, int32 to_encoding)
{
	CatCList   *catlist;
	HeapTuple	tuple;
	Form_pg_conversion body;
	Oid			proc = InvalidOid;
	int			i;

	catlist = caql_begin_CacheList(
			NULL, 
			cql("SELECT * FROM pg_conversion "
				" WHERE connamespace = :1 "
				" AND conforencoding = :2 "
				" AND contoencoding = :3 "
				" ORDER BY connamespace, "
				"  conforencoding,  "
				"  contoencoding,  "
				"  oid  ",
				ObjectIdGetDatum(name_space),
				Int32GetDatum(for_encoding),
				Int32GetDatum(to_encoding)));

	for (i = 0; i < catlist->n_members; i++)
	{
		tuple = &catlist->members[i]->tuple;
		body = (Form_pg_conversion) GETSTRUCT(tuple);
		if (body->condefault)
		{
			proc = body->conproc;
			break;
		}
	}
	caql_end_CacheList(catlist);
	return proc;
}

/*
 * FindConversion
 *
 * Find conversion by namespace and conversion name.
 * Returns conversion OID.
 */
Oid
FindConversion(const char *conname, Oid connamespace)
{
	HeapTuple	tuple;
	Oid			procoid;
	Oid			conoid;
	AclResult	aclresult;
	cqContext  *pcqCtx;

	/* search pg_conversion by connamespace and conversion name */
	pcqCtx = caql_beginscan(
			NULL,
			cql("SELECT * FROM pg_conversion "
				" WHERE conname = :1 "
				" AND connamespace = :2 ",
				CStringGetDatum((char *) conname),
				ObjectIdGetDatum(connamespace)));

	tuple = caql_getnext(pcqCtx);

	if (!HeapTupleIsValid(tuple))
		return InvalidOid;

	procoid = ((Form_pg_conversion) GETSTRUCT(tuple))->conproc;
	conoid = HeapTupleGetOid(tuple);

	caql_endscan(pcqCtx);

	/* Check we have execute rights for the function */
	aclresult = pg_proc_aclcheck(procoid, GetUserId(), ACL_EXECUTE);
	if (aclresult != ACLCHECK_OK)
		return InvalidOid;

	return conoid;
<<<<<<< HEAD
}
=======
}
>>>>>>> d13f41d2
<|MERGE_RESOLUTION|>--- conflicted
+++ resolved
@@ -3,20 +3,12 @@
  * pg_conversion.c
  *	  routines to support manipulation of the pg_conversion relation
  *
-<<<<<<< HEAD
  * Portions Copyright (c) 1996-2009, PostgreSQL Global Development Group
-=======
- * Portions Copyright (c) 1996-2008, PostgreSQL Global Development Group
->>>>>>> d13f41d2
  * Portions Copyright (c) 1994, Regents of the University of California
  *
  *
  * IDENTIFICATION
-<<<<<<< HEAD
- *	  $PostgreSQL: pgsql/src/backend/catalog/pg_conversion.c,v 1.38 2007/09/24 01:29:28 adunstan Exp $
-=======
  *	  $PostgreSQL: pgsql/src/backend/catalog/pg_conversion.c,v 1.40 2008/01/01 19:45:48 momjian Exp $
->>>>>>> d13f41d2
  *
  *-------------------------------------------------------------------------
  */
@@ -298,8 +290,4 @@
 		return InvalidOid;
 
 	return conoid;
-<<<<<<< HEAD
-}
-=======
-}
->>>>>>> d13f41d2
+}