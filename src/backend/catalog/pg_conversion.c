/*-------------------------------------------------------------------------
 *
 * pg_conversion.c
 *	  routines to support manipulation of the pg_conversion relation
 *
 * Portions Copyright (c) 1996-2009, PostgreSQL Global Development Group
 * Portions Copyright (c) 1994, Regents of the University of California
 *
 *
 * IDENTIFICATION
 *	  $PostgreSQL: pgsql/src/backend/catalog/pg_conversion.c,v 1.35 2007/02/14 01:58:56 tgl Exp $
 *
 *-------------------------------------------------------------------------
 */
#include "postgres.h"

#include "access/heapam.h"
#include "access/sysattr.h"
#include "catalog/catquery.h"
#include "catalog/dependency.h"
#include "catalog/indexing.h"
#include "catalog/namespace.h"
#include "catalog/pg_conversion.h"
#include "catalog/pg_namespace.h"
#include "catalog/pg_proc.h"
#include "mb/pg_wchar.h"
#include "utils/builtins.h"
#include "utils/fmgroids.h"
#include "utils/rel.h"
#include "utils/syscache.h"
#include "utils/acl.h"
#include "miscadmin.h"

/*
 * ConversionCreate
 *
 * Add a new tuple to pg_conversion.
 */
Oid
ConversionCreate(const char *conname, Oid connamespace,
				 Oid conowner,
				 int32 conforencoding, int32 contoencoding,
				 Oid conproc, bool def, Oid newOid)
{
	int			i;
	Relation	rel;
	HeapTuple	tup;
	bool		nulls[Natts_pg_conversion];
	Datum		values[Natts_pg_conversion];
	NameData	cname;
	Oid			oid;
	ObjectAddress myself,
				referenced;
	cqContext	cqc;
	cqContext  *pcqCtx;

	/* sanity checks */
	if (!conname)
		elog(ERROR, "no conversion name supplied");

	/* open pg_conversion */
	rel = heap_open(ConversionRelationId, RowExclusiveLock);

	/* make sure there is no existing conversion of same name */
	if (caql_getcount(
				caql_addrel(cqclr(&cqc), rel),
				cql("SELECT COUNT(*) FROM pg_conversion "
					" WHERE conname = :1 "
					" AND connamespace = :2 ",
					CStringGetDatum((char *) conname),
					ObjectIdGetDatum(connamespace))))
	{
		ereport(ERROR,
				(errcode(ERRCODE_DUPLICATE_OBJECT),
				 errmsg("conversion \"%s\" already exists", conname)));
	}

	if (def)
	{
		/*
		 * make sure there is no existing default <for encoding><to encoding>
		 * pair in this name space
		 */
		if (FindDefaultConversion(connamespace,
								  conforencoding,
								  contoencoding))
			ereport(ERROR,
					(errcode(ERRCODE_DUPLICATE_OBJECT),
					 errmsg("default conversion for %s to %s already exists",
							pg_encoding_to_char(conforencoding),
							pg_encoding_to_char(contoencoding))));
	}

	pcqCtx = caql_beginscan(
			caql_addrel(cqclr(&cqc), rel),
			cql("INSERT INTO pg_conversion",
				NULL));

	/* initialize nulls and values */
	for (i = 0; i < Natts_pg_conversion; i++)
	{
		nulls[i] = false;
		values[i] = (Datum) 0;
	}

	/* form a tuple */
	namestrcpy(&cname, conname);
	values[Anum_pg_conversion_conname - 1] = NameGetDatum(&cname);
	values[Anum_pg_conversion_connamespace - 1] = ObjectIdGetDatum(connamespace);
	values[Anum_pg_conversion_conowner - 1] = ObjectIdGetDatum(conowner);
	values[Anum_pg_conversion_conforencoding - 1] = Int32GetDatum(conforencoding);
	values[Anum_pg_conversion_contoencoding - 1] = Int32GetDatum(contoencoding);
	values[Anum_pg_conversion_conproc - 1] = ObjectIdGetDatum(conproc);
	values[Anum_pg_conversion_condefault - 1] = BoolGetDatum(def);

	tup = caql_form_tuple(pcqCtx, values, nulls);
	
	if (newOid != 0)
		HeapTupleSetOid(tup, newOid);

	/* insert a new tuple */
	oid = caql_insert(pcqCtx, tup); /* implicit update of index as well */
	Assert(OidIsValid(oid));

	myself.classId = ConversionRelationId;
	myself.objectId = HeapTupleGetOid(tup);
	myself.objectSubId = 0;

	/* create dependency on conversion procedure */
	referenced.classId = ProcedureRelationId;
	referenced.objectId = conproc;
	referenced.objectSubId = 0;
	recordDependencyOn(&myself, &referenced, DEPENDENCY_NORMAL);

	/* create dependency on namespace */
	referenced.classId = NamespaceRelationId;
	referenced.objectId = connamespace;
	referenced.objectSubId = 0;
	recordDependencyOn(&myself, &referenced, DEPENDENCY_NORMAL);

	/* create dependency on owner */
	recordDependencyOnOwner(ConversionRelationId, HeapTupleGetOid(tup),
							conowner);

	heap_freetuple(tup);
	caql_endscan(pcqCtx);
	heap_close(rel, RowExclusiveLock);

	return oid;
}

/*
 * ConversionDrop
 *
 * Drop a conversion after doing permission checks.
 */
void
ConversionDrop(Oid conversionOid, DropBehavior behavior)
{
	HeapTuple	tuple;
	ObjectAddress object;
	cqContext  *pcqCtx;

	pcqCtx = caql_beginscan(
			NULL,
			cql("SELECT * FROM pg_conversion "
				" WHERE oid = :1 ",
				ObjectIdGetDatum(conversionOid)));

	tuple = caql_getnext(pcqCtx);

<<<<<<< HEAD
=======
	tuple = SearchSysCache(CONVOID,
						   ObjectIdGetDatum(conversionOid),
						   0, 0, 0);
>>>>>>> 5c63829f
	if (!HeapTupleIsValid(tuple))
		elog(ERROR, "cache lookup failed for conversion %u", conversionOid);

	if (!superuser() &&
		((Form_pg_conversion) GETSTRUCT(tuple))->conowner != GetUserId())
		aclcheck_error(ACLCHECK_NOT_OWNER, ACL_KIND_CONVERSION,
				  NameStr(((Form_pg_conversion) GETSTRUCT(tuple))->conname));

	caql_endscan(pcqCtx);

	/*
	 * Do the deletion
	 */
	object.classId = ConversionRelationId;
	object.objectId = conversionOid;
	object.objectSubId = 0;

	performDeletion(&object, behavior);
}

/*
 * RemoveConversionById
 *
 * Remove a tuple from pg_conversion by Oid. This function is solely
 * called inside catalog/dependency.c
 */
void
RemoveConversionById(Oid conversionOid)
{

	if (0 ==
		caql_getcount(
				NULL,
				cql("DELETE FROM pg_conversion "
					" WHERE oid = :1 ",
					ObjectIdGetDatum(conversionOid))))
	{
		elog(ERROR, "could not find tuple for conversion %u", conversionOid);
	}
}

/*
 * FindDefaultConversion
 *
 * Find "default" conversion proc by for_encoding and to_encoding in the
 * given namespace.
 *
 * If found, returns the procedure's oid, otherwise InvalidOid.  Note that
 * you get the procedure's OID not the conversion's OID!
 */
Oid
FindDefaultConversion(Oid name_space, int32 for_encoding, int32 to_encoding)
{
	CatCList   *catlist;
	HeapTuple	tuple;
	Form_pg_conversion body;
	Oid			proc = InvalidOid;
	int			i;

	catlist = caql_begin_CacheList(
			NULL, 
			cql("SELECT * FROM pg_conversion "
				" WHERE connamespace = :1 "
				" AND conforencoding = :2 "
				" AND contoencoding = :3 "
				" ORDER BY connamespace, "
				"  conforencoding,  "
				"  contoencoding,  "
				"  oid  ",
				ObjectIdGetDatum(name_space),
				Int32GetDatum(for_encoding),
				Int32GetDatum(to_encoding)));

	for (i = 0; i < catlist->n_members; i++)
	{
		tuple = &catlist->members[i]->tuple;
		body = (Form_pg_conversion) GETSTRUCT(tuple);
		if (body->condefault)
		{
			proc = body->conproc;
			break;
		}
	}
	caql_end_CacheList(catlist);
	return proc;
}

/*
 * FindConversion
 *
 * Find conversion by namespace and conversion name.
 * Returns conversion OID.
 */
Oid
FindConversion(const char *conname, Oid connamespace)
{
	HeapTuple	tuple;
	Oid			procoid;
	Oid			conoid;
	AclResult	aclresult;
	cqContext  *pcqCtx;

	/* search pg_conversion by connamespace and conversion name */
	pcqCtx = caql_beginscan(
			NULL,
			cql("SELECT * FROM pg_conversion "
				" WHERE conname = :1 "
				" AND connamespace = :2 ",
				CStringGetDatum((char *) conname),
				ObjectIdGetDatum(connamespace)));

	tuple = caql_getnext(pcqCtx);

	if (!HeapTupleIsValid(tuple))
		return InvalidOid;

	procoid = ((Form_pg_conversion) GETSTRUCT(tuple))->conproc;
	conoid = HeapTupleGetOid(tuple);

	caql_endscan(pcqCtx);

	/* Check we have execute rights for the function */
	aclresult = pg_proc_aclcheck(procoid, GetUserId(), ACL_EXECUTE);
	if (aclresult != ACLCHECK_OK)
		return InvalidOid;

	return conoid;
}

/*
 * Execute SQL99's CONVERT function.
 *
 * CONVERT <left paren> <character value expression>
 * USING <form-of-use conversion name> <right paren>
 *
 * TEXT convert_using(TEXT string, TEXT conversion_name)
 */
Datum
pg_convert_using(PG_FUNCTION_ARGS)
{
	text	   *string = PG_GETARG_TEXT_P(0);
	text	   *conv_name = PG_GETARG_TEXT_P(1);
	text	   *retval;
	List	   *parsed_name;
	Oid			convoid;
	HeapTuple	tuple;
	Form_pg_conversion body;
	char	   *str;
	char	   *result;
	int			len;
	cqContext  *pcqCtx;

	/* Convert input string to null-terminated form */
	len = VARSIZE(string) - VARHDRSZ;
	str = palloc(len + 1);
	memcpy(str, VARDATA(string), len);
	*(str + len) = '\0';

	/* Look up the conversion name */
	parsed_name = textToQualifiedNameList(conv_name);
	convoid = FindConversionByName(parsed_name);
	if (!OidIsValid(convoid))
		ereport(ERROR,
				(errcode(ERRCODE_UNDEFINED_OBJECT),
				 errmsg("conversion \"%s\" does not exist",
						NameListToString(parsed_name))));

<<<<<<< HEAD
	pcqCtx = caql_beginscan(
			NULL,
			cql("SELECT * FROM pg_conversion "
				" WHERE oid = :1 ",
				ObjectIdGetDatum(convoid)));

	tuple = caql_getnext(pcqCtx);

=======
	tuple = SearchSysCache(CONVOID,
						   ObjectIdGetDatum(convoid),
						   0, 0, 0);
>>>>>>> 5c63829f
	if (!HeapTupleIsValid(tuple))
		elog(ERROR, "cache lookup failed for conversion %u", convoid);
	body = (Form_pg_conversion) GETSTRUCT(tuple);

	/* Temporary result area should be more than big enough */
	result = palloc(len * 4 + 1);

	OidFunctionCall5(body->conproc,
					 Int32GetDatum(body->conforencoding),
					 Int32GetDatum(body->contoencoding),
					 CStringGetDatum(str),
					 CStringGetDatum(result),
					 Int32GetDatum(len));

	caql_endscan(pcqCtx);

	/*
	 * build text result structure. we cannot use textin() here, since textin
	 * assumes that input string encoding is same as database encoding.
	 */
	len = strlen(result) + VARHDRSZ;
	retval = palloc(len);
	SET_VARSIZE(retval, len);
	memcpy(VARDATA(retval), result, len - VARHDRSZ);

	pfree(result);
	pfree(str);

	PG_RETURN_TEXT_P(retval);
}<|MERGE_RESOLUTION|>--- conflicted
+++ resolved
@@ -159,22 +159,10 @@
 {
 	HeapTuple	tuple;
 	ObjectAddress object;
-	cqContext  *pcqCtx;
-
-	pcqCtx = caql_beginscan(
-			NULL,
-			cql("SELECT * FROM pg_conversion "
-				" WHERE oid = :1 ",
-				ObjectIdGetDatum(conversionOid)));
-
-	tuple = caql_getnext(pcqCtx);
-
-<<<<<<< HEAD
-=======
+
 	tuple = SearchSysCache(CONVOID,
 						   ObjectIdGetDatum(conversionOid),
 						   0, 0, 0);
->>>>>>> 5c63829f
 	if (!HeapTupleIsValid(tuple))
 		elog(ERROR, "cache lookup failed for conversion %u", conversionOid);
 
@@ -183,7 +171,7 @@
 		aclcheck_error(ACLCHECK_NOT_OWNER, ACL_KIND_CONVERSION,
 				  NameStr(((Form_pg_conversion) GETSTRUCT(tuple))->conname));
 
-	caql_endscan(pcqCtx);
+	ReleaseSysCache(tuple);
 
 	/*
 	 * Do the deletion
@@ -325,7 +313,6 @@
 	char	   *str;
 	char	   *result;
 	int			len;
-	cqContext  *pcqCtx;
 
 	/* Convert input string to null-terminated form */
 	len = VARSIZE(string) - VARHDRSZ;
@@ -342,20 +329,9 @@
 				 errmsg("conversion \"%s\" does not exist",
 						NameListToString(parsed_name))));
 
-<<<<<<< HEAD
-	pcqCtx = caql_beginscan(
-			NULL,
-			cql("SELECT * FROM pg_conversion "
-				" WHERE oid = :1 ",
-				ObjectIdGetDatum(convoid)));
-
-	tuple = caql_getnext(pcqCtx);
-
-=======
 	tuple = SearchSysCache(CONVOID,
 						   ObjectIdGetDatum(convoid),
 						   0, 0, 0);
->>>>>>> 5c63829f
 	if (!HeapTupleIsValid(tuple))
 		elog(ERROR, "cache lookup failed for conversion %u", convoid);
 	body = (Form_pg_conversion) GETSTRUCT(tuple);
@@ -370,7 +346,7 @@
 					 CStringGetDatum(result),
 					 Int32GetDatum(len));
 
-	caql_endscan(pcqCtx);
+	ReleaseSysCache(tuple);
 
 	/*
 	 * build text result structure. we cannot use textin() here, since textin
