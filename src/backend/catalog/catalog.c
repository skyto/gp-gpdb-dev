/*-------------------------------------------------------------------------
 *
 * catalog.c
 *		routines concerned with catalog naming conventions and other
 *		bits of hard-wired knowledge
 *
 *
 * Portions Copyright (c) 1996-2008, PostgreSQL Global Development Group
 * Portions Copyright (c) 1994, Regents of the University of California
 *
 *
 * IDENTIFICATION
<<<<<<< HEAD
 *	  $PostgreSQL: pgsql/src/backend/catalog/catalog.c,v 1.72.2.1 2008/02/20 17:44:14 tgl Exp $
=======
 *	  $PostgreSQL: pgsql/src/backend/catalog/catalog.c,v 1.73 2008/02/20 17:44:09 tgl Exp $
>>>>>>> 0f855d62
 *
 *-------------------------------------------------------------------------
 */

#include "postgres.h"

#include <fcntl.h>
#include <unistd.h>

#include "access/genam.h"
#include "access/transam.h"
#include "catalog/catalog.h"
#include "catalog/indexing.h"
#include "catalog/namespace.h"
#include "catalog/pg_amop.h"
#include "catalog/pg_amproc.h"
#include "catalog/pg_auth_members.h"
#include "catalog/pg_auth_time_constraint.h"
#include "catalog/pg_authid.h"
#include "catalog/pg_database.h"
#include "catalog/pg_exttable.h"
#include "catalog/pg_largeobject.h"
#include "catalog/pg_namespace.h"
#include "catalog/pg_pltemplate.h"
#include "catalog/pg_resqueue.h"
#include "catalog/pg_resgroup.h"
#include "catalog/pg_shdepend.h"
#include "catalog/pg_shdescription.h"
#include "catalog/pg_filespace.h"
#include "catalog/pg_filespace_entry.h"
#include "catalog/pg_tablespace.h"
#include "catalog/pg_rewrite.h"
#include "catalog/pg_statistic.h"
#include "catalog/pg_trigger.h"

#include "catalog/gp_configuration.h"
#include "catalog/gp_configuration.h"
#include "catalog/gp_segment_config.h"
#include "catalog/gp_fault_strategy.h"

#include "catalog/gp_persistent.h"
#include "catalog/gp_global_sequence.h"
#include "catalog/gp_id.h"
#include "catalog/gp_version.h"
#include "catalog/toasting.h"

#include "miscadmin.h"
#include "storage/fd.h"
#include "utils/fmgroids.h"
#include "utils/relcache.h"

#include "cdb/cdbpersistenttablespace.h"
#include "cdb/cdbvars.h"

#define OIDCHARS	10			/* max chars printed by %u */

static char *
GetFilespacePathForTablespace(Oid tablespaceOid)
{
	PersistentTablespaceGetFilespaces tablespaceGetFilespaces;
	Oid filespaceOid;

	/* All other tablespaces are accessed via filespace locations */
	char *primary_path;
	char *mirror_path;	/* unused */

	Assert(tablespaceOid != GLOBALTABLESPACE_OID);
	Assert(tablespaceOid != DEFAULTTABLESPACE_OID);
	
	/* Lookup filespace location from the persistent object layer. */
	tablespaceGetFilespaces = 
			PersistentTablespace_TryGetPrimaryAndMirrorFilespaces(
														tablespaceOid, 
														&primary_path, 
														&mirror_path,
														&filespaceOid);
	switch (tablespaceGetFilespaces)
	{
	case PersistentTablespaceGetFilespaces_TablespaceNotFound:
		ereport(ERROR, 
				(errcode(ERRCODE_CDB_INTERNAL_ERROR),
				 errmsg("Unable to find entry for tablespace OID = %u when forming file-system path",
						tablespaceOid)));
		break;
			
	case PersistentTablespaceGetFilespaces_FilespaceNotFound:
		ereport(ERROR, 
				(errcode(ERRCODE_CDB_INTERNAL_ERROR),
				 errmsg("Unable to find entry for filespace OID = %u when forming file-system path for tablespace OID = %u",
				 		filespaceOid,
						tablespaceOid)));
		break;
					
	case PersistentTablespaceGetFilespaces_Ok:
		// Go below and pass back the result.
		break;
		
	default:
		elog(ERROR, "Unexpected tablespace filespace fetch result: %d",
			 tablespaceGetFilespaces);
	}
	
	/*
	 * We immediately throw out the mirror_path because it is not
	 * relevant here.
	 */
	if (mirror_path)
		pfree(mirror_path);
	Assert(primary_path != NULL);

	return primary_path;
}

/*
 * relpath			- construct path to a relation's file
 *
 * Result is a palloc'd string.
 */
char *
relpath(RelFileNode rnode)
{
	int			pathlen;
	char	   *path;
	int 		snprintfResult;

	if (rnode.spcNode == GLOBALTABLESPACE_OID)
	{
		/* Shared system relations live in {datadir}/global */
		Assert(rnode.dbNode == 0);
		pathlen = 7 + OIDCHARS + 1;
		path = (char *) palloc(pathlen);
		snprintfResult =
			snprintf(path, pathlen, "global/%u",
					 rnode.relNode);
		
	}
	else if (rnode.spcNode == DEFAULTTABLESPACE_OID)
	{
		/* The default tablespace is {datadir}/base */
		pathlen = 5 + OIDCHARS + 1 + OIDCHARS + 1;
		path = (char *) palloc(pathlen);
		snprintfResult =
			snprintf(path, pathlen, "base/%u/%u",
					 rnode.dbNode, rnode.relNode);
	}
	else
	{
		char *primary_path;

		/* All other tablespaces are accessed via filespace locations */
		primary_path = GetFilespacePathForTablespace(rnode.spcNode);

		/* 
		 * We should develop an interface for the above that doesn't
		 * require reallocating to a slightly larger size...
		 */
		pathlen = strlen(primary_path)+1+OIDCHARS+1+OIDCHARS+1+OIDCHARS+1;
		path = (char *) palloc(pathlen);
		snprintfResult =
			snprintf(path, pathlen, "%s/%u/%u/%u",
					 primary_path, rnode.spcNode, rnode.dbNode, rnode.relNode);

		/* Throw away the allocation we got from persistent layer */
		pfree(primary_path);
	}
	
	Assert(snprintfResult >= 0);
	Assert(snprintfResult < pathlen);

	return path;
}

/*
 * GetDatabasePath			- construct path to a database dir
 *
 * Result is a palloc'd string.
 *
 * XXX this must agree with relpath()!
 */
char *
GetDatabasePath(Oid dbNode, Oid spcNode)
{
	int			pathlen;
	char	   *path;
	int 		snprintfResult;

	if (spcNode == GLOBALTABLESPACE_OID)
	{
		/* Shared system relations live in {datadir}/global */
		Assert(dbNode == 0);
		pathlen = 6 + 1;
		path = (char *) palloc(pathlen);

		// Using strncpy is error prone.
		snprintfResult =
			snprintf(path, pathlen, "global");
	}
	else if (spcNode == DEFAULTTABLESPACE_OID)
	{
		/* The default tablespace is {datadir}/base */
		pathlen = 5 + OIDCHARS + 1;
		path = (char *) palloc(pathlen);
		snprintfResult =
			snprintf(path, pathlen, "base/%u",
					 dbNode);
	}
	else
	{
		char *primary_path;

		/* All other tablespaces are accessed via filespace locations */
		primary_path = GetFilespacePathForTablespace(spcNode);

		/* 
		 * We should develop an interface for the above that doesn't
		 * require reallocating to a slightly larger size...
		 */
		pathlen = strlen(primary_path)+1+OIDCHARS+1+OIDCHARS+1;
		path = (char *) palloc(pathlen);
		snprintfResult =
			snprintf(path, pathlen, "%s/%u/%u",
					 primary_path, spcNode, dbNode);

		/* Throw away the allocation we got from persistent layer */
		pfree(primary_path);
	}
	
	Assert(snprintfResult >= 0);
	Assert(snprintfResult < pathlen);

	return path;
}


void FormDatabasePath(
	char *databasePath,

	char *filespaceLocation,

	Oid tablespaceOid,

	Oid databaseOid)
{
	int			targetMaxLen = MAXPGPATH + 1;
	int 		snprintfResult;

	if (tablespaceOid == GLOBALTABLESPACE_OID)
	{
		/* Shared system relations live in {datadir}/global */
		Assert(databaseOid == 0);
		Assert(filespaceLocation == NULL);

		// Using strncpy is error prone.
		snprintfResult =
			snprintf(databasePath, targetMaxLen, "global");
	}
	else if (tablespaceOid == DEFAULTTABLESPACE_OID)
	{
		/* The default tablespace is {datadir}/base */
		Assert(filespaceLocation == NULL);

		snprintfResult =
			snprintf(databasePath, targetMaxLen, "base/%u",
					 databaseOid);
	}
	else
	{
		/* All other tablespaces are in filespace locations */
		Assert(filespaceLocation != NULL);

		snprintfResult =
			snprintf(databasePath, targetMaxLen, "%s/%u/%u",
					 filespaceLocation, tablespaceOid, databaseOid);
	}

	if (snprintfResult < 0)
		elog(ERROR, "FormDatabasePath formatting error");

	/*
	 * Magically truncating the result to fit in the target string is unacceptable here
	 * because it can result in the wrong file-system object being referenced.
	 */
	if (snprintfResult >= targetMaxLen)
		elog(ERROR, "FormDatabasePath formatting result length %d exceeded the maximum length %d",
					snprintfResult,
					targetMaxLen);
}

void FormTablespacePath(
	char *tablespacePath,

	char *filespaceLocation,

	Oid tablespaceOid)
{
	int			targetMaxLen = MAXPGPATH + 1;
	int 		snprintfResult;

	if (tablespaceOid == GLOBALTABLESPACE_OID)
	{
		/* Shared system relations live in {datadir}/global */
		Assert(filespaceLocation == NULL);

		// Using strncpy is error prone.
		snprintfResult =
			snprintf(tablespacePath, targetMaxLen, "global");
	}
	else if (tablespaceOid == DEFAULTTABLESPACE_OID)
	{
		/* The default tablespace is {datadir}/base */
		Assert(filespaceLocation == NULL);

		// Using strncpy is error prone.
		snprintfResult =
			snprintf(tablespacePath, targetMaxLen, "base");
	}
	else
	{
		/* All other tablespaces are in filespace locations */
		Assert(filespaceLocation != NULL);
		snprintfResult =
			snprintf(tablespacePath, targetMaxLen, "%s/%u",
					 filespaceLocation, tablespaceOid);
	}

	if (snprintfResult < 0)
		elog(ERROR, "FormTablespacePath formatting error");

	/*
	 * Magically truncating the result to fit in the target string is unacceptable here
	 * because it can result in the wrong file-system object being referenced.
	 */
	if (snprintfResult >= targetMaxLen)
		elog(ERROR, "FormTablespacePath formatting result length %d exceeded the maximum length %d",
					snprintfResult,
					targetMaxLen);
}


void 
FormRelationPath(char *relationPath, char *filespaceLocation, RelFileNode rnode)
{
	int			targetMaxLen = MAXPGPATH + 1;
	int 		snprintfResult;

	if (rnode.spcNode == GLOBALTABLESPACE_OID)
	{
		/* Shared system relations live in {datadir}/global */
		Assert(rnode.dbNode == 0);
		
		snprintfResult =
			snprintf(relationPath, targetMaxLen, "global/%u",
					 rnode.relNode);
	}
	else if (rnode.spcNode == DEFAULTTABLESPACE_OID)
	{
		/* The default tablespace is {datadir}/base */
		
		snprintfResult =
			snprintf(relationPath, targetMaxLen, "base/%u/%u",
					 rnode.dbNode, rnode.relNode);
	}
	else
	{
		snprintfResult =
			snprintf(relationPath, targetMaxLen, "%s/%u/%u/%u",
				filespaceLocation,
				rnode.spcNode,
				rnode.dbNode,
				rnode.relNode);
	}	

	if (snprintfResult < 0)
		elog(ERROR, "FormRelationPath formatting error");

	/*
	 * Magically truncating the result to fit in the target string is unacceptable here
	 * because it can result in the wrong file-system object being referenced.
	 */
	if (snprintfResult >= targetMaxLen)
		elog(ERROR, "FormRelationPath formatting result length %d exceeded the maximum length %d",
					snprintfResult,
					targetMaxLen);
}

/*
 * IsSystemRelation
 *		True iff the relation is a system catalog relation.
 *
 *		NB: TOAST relations are considered system relations by this test
 *		for compatibility with the old IsSystemRelationName function.
 *		This is appropriate in many places but not all.  Where it's not,
 *		also check IsToastRelation.
 *
 *		We now just test if the relation is in the system catalog namespace;
 *		so it's no longer necessary to forbid user relations from having
 *		names starting with pg_.
 */
bool
IsSystemRelation(Relation relation)
{
	return IsSystemNamespace(RelationGetNamespace(relation)) ||
		   IsToastNamespace(RelationGetNamespace(relation)) ||
		   IsAoSegmentNamespace(RelationGetNamespace(relation));
}

/*
 * IsSystemClass
 *		Like the above, but takes a Form_pg_class as argument.
 *		Used when we do not want to open the relation and have to
 *		search pg_class directly.
 */
bool
IsSystemClass(Form_pg_class reltuple)
{
	Oid			relnamespace = reltuple->relnamespace;

	return IsSystemNamespace(relnamespace) ||
		IsToastNamespace(relnamespace) ||
		IsAoSegmentNamespace(relnamespace);
}

/*
 * IsToastRelation
 *		True iff relation is a TOAST support relation (or index).
 */
bool
IsToastRelation(Relation relation)
{
	return IsToastNamespace(RelationGetNamespace(relation));
}

/*
 * IsToastClass
 *		Like the above, but takes a Form_pg_class as argument.
 *		Used when we do not want to open the relation and have to
 *		search pg_class directly.
 */
bool
IsToastClass(Form_pg_class reltuple)
{
	Oid			relnamespace = reltuple->relnamespace;

	return IsToastNamespace(relnamespace);
}

/*
 * IsSystemNamespace
 *		True iff namespace is pg_catalog.
 *
 * NOTE: the reason this isn't a macro is to avoid having to include
 * catalog/pg_namespace.h in a lot of places.
 */
bool
IsSystemNamespace(Oid namespaceId)
{
	return namespaceId == PG_CATALOG_NAMESPACE;
}

/*
 * IsToastNamespace
 *		True iff namespace is pg_toast or my temporary-toast-table namespace.
 *
 * Note: this will return false for temporary-toast-table namespaces belonging
 * to other backends.  Those are treated the same as other backends' regular
 * temp table namespaces, and access is prevented where appropriate.
 */
bool
IsToastNamespace(Oid namespaceId)
{
	return (namespaceId == PG_TOAST_NAMESPACE) ||
		isTempToastNamespace(namespaceId);
}

/*
 * IsAoSegmentNamespace
 *		True iff namespace is pg_aoseg.
 *
 * NOTE: the reason this isn't a macro is to avoid having to include
 * catalog/pg_namespace.h in a lot of places.
 */
bool
IsAoSegmentNamespace(Oid namespaceId)
{
	return namespaceId == PG_AOSEGMENT_NAMESPACE;
}

/*
 * IsReservedName
 *		True iff name starts with the pg_ prefix.
 *
 *		For some classes of objects, the prefix pg_ is reserved for
 *		system objects only.  As of 8.0, this is only true for
 *		schema and tablespace names.
 *
 *      As of Greenplum 4.0 we also reserve the prefix gp_
 */
bool
IsReservedName(const char *name)
{
	/* ugly coding for speed */
	return ((name[0] == 'p' && name[1] == 'g' && name[2] == '_') ||
			(name[0] == 'g' && name[1] == 'p' && name[2] == '_'));
}

/*
 * GetReservedPrefix
 *		Given a string that is a reserved name return the portion of
 *      the name that makes it reserved - the reserved prefix.
 *
 *      Current return values include "pg_" and "gp_"
 */
char *
GetReservedPrefix(const char *name)
{
	char		*prefix = NULL;

	if (IsReservedName(name))
	{
		prefix = palloc(4);
		memcpy(prefix, name, 3);
		prefix[3] = '\0';
	}

	return prefix;
}

/*
 * IsSharedRelation
 *		Given the OID of a relation, determine whether it's supposed to be
 *		shared across an entire database cluster.
 *
 * Hard-wiring this list is pretty grotty, but we really need it so that
 * we can compute the locktag for a relation (and then lock it) without
 * having already read its pg_class entry.	If we try to retrieve relisshared
 * from pg_class with no pre-existing lock, there is a race condition against
 * anyone who is concurrently committing a change to the pg_class entry:
 * since we read system catalog entries under SnapshotNow, it's possible
 * that both the old and new versions of the row are invalid at the instants
 * we scan them.  We fix this by insisting that updaters of a pg_class
 * row must hold exclusive lock on the corresponding rel, and that users
 * of a relation must hold at least AccessShareLock on the rel *before*
 * trying to open its relcache entry.  But to lock a rel, you have to
 * know if it's shared.  Fortunately, the set of shared relations is
 * fairly static, so a hand-maintained list of their OIDs isn't completely
 * impractical.
 */
bool
IsSharedRelation(Oid relationId)
{
	/* These are the shared catalogs (look for BKI_SHARED_RELATION) */
	if (relationId == AuthIdRelationId ||
		relationId == AuthMemRelationId ||
		relationId == DatabaseRelationId ||
		relationId == PLTemplateRelationId ||
		relationId == SharedDescriptionRelationId ||
		relationId == SharedDependRelationId ||
		relationId == TableSpaceRelationId)
		return true;

	/* GPDB additions */
	if (relationId == FileSpaceRelationId ||
		relationId == GpIdRelationId ||
		relationId == GpVersionRelationId ||

		relationId == GpPersistentRelationNodeRelationId ||
		relationId == GpPersistentDatabaseNodeRelationId ||
		relationId == GpPersistentTablespaceNodeRelationId ||
		relationId == GpPersistentFilespaceNodeRelationId ||
		relationId == GpGlobalSequenceRelationId ||

		/* MPP-6929: metadata tracking */
		relationId == StatLastShOpRelationId ||

		relationId == ResQueueRelationId ||
		relationId == ResourceTypeRelationId ||
		relationId == ResQueueCapabilityRelationId ||
		relationId == ResGroupRelationId ||
		relationId == ResGroupCapabilityRelationId ||
		relationId == GpFaultStrategyRelationId ||
		relationId == GpConfigurationRelationId ||
		relationId == GpConfigHistoryRelationId ||
		relationId == GpDbInterfacesRelationId ||
		relationId == GpInterfacesRelationId ||
		relationId == GpSegmentConfigRelationId ||
		relationId == FileSpaceEntryRelationId ||

		relationId == AuthTimeConstraintRelationId)
		return true;

	/* These are their indexes (see indexing.h) */
	if (relationId == AuthIdRolnameIndexId ||
		relationId == AuthIdOidIndexId ||
		relationId == AuthMemRoleMemIndexId ||
		relationId == AuthMemMemRoleIndexId ||
		relationId == DatabaseNameIndexId ||
		relationId == DatabaseOidIndexId ||
		relationId == PLTemplateNameIndexId ||
		relationId == SharedDescriptionObjIndexId ||
		relationId == SharedDependDependerIndexId ||
		relationId == SharedDependReferenceIndexId ||
		relationId == TablespaceOidIndexId ||
		relationId == TablespaceNameIndexId)
		return true;

	/* GPDB added indexes */
	if (relationId == FilespaceOidIndexId ||
		relationId == FilespaceNameIndexId ||

		/* MPP-6929: metadata tracking */
		relationId == StatLastShOpClassidObjidIndexId ||
		relationId == StatLastShOpClassidObjidStaactionnameIndexId ||

		relationId == ResQueueOidIndexId ||
		relationId == ResQueueRsqnameIndexId ||
		relationId == ResourceTypeOidIndexId ||
		relationId == ResourceTypeRestypidIndexId ||
		relationId == ResourceTypeResnameIndexId ||
		relationId == ResQueueCapabilityOidIndexId ||
		relationId == ResQueueCapabilityResqueueidIndexId ||
		relationId == ResQueueCapabilityRestypidIndexId ||
		relationId == ResGroupOidIndexId ||
		relationId == ResGroupRsgnameIndexId ||
		relationId == ResGroupCapabilityOidIndexId ||
		relationId == ResGroupCapabilityResgroupidIndexId ||
		relationId == ResGroupCapabilityResgroupidResLimittypeIndexId ||
		relationId == AuthIdRolResQueueIndexId ||
		relationId == AuthIdRolResGroupIndexId ||
		relationId == GpConfigurationContentDefinedprimaryIndexId ||
		relationId == GpConfigurationDbidIndexId ||
		relationId == GpDbInterfacesDbidIndexId ||
		relationId == GpInterfacesInterfaceidIndexId ||
		relationId == GpSegmentConfigContentPreferred_roleIndexId ||
		relationId == GpSegmentConfigDbidIndexId ||
		relationId == FileSpaceEntryFsefsoidIndexId ||
		relationId == FileSpaceEntryFsefsoidFsedbidIndexId)
	{
		return true;
	}

	/* These are their toast tables and toast indexes (see toasting.h) */
	if (relationId == PgAuthidToastTable ||
		relationId == PgAuthidToastIndex ||
		relationId == PgDatabaseToastTable ||
		relationId == PgDatabaseToastIndex ||
		relationId == PgShdescriptionToastTable ||
		relationId == PgShdescriptionToastIndex)
		return true;

	/* GPDB added toast tables and their indexes */
	if (relationId == GpSegmentConfigToastTable ||
		relationId == GpSegmentConfigToastIndex ||

		relationId == PgFileSpaceEntryToastTable ||
		relationId == PgFileSpaceEntryToastIndex)
	{
		return true;
	}
	return false;
}

/*
 * OIDs for catalog object are normally allocated in the master, and
 * executor nodes should just use the OIDs passed by the master. But
 * there are some exceptions.
 */
static bool
RelationNeedsSynchronizedOIDs(Relation relation)
{
	if (IsSystemNamespace(RelationGetNamespace(relation)))
	{
		switch(RelationGetRelid(relation))
		{
			/*
			 * pg_largeobject is more like a user table, and has
			 * different contents in each segment and master.
			 */
			case LargeObjectRelationId:
				return false;

			/*
			 * We don't currently synchronize the OIDs of these catalogs.
			 * It's a bit sketchy that we don't, but we get away with it
			 * because these OIDs don't appear in any of the Node structs
			 * that are dispatched from master to segments. (Except for the
			 * OIDs, the contents of these tables should be in sync.)
			 */
			case RewriteRelationId:
			case TriggerRelationId:
			case AccessMethodOperatorRelationId:
			case AccessMethodProcedureRelationId:
				return false;
		}

		/*
		 * All other system catalogs are assumed to need synchronized
		 * OIDs.
		 */
		return true;
	}
	return false;
}

/*
 * GetNewOid
 *		Generate a new OID that is unique within the given relation.
 *
 * Caller must have a suitable lock on the relation.
 *
 * Uniqueness is promised only if the relation has a unique index on OID.
 * This is true for all system catalogs that have OIDs, but might not be
 * true for user tables.  Note that we are effectively assuming that the
 * table has a relatively small number of entries (much less than 2^32)
 * and there aren't very long runs of consecutive existing OIDs.  Again,
 * this is reasonable for system catalogs but less so for user tables.
 *
 * Since the OID is not immediately inserted into the table, there is a
 * race condition here; but a problem could occur only if someone else
 * managed to cycle through 2^32 OIDs and generate the same OID before we
 * finish inserting our row.  This seems unlikely to be a problem.	Note
 * that if we had to *commit* the row to end the race condition, the risk
 * would be rather higher; therefore we use SnapshotDirty in the test,
 * so that we will see uncommitted rows.
 */
Oid
GetNewOid(Relation relation)
{
	Oid			newOid;
	Oid			oidIndex;
	Relation	indexrel;

	/* If relation doesn't have OIDs at all, caller is confused */
	Assert(relation->rd_rel->relhasoids);

	/* In bootstrap mode, we don't have any indexes to use */
	if (IsBootstrapProcessingMode())
		return GetNewObjectId();

	/* The relcache will cache the identity of the OID index for us */
	oidIndex = RelationGetOidIndex(relation);

	/* If no OID index, just hand back the next OID counter value */
	if (!OidIsValid(oidIndex))
	{
		/*
		 * System catalogs that have OIDs should *always* have a unique OID
		 * index; we should only take this path for user tables. Give a
		 * warning if it looks like somebody forgot an index.
		 */
		if (IsSystemRelation(relation))
			elog(WARNING, "generating possibly-non-unique OID for \"%s\"",
				 RelationGetRelationName(relation));

		return GetNewObjectId();
	}

	/* Otherwise, use the index to find a nonconflicting OID */
	indexrel = index_open(oidIndex, AccessShareLock);
	do {
		newOid = GetNewOidWithIndex(relation, indexrel);
	} while(!IsOidAcceptable(newOid));
	index_close(indexrel, AccessShareLock);

	/*
	 * Most catalog objects need to have the same OID in the master and all
	 * segments. When creating a new object, the master should allocate the
	 * OID and tell the segments to use the same, so segments should have no
	 * need to ever allocate OIDs on their own. Therefore, give a WARNING if
	 * GetNewOid() is called in a segment. (There are a few exceptions, see
	 * RelationNeedsSynchronizedOIDs()).
	 */
	if (Gp_role == GP_ROLE_EXECUTE && RelationNeedsSynchronizedOIDs(relation))
		elog(PANIC, "allocated OID %u for relation \"%s\" in segment",
			 newOid, RelationGetRelationName(relation));

	return newOid;
}

/*
 * GetNewOidWithIndex
 *		Guts of GetNewOid: use the supplied index
 *
 * This is exported separately because there are cases where we want to use
 * an index that will not be recognized by RelationGetOidIndex: TOAST tables
 * and pg_largeobject have indexes that are usable, but have multiple columns
 * and are on ordinary columns rather than a true OID column.  This code
 * will work anyway, so long as the OID is the index's first column.
 *
 * Caller must have a suitable lock on the relation.
 */
Oid
GetNewOidWithIndex(Relation relation, Relation indexrel)
{
	Oid			newOid;
	SnapshotData SnapshotDirty;
	IndexScanDesc scan;
	ScanKeyData key;
	bool		collides;

	InitDirtySnapshot(SnapshotDirty);

	/* Generate new OIDs until we find one not in the table */
	do
	{
		CHECK_FOR_INTERRUPTS();

		newOid = GetNewObjectId();

		ScanKeyInit(&key,
					(AttrNumber) 1,
					BTEqualStrategyNumber, F_OIDEQ,
					ObjectIdGetDatum(newOid));

		/* see notes above about using SnapshotDirty */
		scan = index_beginscan(relation, indexrel,
							   &SnapshotDirty, 1, &key);

		collides = HeapTupleIsValid(index_getnext(scan, ForwardScanDirection));

		index_endscan(scan);
	} while (collides);

	return newOid;
}

/*
 * GetNewSequenceRelationOid
 *		Get a sequence relation Oid and verify it is valid against
 *		the pg_class relation by doing an index lookup. The caller
 *		should have a suitable lock on pg_class.
 */
Oid
GetNewSequenceRelationOid(Relation relation)
{
	Oid			newOid;
	Oid			oidIndex;
	Relation	indexrel;
	SnapshotData SnapshotDirty;
	IndexScanDesc scan;
	ScanKeyData key;
	bool		collides;
	RelFileNode rnode;
	char	   *rpath;
	int			fd;

	/* This should match RelationInitPhysicalAddr */
	rnode.spcNode = relation->rd_rel->reltablespace ? relation->rd_rel->reltablespace : MyDatabaseTableSpace;
	rnode.dbNode = relation->rd_rel->relisshared ? InvalidOid : MyDatabaseId;

	/* We should only be using pg_class */
	Assert(RelationGetRelid(relation) == RelationRelationId);

	/* The relcache will cache the identity of the OID index for us */
	oidIndex = RelationGetOidIndex(relation);

	/* Otherwise, use the index to find a nonconflicting OID */
	indexrel = index_open(oidIndex, AccessShareLock);

	InitDirtySnapshot(SnapshotDirty);

	/* Generate new sequence relation OIDs until we find one not in the table */
	do
	{
		CHECK_FOR_INTERRUPTS();

		newOid = GetNewSequenceRelationObjectId();

		ScanKeyInit(&key,
					(AttrNumber) 1,
					BTEqualStrategyNumber, F_OIDEQ,
					ObjectIdGetDatum(newOid));

		/* see notes above about using SnapshotDirty */
		scan = index_beginscan(relation, indexrel,
							   &SnapshotDirty, 1, &key);

		collides = HeapTupleIsValid(index_getnext(scan, ForwardScanDirection));

		index_endscan(scan);

		if (!collides)
		{
			/* Check for existing file of same name */
			rpath = relpath(rnode);
			fd = BasicOpenFile(rpath, O_RDONLY | PG_BINARY, 0);

			if (fd >= 0)
			{
				/* definite collision */
				gp_retry_close(fd);
				collides = true;
			}
			else
			{
				/*
				 * Here we have a little bit of a dilemma: if errno is something
				 * other than ENOENT, should we declare a collision and loop? In
				 * particular one might think this advisable for, say, EPERM.
				 * However there really shouldn't be any unreadable files in a
				 * tablespace directory, and if the EPERM is actually complaining
				 * that we can't read the directory itself, we'd be in an infinite
				 * loop.  In practice it seems best to go ahead regardless of the
				 * errno.  If there is a colliding file we will get an smgr
				 * failure when we attempt to create the new relation file.
				 */
				collides = false;
			}
		}

		/*
		 * Also check that the OID hasn't been pre-assigned for a different
		 * relation.
		 *
		 * We're a bit sloppy between OIDs and relfilenodes here; it would be
		 * OK to use a value that's been reserved for use as a type or
		 * relation OID here, as long as the relfilenode is free. But there's
		 * no harm in skipping over those too, so we don't bother to
		 * distinguish them.
		 */
		if (!collides && !IsOidAcceptable(newOid))
			collides = true;

	} while (collides);

	index_close(indexrel, AccessShareLock);

	return newOid;
}

/*
 * GetNewRelFileNode
 *		Generate a new relfilenode number that is unique within the given
 *		tablespace.
 *
 * Note: we don't support using this in bootstrap mode.  All relations
 * created by bootstrap have preassigned OIDs, so there's no need.
 */
Oid
GetNewRelFileNode(Oid reltablespace, bool relisshared)
{
	RelFileNode rnode;
	char	   *rpath;
	int			fd;
	bool		collides = true;

	/* This should match RelationInitPhysicalAddr */
	rnode.spcNode = reltablespace ? reltablespace : MyDatabaseTableSpace;
	rnode.dbNode = relisshared ? InvalidOid : MyDatabaseId;

	do
	{
		CHECK_FOR_INTERRUPTS();

<<<<<<< HEAD
		/* Generate the Relfilenode */
		rnode.relNode = GetNewSegRelfilenode();

		if (!IsOidAcceptable(rnode.relNode))
			continue;
=======
		/* Generate the OID */
		if (pg_class)
			rnode.relNode = GetNewOid(pg_class);
		else
			rnode.relNode = GetNewObjectId();
>>>>>>> 0f855d62

		/* Check for existing file of same name */
		rpath = relpath(rnode);
		fd = BasicOpenFile(rpath, O_RDONLY | PG_BINARY, 0);

		if (fd >= 0)
		{
			/* definite collision */
			gp_retry_close(fd);
			collides = true;
		}
		else
		{
			/*
			 * Here we have a little bit of a dilemma: if errno is something
			 * other than ENOENT, should we declare a collision and loop? In
			 * particular one might think this advisable for, say, EPERM.
			 * However there really shouldn't be any unreadable files in a
			 * tablespace directory, and if the EPERM is actually complaining
			 * that we can't read the directory itself, we'd be in an infinite
			 * loop.  In practice it seems best to go ahead regardless of the
			 * errno.  If there is a colliding file we will get an smgr
			 * failure when we attempt to create the new relation file.
			 */
			collides = false;
		}

		pfree(rpath);
	} while (collides);

	elog(DEBUG1, "Calling GetNewRelFileNode returns new relfilenode = %d", rnode.relNode);

	return rnode.relNode;
}<|MERGE_RESOLUTION|>--- conflicted
+++ resolved
@@ -10,11 +10,7 @@
  *
  *
  * IDENTIFICATION
-<<<<<<< HEAD
- *	  $PostgreSQL: pgsql/src/backend/catalog/catalog.c,v 1.72.2.1 2008/02/20 17:44:14 tgl Exp $
-=======
  *	  $PostgreSQL: pgsql/src/backend/catalog/catalog.c,v 1.73 2008/02/20 17:44:09 tgl Exp $
->>>>>>> 0f855d62
  *
  *-------------------------------------------------------------------------
  */
@@ -968,19 +964,11 @@
 	{
 		CHECK_FOR_INTERRUPTS();
 
-<<<<<<< HEAD
 		/* Generate the Relfilenode */
 		rnode.relNode = GetNewSegRelfilenode();
 
 		if (!IsOidAcceptable(rnode.relNode))
 			continue;
-=======
-		/* Generate the OID */
-		if (pg_class)
-			rnode.relNode = GetNewOid(pg_class);
-		else
-			rnode.relNode = GetNewObjectId();
->>>>>>> 0f855d62
 
 		/* Check for existing file of same name */
 		rpath = relpath(rnode);
