--- conflicted
+++ resolved
@@ -3,13 +3,9 @@
  * index.c
  *	  code to create and destroy POSTGRES index relations
  *
-<<<<<<< HEAD
  * Portions Copyright (c) 2006-2009, Greenplum inc
  * Portions Copyright (c) 2012-Present Pivotal Software, Inc.
- * Portions Copyright (c) 1996-2011, PostgreSQL Global Development Group
-=======
  * Portions Copyright (c) 1996-2012, PostgreSQL Global Development Group
->>>>>>> 80edfd76
  * Portions Copyright (c) 1994, Regents of the University of California
  *
  *
@@ -40,12 +36,9 @@
 #include "catalog/dependency.h"
 #include "catalog/heap.h"
 #include "catalog/index.h"
-<<<<<<< HEAD
 #include "catalog/indexing.h"
 #include "catalog/namespace.h"
 #include "catalog/pg_appendonly_fn.h"
-=======
->>>>>>> 80edfd76
 #include "catalog/pg_collation.h"
 #include "catalog/pg_constraint.h"
 #include "catalog/pg_namespace.h"
@@ -129,7 +122,6 @@
 						IndexInfo *indexInfo,
 						Snapshot snapshot,
 						v_i_state *state);
-<<<<<<< HEAD
 static double IndexBuildHeapScan(Relation heapRelation,
 								 Relation indexRelation,
 								 struct IndexInfo *indexInfo,
@@ -154,8 +146,6 @@
 										  IndexBuildCallback callback,
 										  void *callback_state);
 
-=======
->>>>>>> 80edfd76
 static bool ReindexIsCurrentlyProcessingIndex(Oid indexOid);
 static void SetReindexProcessing(Oid heapOid, Oid indexOid);
 static void ResetReindexProcessing(void);
@@ -1398,15 +1388,12 @@
 	Relation	indexRelation;
 	HeapTuple	tuple;
 	bool		hasexprs;
-<<<<<<< HEAD
 	bool		need_long_lock;
-=======
 	LockRelId	heaprelid,
 				indexrelid;
 	LOCKTAG		heaplocktag;
 	VirtualTransactionId *old_lockholders;
 	Form_pg_index indexForm;
->>>>>>> 80edfd76
 
 	/*
 	 * To drop an index safely, we must grab exclusive lock on its parent
@@ -1613,10 +1600,8 @@
 	/*
 	 * Close owning rel, but keep lock
 	 */
-<<<<<<< HEAD
 	heap_close(userHeapRelation, need_long_lock ? NoLock : AccessExclusiveLock);
-=======
-	heap_close(userHeapRelation, NoLock);
+
 
 	/*
 	 * Release the session locks before we go.
@@ -1626,7 +1611,6 @@
 		UnlockRelationIdForSession(&heaprelid, ShareUpdateExclusiveLock);
 		UnlockRelationIdForSession(&indexrelid, ShareUpdateExclusiveLock);
 	}
->>>>>>> 80edfd76
 }
 
 /* ----------------------------------------------------------------
@@ -1903,14 +1887,7 @@
 		}
 	}
 
-<<<<<<< HEAD
-	if (Gp_role != GP_ROLE_DISPATCH)
-	{
-		/**
-		 * Do not overwrite relpages, reltuples in QD.
-		 */
-=======
-	if (reltuples >= 0)
+	if (reltuples >= 0 && Gp_role != GP_ROLE_DISPATCH)
 	{
 		BlockNumber relpages = RelationGetNumberOfBlocks(rel);
 		BlockNumber relallvisible;
@@ -1925,30 +1902,18 @@
 			rd_rel->relpages = (int32) relpages;
 			dirty = true;
 		}
->>>>>>> 80edfd76
 		if (rd_rel->reltuples != (float4) reltuples)
 		{
 			rd_rel->reltuples = (float4) reltuples;
 			dirty = true;
 		}
-<<<<<<< HEAD
-
-		BlockNumber relpages = RelationGetNumberOfBlocks(rel);
-=======
 		if (rd_rel->relallvisible != (int32) relallvisible)
 		{
 			rd_rel->relallvisible = (int32) relallvisible;
 			dirty = true;
 		}
 	}
->>>>>>> 80edfd76
-
-		if (rd_rel->relpages != (int32) relpages)
-		{
-			rd_rel->relpages = (int32) relpages;
-			dirty = true;
-		}
-	}
+
 	/*
 	 * If anything changed, write out the tuple
 	 */
@@ -3422,11 +3387,7 @@
  * relation it is an index on.	Uses the system cache.
  */
 Oid
-<<<<<<< HEAD
-IndexGetRelation(Oid indexId)
-=======
 IndexGetRelation(Oid indexId, bool missing_ok)
->>>>>>> 80edfd76
 {
 	HeapTuple	tuple;
 	Form_pg_index index;
