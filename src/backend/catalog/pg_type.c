--- conflicted
+++ resolved
@@ -108,11 +108,7 @@
 	for (i = 0; i < Natts_pg_type; ++i)
 	{
 		nulls[i] = false;
-<<<<<<< HEAD
-		values[i] = (Datum) 0;		/* redundant, but safe */
-=======
 		values[i] = (Datum) NULL;		/* redundant, but safe */
->>>>>>> 38e93482
 	}
 
 	/*
