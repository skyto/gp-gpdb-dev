#-------------------------------------------------------------------------
#
# Makefile for backend/catalog
#
<<<<<<< HEAD
# src/backend/catalog/Makefile
=======
# $PostgreSQL: pgsql/src/backend/catalog/Makefile,v 1.65 2007/08/21 01:11:13 tgl Exp $
>>>>>>> d13f41d2
#
#-------------------------------------------------------------------------

subdir = src/backend/catalog
top_builddir = ../../..
include $(top_builddir)/src/Makefile.global

ifndef ADDON_DIR
QUICKLZ_COMPRESSION = quicklz_compression.o
endif

OBJS = catalog.o dependency.o heap.o index.o indexing.o namespace.o aclchk.o \
       pg_aggregate.o pg_constraint.o pg_conversion.o pg_depend.o pg_enum.o \
       pg_largeobject.o pg_namespace.o pg_operator.o pg_proc.o pg_shdepend.o \
       pg_type.o toasting.o \
       pg_exttable.o pg_extprotocol.o \
       pg_proc_callback.o \
       aoseg.o aoblkdir.o gp_fastsequence.o \
       pg_attribute_encoding.o pg_compression.o aovisimap.o \
       gp_global_sequence.o gp_persistent.o pg_appendonly.o \
       aocatalog.o $(QUICKLZ_COMPRESSION)


SUBDIRS = caql core

BKIFILES = postgres.bki postgres.description postgres.shdescription

include $(top_srcdir)/src/backend/common.mk

all: $(BKIFILES)

# TIDYCAT_BEGIN_CODEGEN
# WARNING: DO NOT MODIFY THE FOLLOWING SECTION:
# Generated by ./tidycat.pl version 31
# on Thu Sep  1 16:43:17 2011


TIDYCAT_BKI_SRCS := \
	pg_attribute_encoding.h \
	pg_auth_time_constraint.h \
	pg_compression.h \
	pg_proc_callback.h \
	pg_partition_encoding.h \
	pg_type_encoding.h

# TIDYCAT_END_CODEGEN

# Note: there are some undocumented dependencies on the ordering in which
# the catalog header files are assembled into postgres.bki.  In particular,
# indexing.h had better be last, and toasting.h just before it.
# And pg_proc_gp.h must be immediately after pg_proc.h

POSTGRES_BKI_SRCS := $(addprefix $(top_srcdir)/src/include/catalog/, \
	pg_proc.h pg_proc_gp.h \
	pg_type.h pg_attribute.h pg_class.h pg_autovacuum.h \
	pg_attrdef.h pg_constraint.h pg_inherits.h pg_index.h pg_operator.h \
	pg_opfamily.h pg_opclass.h pg_am.h pg_amop.h pg_amproc.h \
	pg_language.h pg_largeobject.h pg_aggregate.h pg_statistic.h \
	pg_rewrite.h pg_trigger.h pg_listener.h pg_description.h pg_cast.h \
	pg_enum.h pg_namespace.h pg_conversion.h pg_depend.h \
	pg_database.h pg_tablespace.h pg_pltemplate.h \
<<<<<<< HEAD
	pg_authid.h pg_auth_members.h pg_shdepend.h pg_shdescription.h pg_resqueue.h \
	gp_configuration.h gp_id.h gp_policy.h gp_version.h \
	gp_segment_config.h gp_san_config.h \
	pg_window.h \
	pg_exttable.h pg_appendonly.h aoseg.h \
	gp_fastsequence.h pg_extprotocol.h \
	pg_partition.h pg_partition_rule.h pg_filespace.h pg_filespace_entry.h \
	gp_global_sequence.h gp_persistent.h \
	$(TIDYCAT_BKI_SRCS) \
=======
	pg_authid.h pg_auth_members.h pg_shdepend.h pg_shdescription.h \
	pg_ts_config.h pg_ts_config_map.h pg_ts_dict.h \
	pg_ts_parser.h pg_ts_template.h \
>>>>>>> d13f41d2
	toasting.h indexing.h \
    )

pg_includes = $(sort -I$(top_srcdir)/src/include -I$(top_builddir)/src/include)

# see explanation in ../parser/Makefile
postgres.description: postgres.bki ;

postgres.shdescription: postgres.bki ;

# In Greenplum, we have added extra columns to some catalog tables. To avoid
# having to change every single DATA row in those header files, which would
# create massive merge conflicts when merging with upstream, the extra
# columns are marked with GPDB_COLUMN_DEFAULT() lines in the header files,
# which provides a default for every data row that's missing the column. That
# way, new rows can have all the columns, but there's no need to modify rows
# inherited from upstream.
#
# process_col_defaults.pl reads the catalog headers, and creates a modified
# source file (postgres_bki_srcs) that has all the defaults injected into
# the DATA rows. That is fed to genbki.sh, instead of the original headers.
postgres_bki_srcs: process_col_defaults.pl $(POSTGRES_BKI_SRCS)
	cat $(POSTGRES_BKI_SRCS) | $(PERL) process_col_defaults.pl > postgres_bki_srcs

postgres.bki: genbki.sh postgres_bki_srcs $(top_srcdir)/src/include/pg_config_manual.h
	AWK='$(AWK)' $(SHELL) $< $(pg_includes) --set-version=$(VERSION) -o postgres postgres_bki_srcs

.PHONY: install-data
install-data: $(BKIFILES) installdirs
	$(INSTALL_DATA) $(call vpathsearch,postgres.bki) '$(DESTDIR)$(datadir)/postgres.bki'
	$(INSTALL_DATA) $(call vpathsearch,postgres.description) '$(DESTDIR)$(datadir)/postgres.description'
	$(INSTALL_DATA) $(call vpathsearch,postgres.shdescription) '$(DESTDIR)$(datadir)/postgres.shdescription'
	$(INSTALL_DATA) $(srcdir)/system_views.sql '$(DESTDIR)$(datadir)/system_views.sql'
	$(INSTALL_DATA) $(srcdir)/information_schema.sql '$(DESTDIR)$(datadir)/information_schema.sql'
	$(INSTALL_DATA) $(call vpathsearch,cdb_util.sql) '$(DESTDIR)$(datadir)/cdb_util.sql'
	$(INSTALL_DATA) $(call vpathsearch,cdb_schema.sql) '$(DESTDIR)$(datadir)/cdb_init.d/cdb_schema.sql'
	$(INSTALL_DATA) $(srcdir)/sql_features.txt '$(DESTDIR)$(datadir)/sql_features.txt'
	$(INSTALL_DATA) $(call vpathsearch,gp_toolkit.sql) '$(DESTDIR)$(datadir)/cdb_init.d/gp_toolkit.sql'

installdirs:
	$(MKDIR_P) '$(DESTDIR)$(datadir)'

.PHONY: uninstall-data
uninstall-data:
	rm -f $(addprefix '$(DESTDIR)$(datadir)'/, $(BKIFILES) system_views.sql information_schema.sql cdb_init.d/cdb_schema.sql sql_features.txt)

# postgres_bki_srcs is in the distribution tarball, so it is not cleaned here.
clean:
	rm -f SUBSYS.o $(OBJS) $(BKIFILES)

maintainer-clean: clean
	rm -f postgres_bki_srcs<|MERGE_RESOLUTION|>--- conflicted
+++ resolved
@@ -2,11 +2,7 @@
 #
 # Makefile for backend/catalog
 #
-<<<<<<< HEAD
 # src/backend/catalog/Makefile
-=======
-# $PostgreSQL: pgsql/src/backend/catalog/Makefile,v 1.65 2007/08/21 01:11:13 tgl Exp $
->>>>>>> d13f41d2
 #
 #-------------------------------------------------------------------------
 
@@ -68,8 +64,9 @@
 	pg_rewrite.h pg_trigger.h pg_listener.h pg_description.h pg_cast.h \
 	pg_enum.h pg_namespace.h pg_conversion.h pg_depend.h \
 	pg_database.h pg_tablespace.h pg_pltemplate.h \
-<<<<<<< HEAD
 	pg_authid.h pg_auth_members.h pg_shdepend.h pg_shdescription.h pg_resqueue.h \
+	pg_ts_config.h pg_ts_config_map.h pg_ts_dict.h \
+	pg_ts_parser.h pg_ts_template.h \
 	gp_configuration.h gp_id.h gp_policy.h gp_version.h \
 	gp_segment_config.h gp_san_config.h \
 	pg_window.h \
@@ -78,11 +75,6 @@
 	pg_partition.h pg_partition_rule.h pg_filespace.h pg_filespace_entry.h \
 	gp_global_sequence.h gp_persistent.h \
 	$(TIDYCAT_BKI_SRCS) \
-=======
-	pg_authid.h pg_auth_members.h pg_shdepend.h pg_shdescription.h \
-	pg_ts_config.h pg_ts_config_map.h pg_ts_dict.h \
-	pg_ts_parser.h pg_ts_template.h \
->>>>>>> d13f41d2
 	toasting.h indexing.h \
     )
 
