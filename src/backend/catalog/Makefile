#-------------------------------------------------------------------------
#
# Makefile for backend/catalog
#
<<<<<<< HEAD
# src/backend/catalog/Makefile
=======
# $PostgreSQL: pgsql/src/backend/catalog/Makefile,v 1.68 2008/12/19 16:25:16 petere Exp $
>>>>>>> 38e93482
#
#-------------------------------------------------------------------------

subdir = src/backend/catalog
top_builddir = ../../..
include $(top_builddir)/src/Makefile.global

ifndef ADDON_DIR
QUICKLZ_COMPRESSION = quicklz_compression.o
endif

OBJS = catalog.o dependency.o heap.o index.o indexing.o namespace.o aclchk.o \
       objectaddress.o pg_aggregate.o pg_constraint.o pg_conversion.o pg_depend.o pg_enum.o \
       pg_largeobject.o pg_namespace.o pg_operator.o pg_proc.o pg_shdepend.o \
<<<<<<< HEAD
       pg_type.o toasting.o \
       pg_exttable.o pg_extprotocol.o \
       pg_proc_callback.o \
       aoseg.o aoblkdir.o gp_fastsequence.o gp_segment_config.o \
       pg_attribute_encoding.o pg_compression.o aovisimap.o \
       gp_global_sequence.o gp_persistent.o pg_appendonly.o \
       oid_dispatch.o aocatalog.o $(QUICKLZ_COMPRESSION)
=======
       pg_type.o storage.o toasting.o
>>>>>>> 38e93482

BKIFILES = postgres.bki postgres.description postgres.shdescription

CATALOG_JSON:= $(addprefix $(top_srcdir)/gpMgmt/bin/gppylib/data/, $(addsuffix .json,$(GP_MAJORVERSION)))

include $(top_srcdir)/src/backend/common.mk

all: $(BKIFILES) $(CATALOG_JSON)

# Note: there are some undocumented dependencies on the ordering in which
# the catalog header files are assembled into postgres.bki.  In particular,
# indexing.h had better be last, and toasting.h just before it.
# And pg_proc_gp.h must be immediately after pg_proc.h

POSTGRES_BKI_SRCS := $(addprefix $(top_srcdir)/src/include/catalog/, \
	pg_proc.h pg_proc_gp.h \
	pg_type.h pg_attribute.h pg_class.h pg_autovacuum.h \
	pg_attrdef.h pg_constraint.h pg_inherits.h pg_index.h pg_operator.h \
	pg_opfamily.h pg_opclass.h pg_am.h pg_amop.h pg_amproc.h \
	pg_language.h pg_largeobject.h pg_aggregate.h pg_statistic.h \
	pg_rewrite.h pg_trigger.h pg_listener.h pg_description.h pg_cast.h \
	pg_enum.h pg_namespace.h pg_conversion.h pg_depend.h \
	pg_database.h pg_tablespace.h pg_pltemplate.h \
	pg_authid.h pg_auth_members.h pg_shdepend.h pg_shdescription.h pg_resqueue.h pg_resgroup.h\
	pg_ts_config.h pg_ts_config_map.h pg_ts_dict.h \
<<<<<<< HEAD
	pg_ts_parser.h pg_ts_template.h pg_extension.h \
	gp_configuration_history.h gp_id.h gp_policy.h gp_version.h \
	gp_segment_config.h \
	pg_window.h \
	pg_exttable.h pg_appendonly.h aoseg.h \
	gp_fastsequence.h pg_extprotocol.h \
	pg_partition.h pg_partition_rule.h pg_filespace.h pg_filespace_entry.h \
	gp_global_sequence.h gp_persistent.h \
	pg_attribute_encoding.h \
	pg_auth_time_constraint.h \
	pg_compression.h \
	pg_proc_callback.h \
	pg_partition_encoding.h \
	pg_type_encoding.h \
=======
	pg_ts_parser.h pg_ts_template.h \
	pg_foreign_data_wrapper.h pg_foreign_server.h pg_user_mapping.h \
>>>>>>> 38e93482
	toasting.h indexing.h \
    )

pg_includes = $(sort -I$(top_srcdir)/src/include -I$(top_builddir)/src/include)

# see explanation in ../parser/Makefile
postgres.description: postgres.bki ;

postgres.shdescription: postgres.bki ;

# In Greenplum, we have added extra columns to some catalog tables. To avoid
# having to change every single DATA row in those header files, which would
# create massive merge conflicts when merging with upstream, the extra
# columns are marked with GPDB_COLUMN_DEFAULT() lines in the header files,
# which provides a default for every data row that's missing the column. That
# way, new rows can have all the columns, but there's no need to modify rows
# inherited from upstream.
#
# process_col_defaults.pl reads the catalog headers, and creates a modified
# source file (postgres_bki_srcs) that has all the defaults injected into
# the DATA rows. That is fed to genbki.sh, instead of the original headers.
postgres_bki_srcs: process_col_defaults.pl $(POSTGRES_BKI_SRCS)
	cat $(POSTGRES_BKI_SRCS) | $(PERL) process_col_defaults.pl > postgres_bki_srcs

$(CATALOG_JSON): process_foreign_keys.pl $(POSTGRES_BKI_SRCS) $(top_srcdir)/src/include/catalog/catversion.h
	cat $(POSTGRES_BKI_SRCS) $(top_srcdir)/src/include/catalog/catversion.h | $(PERL) process_foreign_keys.pl > $@

postgres.bki: genbki.sh postgres_bki_srcs $(top_srcdir)/src/include/pg_config_manual.h
	AWK='$(AWK)' $(SHELL) $< $(pg_includes) --set-version=$(PG_VERSION) -o postgres postgres_bki_srcs

.PHONY: install-data
install-data: $(BKIFILES) installdirs
	$(INSTALL_DATA) $(call vpathsearch,postgres.bki) '$(DESTDIR)$(datadir)/postgres.bki'
	$(INSTALL_DATA) $(call vpathsearch,postgres.description) '$(DESTDIR)$(datadir)/postgres.description'
	$(INSTALL_DATA) $(call vpathsearch,postgres.shdescription) '$(DESTDIR)$(datadir)/postgres.shdescription'
	$(INSTALL_DATA) $(srcdir)/system_views.sql '$(DESTDIR)$(datadir)/system_views.sql'
	$(INSTALL_DATA) $(srcdir)/information_schema.sql '$(DESTDIR)$(datadir)/information_schema.sql'
	$(INSTALL_DATA) $(call vpathsearch,cdb_util.sql) '$(DESTDIR)$(datadir)/cdb_util.sql'
	$(INSTALL_DATA) $(call vpathsearch,cdb_schema.sql) '$(DESTDIR)$(datadir)/cdb_init.d/cdb_schema.sql'
	$(INSTALL_DATA) $(srcdir)/sql_features.txt '$(DESTDIR)$(datadir)/sql_features.txt'
	$(INSTALL_DATA) $(call vpathsearch,gp_toolkit.sql) '$(DESTDIR)$(datadir)/cdb_init.d/gp_toolkit.sql'

installdirs:
	$(MKDIR_P) '$(DESTDIR)$(datadir)'

.PHONY: uninstall-data
uninstall-data:
	rm -f $(addprefix '$(DESTDIR)$(datadir)'/, $(BKIFILES) system_views.sql information_schema.sql cdb_init.d/cdb_schema.sql sql_features.txt)

# postgres_bki_srcs is in the distribution tarball, so it is not cleaned here.
clean:
	rm -f $(BKIFILES)

maintainer-clean: clean
	rm -f postgres_bki_srcs<|MERGE_RESOLUTION|>--- conflicted
+++ resolved
@@ -2,11 +2,7 @@
 #
 # Makefile for backend/catalog
 #
-<<<<<<< HEAD
 # src/backend/catalog/Makefile
-=======
-# $PostgreSQL: pgsql/src/backend/catalog/Makefile,v 1.68 2008/12/19 16:25:16 petere Exp $
->>>>>>> 38e93482
 #
 #-------------------------------------------------------------------------
 
@@ -21,17 +17,13 @@
 OBJS = catalog.o dependency.o heap.o index.o indexing.o namespace.o aclchk.o \
        objectaddress.o pg_aggregate.o pg_constraint.o pg_conversion.o pg_depend.o pg_enum.o \
        pg_largeobject.o pg_namespace.o pg_operator.o pg_proc.o pg_shdepend.o \
-<<<<<<< HEAD
-       pg_type.o toasting.o \
+       pg_type.o storage.o toasting.o \
        pg_exttable.o pg_extprotocol.o \
        pg_proc_callback.o \
        aoseg.o aoblkdir.o gp_fastsequence.o gp_segment_config.o \
        pg_attribute_encoding.o pg_compression.o aovisimap.o \
        gp_global_sequence.o gp_persistent.o pg_appendonly.o \
        oid_dispatch.o aocatalog.o $(QUICKLZ_COMPRESSION)
-=======
-       pg_type.o storage.o toasting.o
->>>>>>> 38e93482
 
 BKIFILES = postgres.bki postgres.description postgres.shdescription
 
@@ -57,8 +49,8 @@
 	pg_database.h pg_tablespace.h pg_pltemplate.h \
 	pg_authid.h pg_auth_members.h pg_shdepend.h pg_shdescription.h pg_resqueue.h pg_resgroup.h\
 	pg_ts_config.h pg_ts_config_map.h pg_ts_dict.h \
-<<<<<<< HEAD
 	pg_ts_parser.h pg_ts_template.h pg_extension.h \
+	pg_foreign_data_wrapper.h pg_foreign_server.h pg_user_mapping.h \
 	gp_configuration_history.h gp_id.h gp_policy.h gp_version.h \
 	gp_segment_config.h \
 	pg_window.h \
@@ -72,10 +64,6 @@
 	pg_proc_callback.h \
 	pg_partition_encoding.h \
 	pg_type_encoding.h \
-=======
-	pg_ts_parser.h pg_ts_template.h \
-	pg_foreign_data_wrapper.h pg_foreign_server.h pg_user_mapping.h \
->>>>>>> 38e93482
 	toasting.h indexing.h \
     )
 
