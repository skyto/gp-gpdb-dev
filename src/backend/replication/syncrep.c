--- conflicted
+++ resolved
@@ -114,7 +114,7 @@
 	Assert(!am_walsender);
 	elogif(debug_walrepl_syncrep, LOG,
 			"syncrep wait -- This backend's commit LSN for syncrep is %X/%X.",
-			XactCommitLSN.xlogid,XactCommitLSN.xrecoff);
+		   (uint32) (XactCommitLSN >> 32), (uint32) XactCommitLSN);
 
 	/* Fast exit if user has not requested sync replication. */
 	if (!SyncRepRequested())
@@ -171,20 +171,15 @@
 	 * condition but we'll be fetching that cache line anyway so its likely to
 	 * be a low cost check.
 	 */
-<<<<<<< HEAD
 	if (((!IS_QUERY_DISPATCHER()) && !WalSndCtl->sync_standbys_defined) ||
-		XLByteLE(XactCommitLSN, WalSndCtl->lsn[mode]))
-=======
-	if (!WalSndCtl->sync_standbys_defined ||
 		XactCommitLSN <= WalSndCtl->lsn[mode])
->>>>>>> e472b921
 	{
 		elogif(debug_walrepl_syncrep, LOG,
 				"syncrep wait -- Not waiting for syncrep because xlog upto LSN (%X/%X) which is "
 				"greater than this backend's commit LSN (%X/%X) has already "
 				"been replicated.",
-				WalSndCtl->lsn[mode].xlogid, WalSndCtl->lsn[mode].xrecoff,
-				XactCommitLSN.xlogid, XactCommitLSN.xrecoff);
+			   (uint32) (WalSndCtl->lsn[mode] >> 32), (uint32) WalSndCtl->lsn[mode],
+			   (uint32) (XactCommitLSN >> 32), (uint32) XactCommitLSN);
 
 		LWLockRelease(SyncRepLock);
 		return;
@@ -215,13 +210,8 @@
 		 */
 		new_status = (char *) palloc(len + 32 + 12 + 1);
 		memcpy(new_status, old_status, len);
-<<<<<<< HEAD
 		sprintf(new_status + len, " waiting for %X/%X replication",
-				XactCommitLSN.xlogid, XactCommitLSN.xrecoff);
-=======
-		sprintf(new_status + len, " waiting for %X/%X",
 				(uint32) (XactCommitLSN >> 32), (uint32) XactCommitLSN);
->>>>>>> e472b921
 		set_ps_display(new_status, false);
 		new_status[len] = '\0'; /* truncate off " waiting ..." */
 	}
@@ -474,15 +464,9 @@
 
 	/*
 	 * If this WALSender is serving a standby that is not on the list of
-<<<<<<< HEAD
-	 * potential sync standbys then we have nothing to do. If we are still
-	 * starting up, still running base backup or the current flush position
-	 * is still invalid, then leave quickly also.
-=======
 	 * potential standbys then we have nothing to do. If we are still starting
 	 * up, still running base backup or the current flush position is still
 	 * invalid, then leave quickly also.
->>>>>>> e472b921
 	 */
 	if (MyWalSnd->sync_standby_priority == 0 ||
 		MyWalSnd->state < WALSNDSTATE_STREAMING ||
@@ -546,20 +530,10 @@
 
 	LWLockRelease(SyncRepLock);
 
-<<<<<<< HEAD
 	elogif(debug_walrepl_syncrep, LOG,
-		"syncrep release -- Released %d processe(s) up to write %X/%X, %d processe(s) up to flush %X/%X",
-		 numwrite,
-		 MyWalSnd->write.xlogid,
-		 MyWalSnd->write.xrecoff,
-		 numflush,
-		 MyWalSnd->flush.xlogid,
-		 MyWalSnd->flush.xrecoff);
-=======
-	elog(DEBUG3, "released %d procs up to write %X/%X, %d procs up to flush %X/%X",
+		 "released %d procs up to write %X/%X, %d procs up to flush %X/%X",
 		 numwrite, (uint32) (MyWalSnd->write >> 32), (uint32) MyWalSnd->write,
-	   numflush, (uint32) (MyWalSnd->flush >> 32), (uint32) MyWalSnd->flush);
->>>>>>> e472b921
+		 numflush, (uint32) (MyWalSnd->flush >> 32), (uint32) MyWalSnd->flush);
 
 	/*
 	 * If we are managing the highest priority standby, though we weren't
@@ -732,11 +706,7 @@
 		 * upstream and in GPDB except from FinishPreparedTransaction(), but
 		 * not required for correct functioning of the code.
 		 */
-<<<<<<< HEAD
-		if (XLByteLT(proc->waitLSN, lastLSN))
-=======
-		if (proc->waitLSN <= lastLSN)
->>>>>>> e472b921
+		if (proc->waitLSN < lastLSN)
 			return false;
 
 		lastLSN = proc->waitLSN;
