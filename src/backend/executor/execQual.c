--- conflicted
+++ resolved
@@ -61,29 +61,24 @@
 
 /* static function decls */
 static Datum ExecEvalArrayRef(ArrayRefExprState *astate,
-				 ExprContext *econtext,
-				 bool *isNull, ExprDoneCond *isDone);
+			 ExprContext *econtext,
+			 bool *isNull, ExprDoneCond *isDone);
 static bool isAssignmentIndirectionExpr(ExprState *exprstate);
 static Datum ExecEvalAggref(AggrefExprState *aggref,
-			   ExprContext *econtext,
-			   bool *isNull, ExprDoneCond *isDone);
+		   ExprContext *econtext,
+		   bool *isNull, ExprDoneCond *isDone);
 static Datum ExecEvalGroupingFunc(GroupingFuncExprState *gstate,
-								  ExprContext *econtext,
-								  bool *isNull, ExprDoneCond *isDone);
-static Datum ExecEvalGrouping(ExprState *gstate,
 							  ExprContext *econtext,
 							  bool *isNull, ExprDoneCond *isDone);
+static Datum ExecEvalGrouping(ExprState *gstate,
+						  ExprContext *econtext,
+						  bool *isNull, ExprDoneCond *isDone);
 static Datum ExecEvalGroupId(ExprState *gstate,
-							 ExprContext *econtext,
-							 bool *isNull, ExprDoneCond *isDone);
+						 ExprContext *econtext,
+						 bool *isNull, ExprDoneCond *isDone);
 static Datum ExecEvalWindowFunc(WindowFuncExprState *wfunc,
 				   ExprContext *econtext,
 				   bool *isNull, ExprDoneCond *isDone);
-<<<<<<< HEAD
-=======
-static Datum ExecEvalVar(ExprState *exprstate, ExprContext *econtext,
-			bool *isNull, ExprDoneCond *isDone);
->>>>>>> 4d53a2f9
 static Datum ExecEvalScalarVar(ExprState *exprstate, ExprContext *econtext,
 				  bool *isNull, ExprDoneCond *isDone);
 static Datum ExecEvalScalarVarFast(ExprState *exprstate, ExprContext *econtext,
@@ -101,11 +96,6 @@
 			  bool *isNull, ExprDoneCond *isDone);
 static Datum ExecEvalParam(ExprState *exprstate, ExprContext *econtext,
 			  bool *isNull, ExprDoneCond *isDone);
-<<<<<<< HEAD
-=======
-static void init_fcache(Oid foid, FuncExprState *fcache,
-			MemoryContext fcacheCxt, bool needDescForSets);
->>>>>>> 4d53a2f9
 static void ShutdownFuncExpr(Datum arg);
 static TupleDesc get_cached_rowtype(Oid type_id, int32 typmod,
 				   TupleDesc *cache_field, ExprContext *econtext);
@@ -758,49 +748,10 @@
 		{
 			if (variable->vartype != attr->atttypid)
 				ereport(ERROR,
-<<<<<<< HEAD
 						(errmsg("attribute %d has wrong type", attnum),
 						 errdetail("Table has type %s, but query expects %s.",
 								   format_type_be(attr->atttypid),
 								   format_type_be(variable->vartype))));
-=======
-						(errcode(ERRCODE_DATATYPE_MISMATCH),
-						 errmsg("table row type and query-specified row type do not match"),
-						 errdetail_plural("Table row contains %d attribute, but query expects %d.",
-				   "Table row contains %d attributes, but query expects %d.",
-										  slot_tupdesc->natts,
-										  slot_tupdesc->natts,
-										  var_tupdesc->natts)));
-			else if (var_tupdesc->natts < slot_tupdesc->natts)
-				needslow = true;
-
-			for (i = 0; i < var_tupdesc->natts; i++)
-			{
-				Form_pg_attribute vattr = var_tupdesc->attrs[i];
-				Form_pg_attribute sattr = slot_tupdesc->attrs[i];
-
-				if (vattr->atttypid == sattr->atttypid)
-					continue;	/* no worries */
-				if (!vattr->attisdropped)
-					ereport(ERROR,
-							(errcode(ERRCODE_DATATYPE_MISMATCH),
-							 errmsg("table row type and query-specified row type do not match"),
-							 errdetail("Table has type %s at ordinal position %d, but query expects %s.",
-									   format_type_be(sattr->atttypid),
-									   i + 1,
-									   format_type_be(vattr->atttypid))));
-
-				if (vattr->attlen != sattr->attlen ||
-					vattr->attalign != sattr->attalign)
-					ereport(ERROR,
-							(errcode(ERRCODE_DATATYPE_MISMATCH),
-							 errmsg("table row type and query-specified row type do not match"),
-							 errdetail("Physical storage mismatch on dropped attribute at ordinal position %d.",
-									   i + 1)));
-			}
-
-			ReleaseTupleDesc(var_tupdesc);
->>>>>>> 4d53a2f9
 		}
 	}
 
@@ -983,8 +934,11 @@
 			ereport(ERROR,
 					(errcode(ERRCODE_DATATYPE_MISMATCH),
 					 errmsg("table row type and query-specified row type do not match"),
-					 errdetail("Table row contains %d attributes, but query expects %d.",
-							   slot_tupdesc->natts, var_tupdesc->natts)));
+					 errdetail_plural("Table row contains %d attribute, but query expects %d.",
+				   "Table row contains %d attributes, but query expects %d.",
+									  slot_tupdesc->natts,
+									  slot_tupdesc->natts,
+									  var_tupdesc->natts)));
 
 		for (i = 0; i < var_tupdesc->natts; i++)
 		{
@@ -1747,15 +1701,9 @@
 	 */
 	if (fcache->funcResultStore)
 	{
-<<<<<<< HEAD
-		Assert(isDone);				/* it was provided before ... */
-		if (tuplestore_gettupleslot(fcache->funcResultStore, true,
-									false, fcache->funcResultSlot))
-=======
 		Assert(isDone);			/* it was provided before ... */
 		if (tuplestore_gettupleslot(fcache->funcResultStore, true, false,
 									fcache->funcResultSlot))
->>>>>>> 4d53a2f9
 		{
 			*isDone = ExprMultipleResult;
 			if (fcache->funcReturnsTuple)
@@ -3970,40 +3918,34 @@
 }
 
 /* ----------------------------------------------------------------
- *		ExecEvalNullIf
- *
- * Note that this is *always* derived from the equals operator,
- * but since we need special processing of the arguments
- * we can not simply reuse ExecEvalOper() or ExecEvalFunc().
+ *		ExecEvalXml
  * ----------------------------------------------------------------
  */
+
 static Datum
-ExecEvalNullIf(FuncExprState *nullIfExpr,
-			   ExprContext *econtext,
-			   bool *isNull, ExprDoneCond *isDone)
-{
-	Datum		result;
-	FunctionCallInfoData fcinfo;
-	ExprDoneCond argDone;
-	List	   *argList;
+ExecEvalXml(XmlExprState *xmlExpr, ExprContext *econtext,
+			bool *isNull, ExprDoneCond *isDone)
+{
+	XmlExpr    *xexpr = (XmlExpr *) xmlExpr->xprstate.expr;
+	Datum		value;
+	bool		isnull;
+	ListCell   *arg;
+	ListCell   *narg;
 
 	if (isDone)
 		*isDone = ExprSingleResult;
-
-	/*
-	 * Initialize function cache if first time through
-	 */
-	if (nullIfExpr->func.fn_oid == InvalidOid)
-	{
-		NullIfExpr *op = (NullIfExpr *) nullIfExpr->xprstate.expr;
-
-		init_fcache(op->opfuncid, nullIfExpr,
-					econtext->ecxt_per_query_memory, true);
-		Assert(!nullIfExpr->func.fn_retset);
-	}
-
-<<<<<<< HEAD
-=======
+	*isNull = true;				/* until we get a result */
+
+	switch (xexpr->op)
+	{
+		case IS_XMLCONCAT:
+			{
+				List	   *values = NIL;
+
+				foreach(arg, xmlExpr->args)
+				{
+					ExprState  *e = (ExprState *) lfirst(arg);
+
 					value = ExecEvalExpr(e, econtext, &isnull, NULL);
 					if (!isnull)
 						values = lappend(values, DatumGetPointer(value));
@@ -4228,7 +4170,6 @@
 		Assert(!nullIfExpr->func.fn_retset);
 	}
 
->>>>>>> 4d53a2f9
 	/*
 	 * extract info from nullIfExpr
 	 */
@@ -4438,226 +4379,6 @@
 				 (int) btest->booltesttype);
 			return (Datum) 0;	/* keep compiler quiet */
 	}
-}
-
-/* ----------------------------------------------------------------
- *		ExecEvalXml
- * ----------------------------------------------------------------
- */
-
-static Datum
-ExecEvalXml(XmlExprState *xmlExpr, ExprContext *econtext,
-			bool *isNull, ExprDoneCond *isDone)
-{
-	XmlExpr    *xexpr = (XmlExpr *) xmlExpr->xprstate.expr;
-	Datum		value;
-	bool		isnull;
-	ListCell   *arg;
-	ListCell   *narg;
-
-	if (isDone)
-		*isDone = ExprSingleResult;
-	*isNull = true;				/* until we get a result */
-
-	switch (xexpr->op)
-	{
-		case IS_XMLCONCAT:
-			{
-				List	   *values = NIL;
-
-				foreach(arg, xmlExpr->args)
-				{
-					ExprState  *e = (ExprState *) lfirst(arg);
-
-					value = ExecEvalExpr(e, econtext, &isnull, NULL);
-					if (!isnull)
-						values = lappend(values, DatumGetPointer(value));
-				}
-
-				if (list_length(values) > 0)
-				{
-					*isNull = false;
-					return PointerGetDatum(xmlconcat(values));
-				}
-				else
-					return (Datum) 0;
-			}
-			break;
-
-		case IS_XMLFOREST:
-			{
-				StringInfoData buf;
-
-				initStringInfo(&buf);
-				forboth(arg, xmlExpr->named_args, narg, xexpr->arg_names)
-				{
-					ExprState  *e = (ExprState *) lfirst(arg);
-					char	   *argname = strVal(lfirst(narg));
-
-					value = ExecEvalExpr(e, econtext, &isnull, NULL);
-					if (!isnull)
-					{
-						appendStringInfo(&buf, "<%s>%s</%s>",
-										 argname,
-										 map_sql_value_to_xml_value(value, exprType((Node *) e->expr), true),
-										 argname);
-						*isNull = false;
-					}
-				}
-
-				if (*isNull)
-				{
-					pfree(buf.data);
-					return (Datum) 0;
-				}
-				else
-				{
-					text	   *result;
-
-					result = cstring_to_text_with_len(buf.data, buf.len);
-					pfree(buf.data);
-
-					return PointerGetDatum(result);
-				}
-			}
-			break;
-
-		case IS_XMLELEMENT:
-			*isNull = false;
-			return PointerGetDatum(xmlelement(xmlExpr, econtext));
-			break;
-
-		case IS_XMLPARSE:
-			{
-				ExprState  *e;
-				text	   *data;
-				bool		preserve_whitespace;
-
-				/* arguments are known to be text, bool */
-				Assert(list_length(xmlExpr->args) == 2);
-
-				e = (ExprState *) linitial(xmlExpr->args);
-				value = ExecEvalExpr(e, econtext, &isnull, NULL);
-				if (isnull)
-					return (Datum) 0;
-				data = DatumGetTextP(value);
-
-				e = (ExprState *) lsecond(xmlExpr->args);
-				value = ExecEvalExpr(e, econtext, &isnull, NULL);
-				if (isnull)		/* probably can't happen */
-					return (Datum) 0;
-				preserve_whitespace = DatumGetBool(value);
-
-				*isNull = false;
-
-				return PointerGetDatum(xmlparse(data,
-												xexpr->xmloption,
-												preserve_whitespace));
-			}
-			break;
-
-		case IS_XMLPI:
-			{
-				ExprState  *e;
-				text	   *arg;
-
-				/* optional argument is known to be text */
-				Assert(list_length(xmlExpr->args) <= 1);
-
-				if (xmlExpr->args)
-				{
-					e = (ExprState *) linitial(xmlExpr->args);
-					value = ExecEvalExpr(e, econtext, &isnull, NULL);
-					if (isnull)
-						arg = NULL;
-					else
-						arg = DatumGetTextP(value);
-				}
-				else
-				{
-					arg = NULL;
-					isnull = false;
-				}
-
-				return PointerGetDatum(xmlpi(xexpr->name, arg, isnull, isNull));
-			}
-			break;
-
-		case IS_XMLROOT:
-			{
-				ExprState  *e;
-				xmltype    *data;
-				text	   *version;
-				int			standalone;
-
-				/* arguments are known to be xml, text, int */
-				Assert(list_length(xmlExpr->args) == 3);
-
-				e = (ExprState *) linitial(xmlExpr->args);
-				value = ExecEvalExpr(e, econtext, &isnull, NULL);
-				if (isnull)
-					return (Datum) 0;
-				data = DatumGetXmlP(value);
-
-				e = (ExprState *) lsecond(xmlExpr->args);
-				value = ExecEvalExpr(e, econtext, &isnull, NULL);
-				if (isnull)
-					version = NULL;
-				else
-					version = DatumGetTextP(value);
-
-				e = (ExprState *) lthird(xmlExpr->args);
-				value = ExecEvalExpr(e, econtext, &isnull, NULL);
-				standalone = DatumGetInt32(value);
-
-				*isNull = false;
-
-				return PointerGetDatum(xmlroot(data,
-											   version,
-											   standalone));
-			}
-			break;
-
-		case IS_XMLSERIALIZE:
-			{
-				ExprState  *e;
-
-				/* argument type is known to be xml */
-				Assert(list_length(xmlExpr->args) == 1);
-
-				e = (ExprState *) linitial(xmlExpr->args);
-				value = ExecEvalExpr(e, econtext, &isnull, NULL);
-				if (isnull)
-					return (Datum) 0;
-
-				*isNull = false;
-
-				return PointerGetDatum(xmltotext_with_xmloption(DatumGetXmlP(value), xexpr->xmloption));
-			}
-			break;
-
-		case IS_DOCUMENT:
-			{
-				ExprState  *e;
-
-				/* optional argument is known to be xml */
-				Assert(list_length(xmlExpr->args) == 1);
-
-				e = (ExprState *) linitial(xmlExpr->args);
-				value = ExecEvalExpr(e, econtext, &isnull, NULL);
-				if (isnull)
-					return (Datum) 0;
-				else
-				{
-					*isNull = false;
-					return BoolGetDatum(xml_is_document(DatumGetXmlP(value)));
-				}
-			}
-			break;
-	}
-
-	elog(ERROR, "unrecognized XML operation");
-	return (Datum) 0;
 }
 
 /*
@@ -6593,42 +6314,6 @@
 }
 
 /*
-<<<<<<< HEAD
- * ExecVariableList
- *		Evaluates a simple-Variable-list projection.
- *
- * Results are stored into the passed values and isnull arrays.
- */
-#ifndef USE_CODEGEN
-static
-#endif
-void
-ExecVariableList(ProjectionInfo *projInfo,
-				 Datum *values,
-				 bool *isnull)
-{
-	ExprContext *econtext = projInfo->pi_exprContext;
-	int		   *varSlotOffsets = projInfo->pi_varSlotOffsets;
-	int		   *varNumbers = projInfo->pi_varNumbers;
-	int			i;
-
-	/*
-	 * Assign to result by direct extraction of fields from source slots ... a
-	 * mite ugly, but fast ...
-	 */
-	for (i = list_length(projInfo->pi_targetlist) - 1; i >= 0; i--)
-	{
-		char	   *slotptr = ((char *) econtext) + varSlotOffsets[i];
-		TupleTableSlot *varSlot = *((TupleTableSlot **) slotptr);
-		int			varNumber = varNumbers[i] - 1;
-
-		values[i] = slot_getattr(varSlot, varNumber+1, &(isnull[i]));
-	}
-}
-
-/*
-=======
->>>>>>> 4d53a2f9
  * ExecProject
  *
  *		projects a tuple based on projection info and stores
@@ -6692,18 +6377,8 @@
 	numSimpleVars = projInfo->pi_numSimpleVars;
 	if (numSimpleVars > 0)
 	{
-<<<<<<< HEAD
-		/* simple Var list: this always succeeds with one result row */
-		if (isDone)
-			*isDone = ExprSingleResult;
-
-		call_ExecVariableList(projInfo,
-						 slot_get_values(slot),
-						 slot_get_isnull(slot));
-		ExecStoreVirtualTuple(slot);
-=======
-		Datum	   *values = slot->tts_values;
-		bool	   *isnull = slot->tts_isnull;
+		Datum	   *values = slot_get_values(slot);
+		bool	   *isnull = slot_get_isnull(slot);
 		int		   *varSlotOffsets = projInfo->pi_varSlotOffsets;
 		int		   *varNumbers = projInfo->pi_varNumbers;
 		int			i;
@@ -6717,8 +6392,8 @@
 				TupleTableSlot *varSlot = *((TupleTableSlot **) slotptr);
 				int			varNumber = varNumbers[i] - 1;
 
-				values[i] = varSlot->tts_values[varNumber];
-				isnull[i] = varSlot->tts_isnull[varNumber];
+				values[i] = slot_get_values(varSlot)[varNumber];
+				isnull[i] = slot_get_isnull(varSlot)[varNumber];
 			}
 		}
 		else
@@ -6733,11 +6408,10 @@
 				int			varNumber = varNumbers[i] - 1;
 				int			varOutputCol = varOutputCols[i] - 1;
 
-				values[varOutputCol] = varSlot->tts_values[varNumber];
-				isnull[varOutputCol] = varSlot->tts_isnull[varNumber];
-			}
-		}
->>>>>>> 4d53a2f9
+				values[varOutputCol] = slot_get_values(varSlot)[varNumber];
+				isnull[varOutputCol] = slot_get_isnull(varSlot)[varNumber];
+			}
+		}
 	}
 
 	/*
@@ -6748,17 +6422,20 @@
 	 */
 	if (projInfo->pi_targetlist)
 	{
-<<<<<<< HEAD
-		if (ExecTargetList(projInfo->pi_targetlist,
-						   projInfo->pi_exprContext,
-						   slot_get_values(slot),
-						   slot_get_isnull(slot),
-						   (ExprDoneCond *) projInfo->pi_itemIsDone,
-						   isDone))
-			ExecStoreVirtualTuple(slot);
-	}
-
-	return slot;
+		if (!ExecTargetList(projInfo->pi_targetlist,
+							econtext,
+							slot_get_values(slot),
+							slot_get_isnull(slot),
+							projInfo->pi_itemIsDone,
+							isDone))
+			return slot;		/* no more result rows, return empty slot */
+	}
+
+	/*
+	 * Successfully formed a result row.  Mark the result slot as containing a
+	 * valid virtual tuple.
+	 */
+	return ExecStoreVirtualTuple(slot);
 }
 
 /*
@@ -6949,20 +6626,4 @@
 	}
 
 	return joinkeys_null;
-=======
-		if (!ExecTargetList(projInfo->pi_targetlist,
-							econtext,
-							slot->tts_values,
-							slot->tts_isnull,
-							projInfo->pi_itemIsDone,
-							isDone))
-			return slot;		/* no more result rows, return empty slot */
-	}
-
-	/*
-	 * Successfully formed a result row.  Mark the result slot as containing a
-	 * valid virtual tuple.
-	 */
-	return ExecStoreVirtualTuple(slot);
->>>>>>> 4d53a2f9
 }