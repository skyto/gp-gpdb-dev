/*-------------------------------------------------------------------------
 *
 * execScan.c
 *    Support routines for scans on various table type.
 *
<<<<<<< HEAD
 * Portions Copyright (c) 2006 - present, EMC/Greenplum
 * Portions Copyright (c) 2012-Present Pivotal Software, Inc.
 * Portions Copyright (c) 1996-2012, PostgreSQL Global Development Group
=======
 * Portions Copyright (c) 1996-2013, PostgreSQL Global Development Group
>>>>>>> e472b921
 * Portions Copyright (c) 1994, Regents of the University of California
 *
 *
 * IDENTIFICATION
 *	  src/backend/executor/execScan.c
 *
 *-------------------------------------------------------------------------
 */
#include "postgres.h"

#include "executor/executor.h"
#include "miscadmin.h"
#include "utils/memutils.h"

/*
 * getScanMethod
 *   Return ScanMethod for a given table type.
 */
static const ScanMethod *
getScanMethod(int tableType)
{
	Assert(tableType >= TableTypeHeap && tableType < TableTypeInvalid);

	/*
	 * scanMethods
	 *    Array that specifies different scan methods for various table types.
	 *
	 * The index in this array for a specific table type should match the enum value
	 * defined in TableType.
	 */
	static const ScanMethod scanMethods[] =
	{
		{
			&HeapScanNext, &HeapScanRecheck, &BeginScanHeapRelation, &EndScanHeapRelation,
			&ReScanHeapRelation, &MarkPosHeapRelation, &RestrPosHeapRelation
		},
		/*
		 * AO and AOCS tables don't need a recheck-method, because they never
		 * participate in EvalPlanQual rechecks. (They don't have a ctid
		 * field, so UPDATE in REPEATABLE READ mode cannot follow the chain
		 * to the updated tuple.
		 */
		{
			&AppendOnlyScanNext, NULL, &BeginScanAppendOnlyRelation, &EndScanAppendOnlyRelation,
			&ReScanAppendOnlyRelation, &MarkRestrNotAllowed, &MarkRestrNotAllowed
		},
		{
			&AOCSScanNext, NULL, &BeginScanAOCSRelation, &EndScanAOCSRelation,
			&ReScanAOCSRelation, &MarkRestrNotAllowed, &MarkRestrNotAllowed
		}
	};
	
	COMPILE_ASSERT(ARRAY_SIZE(scanMethods) == TableTypeInvalid);

	return &scanMethods[tableType];
}


static bool tlist_matches_tupdesc(PlanState *ps, List *tlist, Index varno, TupleDesc tupdesc);


/*
 * ExecScanFetch -- fetch next potential tuple
 *
 * This routine is concerned with substituting a test tuple if we are
 * inside an EvalPlanQual recheck.	If we aren't, just execute
 * the access method's next-tuple routine.
 */
static inline TupleTableSlot *
ExecScanFetch(ScanState *node,
			  ExecScanAccessMtd accessMtd,
			  ExecScanRecheckMtd recheckMtd)
{
	EState	   *estate = node->ps.state;

	if (estate->es_epqTuple != NULL)
	{
		/*
		 * We are inside an EvalPlanQual recheck.  Return the test tuple if
		 * one is available, after rechecking any access-method-specific
		 * conditions.
		 */
		Index		scanrelid = ((Scan *) node->ps.plan)->scanrelid;

		Assert(scanrelid > 0);
		if (estate->es_epqTupleSet[scanrelid - 1])
		{
			TupleTableSlot *slot = node->ss_ScanTupleSlot;

			/* Return empty slot if we already returned a tuple */
			if (estate->es_epqScanDone[scanrelid - 1])
				return ExecClearTuple(slot);
			/* Else mark to remember that we shouldn't return more */
			estate->es_epqScanDone[scanrelid - 1] = true;

			/* Return empty slot if we haven't got a test tuple */
			if (estate->es_epqTuple[scanrelid - 1] == NULL)
				return ExecClearTuple(slot);

			/* Store test tuple in the plan node's scan slot */
			ExecStoreHeapTuple(estate->es_epqTuple[scanrelid - 1],
						   slot, InvalidBuffer, false);

			/* Check if it meets the access-method conditions */
			if (!(*recheckMtd) (node, slot))
				ExecClearTuple(slot);	/* would not be returned by scan */

			return slot;
		}
	}

	/*
	 * Run the node-type-specific access method function to get the next tuple
	 */
	return (*accessMtd) (node);
}

/* ----------------------------------------------------------------
 *		ExecScan
 *
 *		Scans the relation using the 'access method' indicated and
 *		returns the next qualifying tuple in the direction specified
 *		in the global variable ExecDirection.
 *		The access method returns the next tuple and execScan() is
 *		responsible for checking the tuple returned against the qual-clause.
 *
 *		A 'recheck method' must also be provided that can check an
 *		arbitrary tuple of the relation against any qual conditions
 *		that are implemented internal to the access method.
 *
 *		Conditions:
 *		  -- the "cursor" maintained by the AMI is positioned at the tuple
 *			 returned previously.
 *
 *		Initial States:
 *		  -- the relation indicated is opened for scanning so that the
 *			 "cursor" is positioned before the first qualifying tuple.
 * ----------------------------------------------------------------
 */
TupleTableSlot *
ExecScan(ScanState *node,
		 ExecScanAccessMtd accessMtd,	/* function returning a tuple */
		 ExecScanRecheckMtd recheckMtd)
{
	ExprContext *econtext;
	List	   *qual;
	ProjectionInfo *projInfo;

	/*
	 * Fetch data from node
	 */
	qual = node->ps.qual;
	projInfo = node->ps.ps_ProjInfo;
	econtext = node->ps.ps_ExprContext;

	/*
	 * If we have neither a qual to check nor a projection to do, just skip
	 * all the overhead and return the raw scan tuple.
	 */
	if (!qual && !projInfo)
	{
		ResetExprContext(econtext);
		return ExecScanFetch(node, accessMtd, recheckMtd);
	}

	/*
	 * Reset per-tuple memory context to free any expression evaluation
	 * storage allocated in the previous tuple cycle.  
	 */
	ResetExprContext(econtext);

	/*
	 * get a tuple from the access method.	Loop until we obtain a tuple that
	 * passes the qualification.
	 */
	for (;;)
	{
		TupleTableSlot *slot;

		CHECK_FOR_INTERRUPTS();

		if (QueryFinishPending)
			return NULL;

		slot = ExecScanFetch(node, accessMtd, recheckMtd);

		/*
		 * if the slot returned by the accessMtd contains NULL, then it means
		 * there is nothing more to scan so we just return an empty slot,
		 * being careful to use the projection result slot so it has correct
		 * tupleDesc.
		 */
		if (TupIsNull(slot))
		{
			if (projInfo)
				return ExecClearTuple(projInfo->pi_slot);
			else
				return slot;
		}

		/*
		 * place the current tuple into the expr context
		 */
		econtext->ecxt_scantuple = slot;

		/*
		 * check that the current tuple satisfies the qual-clause
		 *
		 * check for non-nil qual here to avoid a function call to ExecQual()
		 * when the qual is nil ... saves only a few cycles, but they add up
		 * ...
		 */
		if (!qual || ExecQual(qual, econtext, false))
		{
			/*
			 * Found a satisfactory scan tuple.
			 */
			if (projInfo)
			{
				/*
				 * Form a projection tuple, store it in the result tuple slot
				 * and return it.
				 */
				return ExecProject(projInfo, NULL);
			}
			else
			{
				/*
				 * Here, we aren't projecting, so just return scan tuple.
				 */
				return slot;
			}
		}
		else
			InstrCountFiltered1(node, 1);

		/*
		 * Tuple fails qual, so free per-tuple memory and try again.
		 */
		ResetExprContext(econtext);
	}
}

/*
 * ExecAssignScanProjectionInfo
 *		Set up projection info for a scan node, if necessary.
 *
 * We can avoid a projection step if the requested tlist exactly matches
 * the underlying tuple type.  If so, we just set ps_ProjInfo to NULL.
 * Note that this case occurs not only for simple "SELECT * FROM ...", but
 * also in most cases where there are joins or other processing nodes above
 * the scan node, because the planner will preferentially generate a matching
 * tlist.
 *
 * ExecAssignScanType must have been called already.
 */
void
ExecAssignScanProjectionInfo(ScanState *node)
{
	Scan	   *scan = (Scan *) node->ps.plan;
	Index		varno;

	/* Vars in an index-only scan's tlist should be INDEX_VAR */
	if (IsA(scan, IndexOnlyScan))
		varno = INDEX_VAR;
	else
		varno = scan->scanrelid;

	if (tlist_matches_tupdesc(&node->ps,
							  scan->plan.targetlist,
							  varno,
							  node->ss_ScanTupleSlot->tts_tupleDescriptor))
		node->ps.ps_ProjInfo = NULL;
	else
		ExecAssignProjectionInfo(&node->ps,
								 node->ss_ScanTupleSlot->tts_tupleDescriptor);
}

static bool
tlist_matches_tupdesc(PlanState *ps, List *tlist, Index varno, TupleDesc tupdesc)
{
	int			numattrs = tupdesc->natts;
	int			attrno;
	bool		hasoid;
	ListCell   *tlist_item = list_head(tlist);

	/* Check the tlist attributes */
	for (attrno = 1; attrno <= numattrs; attrno++)
	{
		Form_pg_attribute att_tup = tupdesc->attrs[attrno - 1];
		Var		   *var;

		if (tlist_item == NULL)
			return false;		/* tlist too short */
		var = (Var *) ((TargetEntry *) lfirst(tlist_item))->expr;
		if (!var || !IsA(var, Var))
			return false;		/* tlist item not a Var */

		/* if these Asserts fail, planner messed up */
		Assert(var->varlevelsup == 0);
		if (var->varattno != attrno)
			return false;		/* out of order */
		if (att_tup->attisdropped)
			return false;		/* table contains dropped columns */

		/*
		 * Note: usually the Var's type should match the tupdesc exactly, but
		 * in situations involving unions of columns that have different
		 * typmods, the Var may have come from above the union and hence have
		 * typmod -1.  This is a legitimate situation since the Var still
		 * describes the column, just not as exactly as the tupdesc does. We
		 * could change the planner to prevent it, but it'd then insert
		 * projection steps just to convert from specific typmod to typmod -1,
		 * which is pretty silly.
		 */
		if (var->vartype != att_tup->atttypid ||
			(var->vartypmod != att_tup->atttypmod &&
			 var->vartypmod != -1))
			return false;		/* type mismatch */

		tlist_item = lnext(tlist_item);
	}

	if (tlist_item)
		return false;			/* tlist too long */

	/*
	 * If the plan context requires a particular hasoid setting, then that has
	 * to match, too.
	 */
 	{
		bool forceOids = ExecContextForcesOids(ps, &hasoid);

		/* If Oid matters, and there are different requirement, then does not match */
		if(forceOids && hasoid != tupdesc->tdhasoid)
			return false;

		/* If Oid does not matter, but old tupdesc has oids, does not match either. 
		 * XXX: Memtuple: tupleformat is different depends on if has oid, so we cannot
		 * mismatch.
		 */
		if(!forceOids && tupdesc->tdhasoid)
			return false;
	}

	return true;
}

/*
 * ExecScanReScan
 *
 * This must be called within the ReScan function of any plan node type
 * that uses ExecScan().
 */
void
ExecScanReScan(ScanState *node)
{
	EState	   *estate = node->ps.state;

	/* Stop projecting any tuples from SRFs in the targetlist */
	/* node->ps.ps_TupFromTlist = false; */

	/* Rescan EvalPlanQual tuple if we're inside an EvalPlanQual recheck */
	if (estate->es_epqScanDone != NULL)
	{
		Index		scanrelid = ((Scan *) node->ps.plan)->scanrelid;

		Assert(scanrelid > 0);

		estate->es_epqScanDone[scanrelid - 1] = false;
	}
}


/*
 * InitScanStateRelationDetails
 *   Opens a relation and sets various relation specific ScanState fields.
 */
void
InitScanStateRelationDetails(ScanState *scanState, Plan *plan, EState *estate)
{
	Assert(NULL != scanState);
	PlanState *planState = &scanState->ps;

	/* Initialize child expressions */
	planState->targetlist = (List *)ExecInitExpr((Expr *)plan->targetlist, planState);
	planState->qual = (List *)ExecInitExpr((Expr *)plan->qual, planState);

	Relation currentRelation = ExecOpenScanRelation(estate, ((Scan *)plan)->scanrelid);
	scanState->ss_currentRelation = currentRelation;
	ExecAssignScanType(scanState, RelationGetDescr(currentRelation));
	ExecAssignScanProjectionInfo(scanState);

	scanState->tableType = getTableType(scanState->ss_currentRelation);
}

/*
 * InitScanStateInternal
 *   Initialize ScanState common variables for various Scan node.
 */
void
InitScanStateInternal(ScanState *scanState, Plan *plan, EState *estate,
		int eflags, bool initCurrentRelation)
{
	Assert(IsA(plan, SeqScan) ||
		   IsA(plan, AppendOnlyScan) ||
		   IsA(plan, AOCSScan) ||
		   IsA(plan, TableScan) ||
		   IsA(plan, DynamicTableScan) ||
		   IsA(plan, BitmapTableScan));

	PlanState *planState = &scanState->ps;

	planState->plan = plan;
	planState->state = estate;

	/* Create expression evaluation context */
	ExecAssignExprContext(estate, planState);
	
	/* Initialize tuple table slot */
	ExecInitResultTupleSlot(estate, planState);
	ExecInitScanTupleSlot(estate, scanState);
	
	/*
	 * For dynamic table scan, We do not initialize expression states; instead
	 * we wait until the first partition, and initialize the expression state
	 * at that time. Also, for dynamic table scan, we do not need to open the
	 * parent partition relation.
	 */
	if (initCurrentRelation)
	{
		InitScanStateRelationDetails(scanState, plan, estate);
	}

	/* Initialize result tuple type. */
	ExecAssignResultTypeFromTL(planState);

	/*
	 * If eflag contains EXEC_FLAG_REWIND or EXEC_FLAG_BACKWARD or EXEC_FLAG_MARK,
	 * then this node is not eager free safe.
	 */
	scanState->ps.delayEagerFree =
		((eflags & (EXEC_FLAG_REWIND | EXEC_FLAG_BACKWARD | EXEC_FLAG_MARK)) != 0);

	/* Currently, only SeqScan supports Mark/Restore. */
	AssertImply((eflags & EXEC_FLAG_MARK) != 0, IsA(plan, SeqScan));
}

/*
 * FreeScanRelationInternal
 *   Free ScanState common variables initialized in InitScanStateInternal.
 */
void
FreeScanRelationInternal(ScanState *scanState, bool closeCurrentRelation)
{
	ExecFreeExprContext(&scanState->ps);
	ExecClearTuple(scanState->ps.ps_ResultTupleSlot);
	ExecClearTuple(scanState->ss_ScanTupleSlot);

	if (closeCurrentRelation)
	{
		ExecCloseScanRelation(scanState->ss_currentRelation);
	}
}

/*
 * OpenScanRelationByOid
 *   Open the relation by the given Oid with AccessShareLock.
 */
Relation
OpenScanRelationByOid(Oid relid)
{
	return heap_open(relid, AccessShareLock);
}

/*
 * CloseScanRelation
 *  Close the relation that is opened through OpenScanRelationByOid.
 */
void
CloseScanRelation(Relation rel)
{
	heap_close(rel, AccessShareLock);
}

/*
 * getTableType
 *   Return the table type for a given relation.
 */
int
getTableType(Relation rel)
{
	Assert(rel != NULL && rel->rd_rel != NULL);
	
	if (RelationIsHeap(rel))
	{
		return TableTypeHeap;
	}

	if (RelationIsAoRows(rel))
	{
		return TableTypeAppendOnly;
	}
	
	if (RelationIsAoCols(rel))
	{
		return TableTypeAOCS;
	}
	
	elog(ERROR, "undefined table type for storage format: %c", rel->rd_rel->relstorage);
	return TableTypeInvalid;
}

/*
 * ExecTableScanRelation
 *    Scan the relation and return the next qualifying tuple.
 *
 * This is a wrapper function for ExecScan. The access method is determined
 * based on the type of the table being scanned.
 */
TupleTableSlot *
ExecTableScanRelation(ScanState *scanState)
{
	const ScanMethod *scanMethods = getScanMethod(scanState->tableType);

	return ExecScan(scanState, scanMethods->accessMethod, scanMethods->recheckMethod);
}

/*
 * BeginScanRelation
 *   Begin the relation scan.
 */
void
BeginTableScanRelation(ScanState *scanState)
{
	getScanMethod(scanState->tableType)->beginScanMethod(scanState);
}

/*
 * EndTableScanRelation
 *   Terminate the relation scan.
 */
void
EndTableScanRelation(ScanState *scanState)
{
	getScanMethod(scanState->tableType)->endScanMethod(scanState);
}

/*
 * ReScanRelation
 *   Rescan the relation.
 */
void
ReScanRelation(ScanState *scanState)
{
	const ScanMethod *scanMethod;

	scanMethod = getScanMethod(scanState->tableType);
	if ((scanState->scan_state & SCAN_SCAN) == 0)
	{
		scanMethod->beginScanMethod(scanState);
	}
	
	scanMethod->reScanMethod(scanState);
}

/*
 * MarkPosScanRelation
 *   Set a Mark position in the scan.
 */
void
MarkPosScanRelation(ScanState *scanState)
{
	getScanMethod(scanState->tableType)->markPosMethod(scanState);	
}

/*
 * RestrPosScanRelation
 *   Restore a marked position in the scan.
 */
void
RestrPosScanRelation(ScanState *scanState)
{
	getScanMethod(scanState->tableType)->restrPosMethod(scanState);	
}

/*
 * MarkRestrNotAllowed
 *   Errors when Mark/Restr is not implemented in the given scan.
 *
 * This function only supports AppendOnlyScan, AOCSScan, DynamicTableScan.
 */
void
MarkRestrNotAllowed(ScanState *scanState)
{
	Assert(scanState->tableType == TableTypeAppendOnly ||
		   scanState->tableType == TableTypeAOCS ||
		   IsA(scanState, DynamicTableScanState));
	
	const char *scan = NULL;
	if (scanState->tableType == TableTypeAppendOnly)
	{
		scan = "AppendOnlyRowScan";
	}
	
	else if (scanState->tableType == TableTypeAOCS)
	{
		scan = "AppendOnlyColumnarScan";
	}
	
	else
	{
		Assert(IsA(scanState, DynamicTableScanState));
		scan = "DynamicTableScan";
	}

	ereport(ERROR,
			(errcode(ERRCODE_INTERNAL_ERROR),
			 errmsg("Mark/Restore is not allowed in %s", scan)));
}<|MERGE_RESOLUTION|>--- conflicted
+++ resolved
@@ -3,13 +3,9 @@
  * execScan.c
  *    Support routines for scans on various table type.
  *
-<<<<<<< HEAD
  * Portions Copyright (c) 2006 - present, EMC/Greenplum
  * Portions Copyright (c) 2012-Present Pivotal Software, Inc.
- * Portions Copyright (c) 1996-2012, PostgreSQL Global Development Group
-=======
  * Portions Copyright (c) 1996-2013, PostgreSQL Global Development Group
->>>>>>> e472b921
  * Portions Copyright (c) 1994, Regents of the University of California
  *
  *
@@ -389,7 +385,7 @@
  *   Opens a relation and sets various relation specific ScanState fields.
  */
 void
-InitScanStateRelationDetails(ScanState *scanState, Plan *plan, EState *estate)
+InitScanStateRelationDetails(ScanState *scanState, Plan *plan, EState *estate, int eflags)
 {
 	Assert(NULL != scanState);
 	PlanState *planState = &scanState->ps;
@@ -398,7 +394,7 @@
 	planState->targetlist = (List *)ExecInitExpr((Expr *)plan->targetlist, planState);
 	planState->qual = (List *)ExecInitExpr((Expr *)plan->qual, planState);
 
-	Relation currentRelation = ExecOpenScanRelation(estate, ((Scan *)plan)->scanrelid);
+	Relation currentRelation = ExecOpenScanRelation(estate, ((Scan *)plan)->scanrelid, eflags);
 	scanState->ss_currentRelation = currentRelation;
 	ExecAssignScanType(scanState, RelationGetDescr(currentRelation));
 	ExecAssignScanProjectionInfo(scanState);
@@ -441,7 +437,7 @@
 	 */
 	if (initCurrentRelation)
 	{
-		InitScanStateRelationDetails(scanState, plan, estate);
+		InitScanStateRelationDetails(scanState, plan, estate, eflags);
 	}
 
 	/* Initialize result tuple type. */
