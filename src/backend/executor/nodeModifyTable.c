--- conflicted
+++ resolved
@@ -405,9 +405,6 @@
 		if (slot == NULL)		/* "do nothing" */
 			return NULL;
 
-		/* FDW might have changed tuple */
-		tuple = ExecMaterializeSlot(slot);
-
 		newId = InvalidOid;
 	}
 	else
@@ -565,13 +562,8 @@
 	ResultRelInfo *resultRelInfo;
 	Relation	resultRelationDesc;
 	HTSU_Result result;
-<<<<<<< HEAD
-	ItemPointerData update_ctid;
-	TransactionId update_xmax = InvalidTransactionId;
-=======
 	HeapUpdateFailureData hufd;
 	TupleTableSlot *slot = NULL;
->>>>>>> e472b921
 
 	/*
 	 * get information on the (current) result relation
@@ -680,14 +672,13 @@
 		 * mode transactions.
 		 */
 ldelete:;
-<<<<<<< HEAD
 		if (isHeapTable)
 		{
 			result = heap_delete(resultRelationDesc, tupleid,
-								 &update_ctid, &update_xmax,
 								 estate->es_output_cid,
 								 estate->es_crosscheck_snapshot,
-								 true /* wait for commit */ );
+								 true /* wait for commit */ ,
+								 &hufd);
 		}
 		else if (isAORowsTable)
 		{
@@ -742,7 +733,44 @@
 		switch (result)
 		{
 			case HeapTupleSelfUpdated:
-				/* already deleted by self; nothing to do */
+
+				/*
+				 * The target tuple was already updated or deleted by the
+				 * current command, or by a later command in the current
+				 * transaction.  The former case is possible in a join DELETE
+				 * where multiple tuples join to the same target tuple. This
+				 * is somewhat questionable, but Postgres has always allowed
+				 * it: we just ignore additional deletion attempts.
+				 *
+				 * The latter case arises if the tuple is modified by a
+				 * command in a BEFORE trigger, or perhaps by a command in a
+				 * volatile function used in the query.  In such situations we
+				 * should not ignore the deletion, but it is equally unsafe to
+				 * proceed.  We don't want to discard the original DELETE
+				 * while keeping the triggered actions based on its deletion;
+				 * and it would be no better to allow the original DELETE
+				 * while discarding updates that it triggered.	The row update
+				 * carries some information that might be important according
+				 * to business rules; so throwing an error is the only safe
+				 * course.
+				 *
+				 * If a trigger actually intends this type of interaction, it
+				 * can re-execute the DELETE and then return NULL to cancel
+				 * the outer delete.
+				 *
+				 * In GPDB, for AO tables HeapTupleSelfUpdated is returned only
+				 * in case of same command tuple update based on visimap dirty
+				 * list checking. Also, hufd is not initialized and can't be for
+				 * AO case, as visimap update within same command happens at end
+				 * of command.
+				 */
+				if (!isAORowsTable && !isAOColsTable && hufd.cmax != estate->es_output_cid)
+					ereport(ERROR,
+							(errcode(ERRCODE_TRIGGERED_DATA_CHANGE_VIOLATION),
+							 errmsg("tuple to be updated was already modified by an operation triggered by the current command"),
+							 errhint("Consider using an AFTER trigger instead of a BEFORE trigger to propagate changes to other rows.")));
+
+				/* Else, already deleted by self; nothing to do */
 
 				/*-------
 				 * In an scenario in which R(a,b) and S(a,b) have
@@ -771,48 +799,6 @@
 							(errcode(ERRCODE_IN_FAILED_SQL_TRANSACTION ),
 							 errmsg("multiple updates to a row by the same query is not allowed")));
 				}
-=======
-		result = heap_delete(resultRelationDesc, tupleid,
-							 estate->es_output_cid,
-							 estate->es_crosscheck_snapshot,
-							 true /* wait for commit */ ,
-							 &hufd);
-		switch (result)
-		{
-			case HeapTupleSelfUpdated:
-
-				/*
-				 * The target tuple was already updated or deleted by the
-				 * current command, or by a later command in the current
-				 * transaction.  The former case is possible in a join DELETE
-				 * where multiple tuples join to the same target tuple. This
-				 * is somewhat questionable, but Postgres has always allowed
-				 * it: we just ignore additional deletion attempts.
-				 *
-				 * The latter case arises if the tuple is modified by a
-				 * command in a BEFORE trigger, or perhaps by a command in a
-				 * volatile function used in the query.  In such situations we
-				 * should not ignore the deletion, but it is equally unsafe to
-				 * proceed.  We don't want to discard the original DELETE
-				 * while keeping the triggered actions based on its deletion;
-				 * and it would be no better to allow the original DELETE
-				 * while discarding updates that it triggered.	The row update
-				 * carries some information that might be important according
-				 * to business rules; so throwing an error is the only safe
-				 * course.
-				 *
-				 * If a trigger actually intends this type of interaction, it
-				 * can re-execute the DELETE and then return NULL to cancel
-				 * the outer delete.
-				 */
-				if (hufd.cmax != estate->es_output_cid)
-					ereport(ERROR,
-							(errcode(ERRCODE_TRIGGERED_DATA_CHANGE_VIOLATION),
-							 errmsg("tuple to be updated was already modified by an operation triggered by the current command"),
-							 errhint("Consider using an AFTER trigger instead of a BEFORE trigger to propagate changes to other rows.")));
-
-				/* Else, already deleted by self; nothing to do */
->>>>>>> e472b921
 				return NULL;
 
 			case HeapTupleMayBeUpdated:
@@ -897,19 +883,12 @@
 
 		if (resultRelInfo->ri_FdwRoutine)
 		{
-<<<<<<< HEAD
-			deltuple.t_data = oldtuple;
-			deltuple.t_len = HeapTupleHeaderGetDatumLength(oldtuple);
-			ItemPointerSetInvalid(&(deltuple.t_self));
-=======
 			/* FDW must have provided a slot containing the deleted row */
 			Assert(!TupIsNull(slot));
->>>>>>> e472b921
 			delbuffer = InvalidBuffer;
 		}
 		else
 		{
-<<<<<<< HEAD
 			/*
 			 * If it's an AO table, we cannot fetch the old tuple. Punt.
 			 *
@@ -923,23 +902,12 @@
 						(errcode(ERRCODE_FEATURE_NOT_SUPPORTED),
 						 errmsg("DELETE RETURNING is not supported on appendonly tables")));
 
-			deltuple.t_self = *tupleid;
-			if (!heap_fetch(resultRelationDesc, SnapshotAny,
-							&deltuple, &delbuffer, false, NULL))
-				elog(ERROR, "failed to fetch deleted tuple for DELETE RETURNING");
-		}
-
-		if (slot->tts_tupleDescriptor != RelationGetDescr(resultRelationDesc))
-			ExecSetSlotDescriptor(slot, RelationGetDescr(resultRelationDesc));
-		ExecStoreHeapTuple(&deltuple, slot, InvalidBuffer, false);
-=======
 			slot = estate->es_trig_tuple_slot;
 			if (oldtuple != NULL)
 			{
 				deltuple.t_data = oldtuple;
 				deltuple.t_len = HeapTupleHeaderGetDatumLength(oldtuple);
 				ItemPointerSetInvalid(&(deltuple.t_self));
-				deltuple.t_tableOid = InvalidOid;
 				delbuffer = InvalidBuffer;
 			}
 			else
@@ -952,9 +920,8 @@
 
 			if (slot->tts_tupleDescriptor != RelationGetDescr(resultRelationDesc))
 				ExecSetSlotDescriptor(slot, RelationGetDescr(resultRelationDesc));
-			ExecStoreTuple(&deltuple, slot, InvalidBuffer, false);
-		}
->>>>>>> e472b921
+			ExecStoreHeapTuple(&deltuple, slot, InvalidBuffer, false);
+		}
 
 		rslot = ExecProcessReturning(resultRelInfo->ri_projectReturning,
 									 slot, planSlot);
@@ -1184,12 +1151,7 @@
 	ResultRelInfo *resultRelInfo;
 	Relation	resultRelationDesc;
 	HTSU_Result result;
-<<<<<<< HEAD
-	ItemPointerData update_ctid;
-	TransactionId update_xmax = InvalidTransactionId;
-=======
 	HeapUpdateFailureData hufd;
->>>>>>> e472b921
 	List	   *recheckIndexes = NIL;
 	ItemPointerData lastTid;
 	bool		wasHotUpdate;
@@ -1285,7 +1247,6 @@
 			return NULL;
 
 		/* FDW might have changed tuple */
-		tuple = ExecMaterializeSlot(slot);
 	}
 	else
 	{
@@ -1313,7 +1274,6 @@
 		 * needed for referential integrity updates in transaction-snapshot
 		 * mode transactions.
 		 */
-<<<<<<< HEAD
 		if (rel_is_heap)
 		{
 			HeapTuple tuple;
@@ -1321,10 +1281,10 @@
 			tuple = ExecMaterializeSlot(slot);
 
 			result = heap_update(resultRelationDesc, tupleid, tuple,
-							 &update_ctid, &update_xmax,
 							 estate->es_output_cid,
 							 estate->es_crosscheck_snapshot,
-							 true /* wait for commit */ );
+							 true /* wait for commit */ ,
+							 &hufd, &lockmode);
 
 			lastTid = tuple->t_self;
 			wasHotUpdate = HeapTupleIsHeapOnly(tuple) != 0;
@@ -1379,13 +1339,6 @@
 			elog(ERROR, "invalid relation type");
 		}
 
-=======
-		result = heap_update(resultRelationDesc, tupleid, tuple,
-							 estate->es_output_cid,
-							 estate->es_crosscheck_snapshot,
-							 true /* wait for commit */ ,
-							 &hufd, &lockmode);
->>>>>>> e472b921
 		switch (result)
 		{
 			case HeapTupleSelfUpdated:
@@ -1412,8 +1365,14 @@
 				 * If a trigger actually intends this type of interaction, it
 				 * can re-execute the UPDATE (assuming it can figure out how)
 				 * and then return NULL to cancel the outer update.
+				 *
+				 * In GPDB, for AO tables HeapTupleSelfUpdated is returned only
+				 * in case of same command tuple update based on visimap dirty
+				 * list checking. Also, hufd is not initialized and can't be for
+				 * AO case, as visimap update within same command happens at end
+				 * of command.
 				 */
-				if (hufd.cmax != estate->es_output_cid)
+				if (!rel_is_aorows && !rel_is_aocols && hufd.cmax != estate->es_output_cid)
 					ereport(ERROR,
 							(errcode(ERRCODE_TRIGGERED_DATA_CHANGE_VIOLATION),
 							 errmsg("tuple to be updated was already modified by an operation triggered by the current command"),
