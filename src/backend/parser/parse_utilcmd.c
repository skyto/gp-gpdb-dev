/*-------------------------------------------------------------------------
 *
 * parse_utilcmd.c
 *	  Perform parse analysis work for various utility commands
 *
 * Formerly we did this work during parse_analyze() in analyze.c.  However
 * that is fairly unsafe in the presence of querytree caching, since any
 * database state that we depend on in making the transformations might be
 * obsolete by the time the utility command is executed; and utility commands
 * have no infrastructure for holding locks or rechecking plan validity.
 * Hence these functions are now called at the start of execution of their
 * respective utility commands.
 *
 * NOTE: in general we must avoid scribbling on the passed-in raw parse
 * tree, since it might be in a plan cache.  The simplest solution is
 * a quick copyObject() call before manipulating the query tree.
 *
 *
 * Portions Copyright (c) 1996-2009, PostgreSQL Global Development Group
 * Portions Copyright (c) 1994, Regents of the University of California
 *
 *	$PostgreSQL: pgsql/src/backend/parser/parse_utilcmd.c,v 2.14 2008/07/16 01:30:22 tgl Exp $
 *
 *-------------------------------------------------------------------------
 */

#include "postgres.h"

#include "access/genam.h"
#include "access/heapam.h"
#include "access/reloptions.h"
#include "catalog/pg_compression.h"
#include "catalog/pg_constraint.h"
#include "catalog/dependency.h"
#include "catalog/heap.h"
#include "catalog/index.h"
#include "catalog/namespace.h"
#include "catalog/pg_opclass.h"
#include "catalog/pg_type.h"
#include "catalog/pg_type_encoding.h"
#include "commands/defrem.h"
#include "commands/tablecmds.h"
#include "commands/tablespace.h"
#include "miscadmin.h"
#include "nodes/makefuncs.h"
#include "nodes/nodeFuncs.h"
#include "parser/analyze.h"
#include "parser/gramparse.h"
#include "parser/parse_clause.h"
#include "parser/parse_expr.h"
#include "parser/parse_partition.h"
#include "parser/parse_relation.h"
#include "parser/parse_target.h"
#include "parser/parse_type.h"
#include "parser/parse_utilcmd.h"
#include "rewrite/rewriteManip.h"
#include "utils/acl.h"
#include "utils/builtins.h"
#include "utils/fmgroids.h"
#include "utils/lsyscache.h"
#include "utils/memutils.h"
#include "utils/relcache.h"
#include "utils/syscache.h"

#include "cdb/cdbhash.h"
#include "cdb/cdbpartition.h"
#include "cdb/partitionselection.h"
#include "cdb/cdbvars.h"


/* State shared by transformCreateSchemaStmt and its subroutines */
typedef struct
{
	const char *stmtType;		/* "CREATE SCHEMA" or "ALTER SCHEMA" */
	char	   *schemaname;		/* name of schema */
	char	   *authid;			/* owner of schema */
	List	   *sequences;		/* CREATE SEQUENCE items */
	List	   *tables;			/* CREATE TABLE items */
	List	   *views;			/* CREATE VIEW items */
	List	   *indexes;		/* CREATE INDEX items */
	List	   *triggers;		/* CREATE TRIGGER items */
	List	   *grants;			/* GRANT items */
} CreateSchemaStmtContext;


static void transformColumnDefinition(ParseState *pstate,
						  CreateStmtContext *cxt,
						  ColumnDef *column);
static void transformTableConstraint(ParseState *pstate,
						 CreateStmtContext *cxt,
						 Constraint *constraint);
static IndexStmt *generateClonedIndexStmt(CreateStmtContext *cxt,
						Relation source_idx,
						const AttrNumber *attmap, int attmap_length);
static List *get_opclass(Oid opclass, Oid actual_datatype);
static void transformIndexConstraints(ParseState *pstate,
						  CreateStmtContext *cxt, bool mayDefer);
static IndexStmt *transformIndexConstraint(Constraint *constraint,
						 CreateStmtContext *cxt);
static void transformFKConstraints(ParseState *pstate,
					   CreateStmtContext *cxt,
					   bool skipValidation,
					   bool isAddConstraint);
static void transformConstraintAttrs(List *constraintList);
static void transformColumnType(ParseState *pstate, ColumnDef *column);
static void setSchemaName(char *context_schema, char **stmt_schema_name);

static List *getLikeDistributionPolicy(InhRelation *e);
static bool co_explicitly_disabled(List *opts);
static void transformDistributedBy(ParseState *pstate, CreateStmtContext *cxt,
					   List *distributedBy, GpPolicy **policyp,
					   List *likeDistributedBy,
					   bool bQuiet);
static List *transformAttributeEncoding(List *stenc, CreateStmt *stmt,
										CreateStmtContext *cxt);
static bool encodings_overlap(List *a, List *b, bool test_conflicts);

static AlterTableCmd *transformAlterTable_all_PartitionStmt(ParseState *pstate,
									  AlterTableStmt *stmt,
									  CreateStmtContext *pCxt,
									  AlterTableCmd *cmd);
static List *transformIndexStmt_recurse(IndexStmt *stmt, const char *queryString,
						   ParseState *masterpstate, bool recurseToPartitions);

/*
 * transformCreateStmt -
 *	  parse analysis for CREATE TABLE
 *
 * Returns a List of utility commands to be done in sequence.  One of these
 * will be the transformed CreateStmt, but there may be additional actions
 * to be done before and after the actual DefineRelation() call.
 *
 * SQL92 allows constraints to be scattered all over, so thumb through
 * the columns and collect all constraints into one place.
 * If there are any implied indices (e.g. UNIQUE or PRIMARY KEY)
 * then expand those into multiple IndexStmt blocks.
 *	  - thomas 1997-12-02
 */
List *
transformCreateStmt(CreateStmt *stmt, const char *queryString, bool createPartition)
{
	ParseState *pstate;
	CreateStmtContext cxt;
	List	   *result;
	List	   *save_alist;
	ListCell   *elements;
	List	   *likeDistributedBy = NIL;
	bool		bQuiet = false;		/* shut up transformDistributedBy messages */
	List	   *stenc = NIL;		/* column reference storage encoding clauses */

 	/*
	 * We don't normally care much about the memory consumption of parsing,
	 * because any memory leaked is leaked into MessageContext which is
	 * reset between each command. But if a table is heavily partitioned,
	 * the CREATE TABLE statement can be expanded into hundreds or even
	 * thousands of CreateStmts, so the leaks start to add up. To reduce
	 * the memory consumption, we use a temporary memory context that's
	 * destroyed after processing the CreateStmt for some parts of the
	 * processing.
	 */
	cxt.tempCtx =
		AllocSetContextCreate(CurrentMemoryContext,
							  "CreateStmt analyze context",
							  ALLOCSET_DEFAULT_MINSIZE,
							  ALLOCSET_DEFAULT_INITSIZE,
							  ALLOCSET_DEFAULT_MAXSIZE);

	/*
	 * We must not scribble on the passed-in CreateStmt, so copy it.  (This is
	 * overkill, but easy.)
	 */
	stmt = (CreateStmt *) copyObject(stmt);

	/*
	 * If the target relation name isn't schema-qualified, make it so.  This
	 * prevents some corner cases in which added-on rewritten commands might
	 * think they should apply to other relations that have the same name and
	 * are earlier in the search path.	"istemp" is equivalent to a
	 * specification of pg_temp, so no need for anything extra in that case.
	 */
	if (stmt->relation->schemaname == NULL && !stmt->relation->istemp)
	{
		Oid			namespaceid = RangeVarGetCreationNamespace(stmt->relation);

		stmt->relation->schemaname = get_namespace_name(namespaceid);
	}

	/* Set up pstate */
	pstate = make_parsestate(NULL);
	pstate->p_sourcetext = queryString;

	cxt.stmtType = "CREATE TABLE";
	cxt.relation = stmt->relation;
	cxt.rel = NULL;
	cxt.inhRelations = stmt->inhRelations;
	cxt.isalter = false;
	cxt.iscreatepart = createPartition;
	cxt.issplitpart = stmt->is_split_part;
	cxt.columns = NIL;
	cxt.ckconstraints = NIL;
	cxt.fkconstraints = NIL;
	cxt.ixconstraints = NIL;
	cxt.inh_indexes = NIL;
	cxt.blist = NIL;
	cxt.alist = NIL;
	cxt.dlist = NIL; /* for deferred analysis requiring the created table */
	cxt.pkey = NULL;
	cxt.hasoids = interpretOidsOption(stmt->options);

	stmt->policy = NULL;

	/* Disallow inheritance in combination with partitioning. */
	if (stmt->inhRelations && (stmt->partitionBy || stmt->is_part_child))
		ereport(ERROR,
				(errcode(ERRCODE_INVALID_TABLE_DEFINITION),
				 errmsg("cannot mix inheritance with partitioning")));

	/* Disallow inheritance for CO table */
	if (stmt->inhRelations && is_aocs(stmt->options))
		ereport(ERROR,
				(errcode(ERRCODE_FEATURE_NOT_SUPPORTED),
				 errmsg("INHERITS clause cannot be used with column oriented tables")));

	/* Only on top-most partitioned tables. */
	if (stmt->partitionBy && !stmt->is_part_child)
		fixCreateStmtForPartitionedTable(stmt);

	/*
	 * Run through each primary element in the table creation clause. Separate
	 * column defs from constraints, and do preliminary analysis.
	 */
	foreach(elements, stmt->tableElts)
	{
		Node	   *element = lfirst(elements);

		switch (nodeTag(element))
		{
			case T_ColumnDef:
				transformColumnDefinition(pstate, &cxt,
										  (ColumnDef *) element);
				break;

			case T_Constraint:
				transformTableConstraint(pstate, &cxt,
										 (Constraint *) element);
				break;

			case T_FkConstraint:
				/* No pre-transformation needed */
				cxt.fkconstraints = lappend(cxt.fkconstraints, element);
				break;

			case T_InhRelation:
			{
				bool            isBeginning = (cxt.columns == NIL);

				transformInhRelation(pstate, &cxt,
									 (InhRelation *) element, false);

				if (Gp_role == GP_ROLE_DISPATCH && isBeginning &&
					stmt->distributedBy == NIL &&
					stmt->inhRelations == NIL &&
					stmt->policy == NULL)
				{
					likeDistributedBy = getLikeDistributionPolicy((InhRelation *) element);
				}
				break;
			}

			case T_ColumnReferenceStorageDirective:
				/* processed below in transformAttributeEncoding() */
				stenc = lappend(stenc, element);
				break;

			default:
				elog(ERROR, "unrecognized node type: %d",
					 (int) nodeTag(element));
				break;
		}
	}

	/*
	 * transformIndexConstraints wants cxt.alist to contain only index
	 * statements, so transfer anything we already have into save_alist.
	 */
	save_alist = cxt.alist;
	cxt.alist = NIL;

	Assert(stmt->constraints == NIL);

	/*
	 * Postprocess constraints that give rise to index definitions.
	 */
	transformIndexConstraints(pstate, &cxt, stmt->is_add_part || stmt->is_split_part);

	/*
	 * Carry any deferred analysis statements forward.  Added for MPP-13750
	 * but should also apply to the similar case involving simple inheritance.
	 */
	if (cxt.dlist)
	{
		stmt->deferredStmts = list_concat(stmt->deferredStmts, cxt.dlist);
		cxt.dlist = NIL;
	}

	/*
	 * Postprocess foreign-key constraints.
	 * But don't cascade FK constraints to parts, yet.
	 */
	if (!stmt->is_part_child)
		transformFKConstraints(pstate, &cxt, true, false);

	/*-----------
	 * Analyze attribute encoding clauses.
	 *
	 * Partitioning configurations may have things like:
	 *
	 * CREATE TABLE ...
	 *  ( a int ENCODING (...))
	 * WITH (appendonly=true, orientation=column)
	 * PARTITION BY ...
	 * (PARTITION ... WITH (appendonly=false));
	 *
	 * We don't want to throw an error when we try to apply the ENCODING clause
	 * to the partition which the user wants to be non-AO. Just ignore it
	 * instead.
	 *-----------
	 */
	if (!is_aocs(stmt->options) && stmt->is_part_child)
	{
		if (co_explicitly_disabled(stmt->options) || !stenc)
			stmt->attr_encodings = NIL;
		else
		{
			ereport(ERROR,
					(errcode(ERRCODE_FEATURE_NOT_SUPPORTED),
					 errmsg("ENCODING clause only supported with column oriented partitioned tables")));
		}
	}
	else
		stmt->attr_encodings = transformAttributeEncoding(stenc, stmt, &cxt);

	/*
	 * Postprocess Greenplum Database distribution columns
	 */
	/* silence distro messages for partitions */
	if (stmt->is_part_child)
		bQuiet = true;
	else if (stmt->partitionBy)
	{
		PartitionBy *partitionBy = (PartitionBy *) stmt->partitionBy;

		/* be very quiet if set subpartn template */
		if (partitionBy->partQuiet == PART_VERBO_NOPARTNAME)
			bQuiet = true;
		/* quiet for partitions of depth > 0 */
		else if (partitionBy->partDepth != 0 &&
				 partitionBy->partQuiet != PART_VERBO_NORMAL)
			bQuiet = true;
	}
	transformDistributedBy(pstate, &cxt, stmt->distributedBy, &stmt->policy,
						   likeDistributedBy, bQuiet);

	/*
	 * Process table partitioning clause
	 */
	transformPartitionBy(pstate, &cxt, stmt, stmt->partitionBy, stmt->policy);

	/*
	 * Output results.
	 */
	stmt->tableElts = cxt.columns;
	stmt->constraints = cxt.ckconstraints;

	result = lappend(cxt.blist, stmt);
	result = list_concat(result, cxt.alist);
	result = list_concat(result, save_alist);

	MemoryContextDelete(cxt.tempCtx);

	return result;
}

/*
 * transformColumnDefinition -
 *		transform a single ColumnDef within CREATE TABLE
 *		Also used in ALTER TABLE ADD COLUMN
 */
static void
transformColumnDefinition(ParseState *pstate, CreateStmtContext *cxt,
						  ColumnDef *column)
{
	bool		is_serial;
	bool		saw_nullable;
	bool		saw_default;
	Constraint *constraint;
	ListCell   *clist;

	cxt->columns = lappend(cxt->columns, column);

	/* Check for SERIAL pseudo-types */
	is_serial = false;
	if (list_length(column->typeName->names) == 1 &&
		!column->typeName->pct_type)
	{
		char	   *typname = strVal(linitial(column->typeName->names));

		if (strcmp(typname, "serial") == 0 ||
			strcmp(typname, "serial4") == 0)
		{
			is_serial = true;
			column->typeName->names = NIL;
			column->typeName->typid = INT4OID;
		}
		else if (strcmp(typname, "bigserial") == 0 ||
				 strcmp(typname, "serial8") == 0)
		{
			is_serial = true;
			column->typeName->names = NIL;
			column->typeName->typid = INT8OID;
		}

		/*
		 * We have to reject "serial[]" explicitly, because once we've
		 * set typeid, LookupTypeName won't notice arrayBounds.  We don't
		 * need any special coding for serial(typmod) though.
		 */
		if (is_serial && column->typeName->arrayBounds != NIL)
			ereport(ERROR,
					(errcode(ERRCODE_FEATURE_NOT_SUPPORTED),
					 errmsg("array of serial is not implemented")));
	}

	/* Do necessary work on the column type declaration */
	transformColumnType(pstate, column);

	/* Special actions for SERIAL pseudo-types */
	if (is_serial)
	{
		Oid			snamespaceid;
		char	   *snamespace;
		char	   *sname;
		char	   *qstring;
		A_Const    *snamenode;
		TypeCast   *castnode;
		FuncCall   *funccallnode;
		CreateSeqStmt *seqstmt;
		AlterSeqStmt *altseqstmt;
		List	   *attnamelist;

		/*
		 * Determine namespace and name to use for the sequence.
		 *
		 * Although we use ChooseRelationName, it's not guaranteed that the
		 * selected sequence name won't conflict; given sufficiently long
		 * field names, two different serial columns in the same table could
		 * be assigned the same sequence name, and we'd not notice since we
		 * aren't creating the sequence quite yet.  In practice this seems
		 * quite unlikely to be a problem, especially since few people would
		 * need two serial columns in one table.
		 */
		if (cxt->rel)
			snamespaceid = RelationGetNamespace(cxt->rel);
		else
			snamespaceid = RangeVarGetCreationNamespace(cxt->relation);
		snamespace = get_namespace_name(snamespaceid);
		sname = ChooseRelationName(cxt->relation->relname,
								   column->colname,
								   "seq",
								   snamespaceid);

		ereport(NOTICE,
				(errmsg("%s will create implicit sequence \"%s\" for serial column \"%s.%s\"",
						cxt->stmtType, sname,
						cxt->relation->relname, column->colname)));

		/*
		 * Build a CREATE SEQUENCE command to create the sequence object, and
		 * add it to the list of things to be done before this CREATE/ALTER
		 * TABLE.
		 */
		seqstmt = makeNode(CreateSeqStmt);
		seqstmt->sequence = makeRangeVar(snamespace, sname, -1);
		seqstmt->sequence->istemp = cxt->relation->istemp;
		seqstmt->options = NIL;

		cxt->blist = lappend(cxt->blist, seqstmt);

		/*
		 * Build an ALTER SEQUENCE ... OWNED BY command to mark the sequence
		 * as owned by this column, and add it to the list of things to be
		 * done after this CREATE/ALTER TABLE.
		 */
		altseqstmt = makeNode(AlterSeqStmt);
		altseqstmt->sequence = makeRangeVar(snamespace, sname, -1);
		attnamelist = list_make3(makeString(snamespace),
								 makeString(cxt->relation->relname),
								 makeString(column->colname));
		altseqstmt->options = list_make1(makeDefElem("owned_by",
													 (Node *) attnamelist));

		cxt->alist = lappend(cxt->alist, altseqstmt);

		/*
		 * Create appropriate constraints for SERIAL.  We do this in full,
		 * rather than shortcutting, so that we will detect any conflicting
		 * constraints the user wrote (like a different DEFAULT).
		 *
		 * Create an expression tree representing the function call
		 * nextval('sequencename').  We cannot reduce the raw tree to cooked
		 * form until after the sequence is created, but there's no need to do
		 * so.
		 */
		qstring = quote_qualified_identifier(snamespace, sname);
		snamenode = makeNode(A_Const);
		snamenode->val.type = T_String;
		snamenode->val.val.str = qstring;
<<<<<<< HEAD
		snamenode->typeName = SystemTypeName("regclass");
		snamenode->location = -1;					/* CDB */
=======
		castnode = makeNode(TypeCast);
		castnode->typename = SystemTypeName("regclass");
		castnode->arg = (Node *) snamenode;
>>>>>>> 49f001d8
		funccallnode = makeNode(FuncCall);
		funccallnode->funcname = SystemFuncName("nextval");
		funccallnode->args = list_make1(castnode);
		funccallnode->agg_star = false;
		funccallnode->agg_distinct = false;
		funccallnode->func_variadic = false;
		funccallnode->location = -1;

		constraint = makeNode(Constraint);
		constraint->contype = CONSTR_DEFAULT;
		constraint->raw_expr = (Node *) funccallnode;
		constraint->cooked_expr = NULL;
		constraint->keys = NIL;
		column->constraints = lappend(column->constraints, constraint);

		constraint = makeNode(Constraint);
		constraint->contype = CONSTR_NOTNULL;
		column->constraints = lappend(column->constraints, constraint);
	}

	/* Process column constraints, if any... */
	transformConstraintAttrs(column->constraints);

	saw_nullable = false;
	saw_default = false;

	foreach(clist, column->constraints)
	{
		constraint = lfirst(clist);

		/*
		 * If this column constraint is a FOREIGN KEY constraint, then we fill
		 * in the current attribute's name and throw it into the list of FK
		 * constraints to be processed later.
		 */
		if (IsA(constraint, FkConstraint))
		{
			FkConstraint *fkconstraint = (FkConstraint *) constraint;

			fkconstraint->fk_attrs = list_make1(makeString(column->colname));
			cxt->fkconstraints = lappend(cxt->fkconstraints, fkconstraint);
			continue;
		}

		Assert(IsA(constraint, Constraint));

		switch (constraint->contype)
		{
			case CONSTR_NULL:
				if (saw_nullable && column->is_not_null)
					ereport(ERROR,
							(errcode(ERRCODE_SYNTAX_ERROR),
							 errmsg("conflicting NULL/NOT NULL declarations for column \"%s\" of table \"%s\"",
								  column->colname, cxt->relation->relname)));
				column->is_not_null = FALSE;
				saw_nullable = true;
				break;

			case CONSTR_NOTNULL:
				if (saw_nullable && !column->is_not_null)
					ereport(ERROR,
							(errcode(ERRCODE_SYNTAX_ERROR),
							 errmsg("conflicting NULL/NOT NULL declarations for column \"%s\" of table \"%s\"",
								  column->colname, cxt->relation->relname)));
				column->is_not_null = TRUE;
				saw_nullable = true;
				break;

			case CONSTR_DEFAULT:
				if (saw_default)
					ereport(ERROR,
							(errcode(ERRCODE_SYNTAX_ERROR),
							 errmsg("multiple default values specified for column \"%s\" of table \"%s\"",
								  column->colname, cxt->relation->relname)));
				column->raw_default = constraint->raw_expr;
				Assert(constraint->cooked_expr == NULL);
				saw_default = true;
				break;

			case CONSTR_PRIMARY:
			case CONSTR_UNIQUE:
				if (constraint->keys == NIL)
					constraint->keys = list_make1(makeString(column->colname));
				cxt->ixconstraints = lappend(cxt->ixconstraints, constraint);
				break;

			case CONSTR_CHECK:
				cxt->ckconstraints = lappend(cxt->ckconstraints, constraint);
				break;

			case CONSTR_ATTR_DEFERRABLE:
			case CONSTR_ATTR_NOT_DEFERRABLE:
			case CONSTR_ATTR_DEFERRED:
			case CONSTR_ATTR_IMMEDIATE:
				/* transformConstraintAttrs took care of these */
				break;

			default:
				elog(ERROR, "unrecognized constraint type: %d",
					 constraint->contype);
				break;
		}
	}
}

/*
 * transformTableConstraint
 *		transform a Constraint node within CREATE TABLE or ALTER TABLE
 */
static void
transformTableConstraint(ParseState *pstate, CreateStmtContext *cxt,
						 Constraint *constraint)
{
	switch (constraint->contype)
	{
		case CONSTR_PRIMARY:
		case CONSTR_UNIQUE:
			cxt->ixconstraints = lappend(cxt->ixconstraints, constraint);
			break;

		case CONSTR_CHECK:
			cxt->ckconstraints = lappend(cxt->ckconstraints, constraint);
			break;

		case CONSTR_NULL:
		case CONSTR_NOTNULL:
		case CONSTR_DEFAULT:
		case CONSTR_ATTR_DEFERRABLE:
		case CONSTR_ATTR_NOT_DEFERRABLE:
		case CONSTR_ATTR_DEFERRED:
		case CONSTR_ATTR_IMMEDIATE:
			elog(ERROR, "invalid context for constraint type %d",
				 constraint->contype);
			break;

		default:
			elog(ERROR, "unrecognized constraint type: %d",
				 constraint->contype);
			break;
	}
}

/*
 * transformInhRelation
 *
 * Change the LIKE <subtable> portion of a CREATE TABLE statement into
 * column definitions which recreate the user defined column portions of
 * <subtable>.
 *
 * if forceBareCol is true we disallow inheriting any indexes/constr/defaults.
 */
void
transformInhRelation(ParseState *pstate, CreateStmtContext *cxt,
					 InhRelation *inhRelation, bool forceBareCol)
{
	AttrNumber	parent_attno;
	Relation	relation;
	TupleDesc	tupleDesc;
	TupleConstr *constr;
	AttrNumber *attmap;
	AclResult	aclresult;
	bool		including_defaults = false;
	bool		including_constraints = false;
	bool		including_indexes = false;
	ListCell   *elem;

	relation = heap_openrv(inhRelation->relation, AccessShareLock);

	if (relation->rd_rel->relkind != RELKIND_RELATION)
		ereport(ERROR,
				(errcode(ERRCODE_WRONG_OBJECT_TYPE),
				 errmsg("inherited relation \"%s\" is not a table",
						inhRelation->relation->relname)));

	/*
	 * Check for SELECT privilages
	 */
	aclresult = pg_class_aclcheck(RelationGetRelid(relation), GetUserId(),
								  ACL_SELECT);
	if (aclresult != ACLCHECK_OK)
		aclcheck_error(aclresult, ACL_KIND_CLASS,
					   RelationGetRelationName(relation));

	tupleDesc = RelationGetDescr(relation);
	constr = tupleDesc->constr;

	foreach(elem, inhRelation->options)
	{
		int			option = lfirst_int(elem);

		switch (option)
		{
			case CREATE_TABLE_LIKE_INCLUDING_DEFAULTS:
				including_defaults = true;
				break;
			case CREATE_TABLE_LIKE_EXCLUDING_DEFAULTS:
				including_defaults = false;
				break;
			case CREATE_TABLE_LIKE_INCLUDING_CONSTRAINTS:
				including_constraints = true;
				break;
			case CREATE_TABLE_LIKE_EXCLUDING_CONSTRAINTS:
				including_constraints = false;
				break;
			case CREATE_TABLE_LIKE_INCLUDING_INDEXES:
				including_indexes = true;
				break;
			case CREATE_TABLE_LIKE_EXCLUDING_INDEXES:
				including_indexes = false;
				break;
			default:
				elog(ERROR, "unrecognized CREATE TABLE LIKE option: %d",
					 option);
		}
	}

	if (forceBareCol && (including_indexes || including_constraints || including_defaults))
		ereport(ERROR,
				(errcode(ERRCODE_FEATURE_NOT_SUPPORTED),
				 errmsg("LIKE INCLUDING may not be used with this kind of relation")));

	/*
	 * Initialize column number map for map_variable_attnos().  We need this
	 * since dropped columns in the source table aren't copied, so the new
	 * table can have different column numbers.
	 */
	attmap = (AttrNumber *) palloc0(sizeof(AttrNumber) * tupleDesc->natts);

	/*
	 * Insert the copied attributes into the cxt for the new table definition.
	 */
	for (parent_attno = 1; parent_attno <= tupleDesc->natts;
		 parent_attno++)
	{
		Form_pg_attribute attribute = tupleDesc->attrs[parent_attno - 1];
		char	   *attributeName = NameStr(attribute->attname);
		ColumnDef  *def;

		/*
		 * Ignore dropped columns in the parent.  attmap entry is left zero.
		 */
		if (attribute->attisdropped)
			continue;

		/*
		 * Create a new column, which is marked as NOT inherited.
		 *
		 * For constraints, ONLY the NOT NULL constraint is inherited by the
		 * new column definition per SQL99.
		 */
		def = makeNode(ColumnDef);
		def->colname = pstrdup(attributeName);
		def->typeName = makeTypeNameFromOid(attribute->atttypid,
											attribute->atttypmod);
		def->inhcount = 0;
		def->is_local = true;
		def->is_not_null = (forceBareCol ? false : attribute->attnotnull);
		def->raw_default = NULL;
		def->cooked_default = NULL;
		def->constraints = NIL;

		/*
		 * Add to column list
		 */
		cxt->columns = lappend(cxt->columns, def);

		attmap[parent_attno - 1] = list_length(cxt->columns);

		/*
		 * Copy default, if present and the default has been requested
		 */
		if (attribute->atthasdef && including_defaults)
		{
			char	   *this_default = NULL;
			AttrDefault *attrdef;
			int			i;

			/* Find default in constraint structure */
			Assert(constr != NULL);
			attrdef = constr->defval;
			for (i = 0; i < constr->num_defval; i++)
			{
				if (attrdef[i].adnum == parent_attno)
				{
					this_default = attrdef[i].adbin;
					break;
				}
			}
			Assert(this_default != NULL);

			/*
			 * If default expr could contain any vars, we'd need to fix 'em,
			 * but it can't; so default is ready to apply to child.
			 */

			def->cooked_default = pstrdup(this_default);
		}
	}

	/*
	 * Copy CHECK constraints if requested, being careful to adjust attribute
	 * numbers so they match the child.
	 */
	if (including_constraints && tupleDesc->constr)
	{
		int			ccnum;

		for (ccnum = 0; ccnum < tupleDesc->constr->num_check; ccnum++)
		{
			char	   *ccname = tupleDesc->constr->check[ccnum].ccname;
			char	   *ccbin = tupleDesc->constr->check[ccnum].ccbin;
			Constraint *n = makeNode(Constraint);
			Node	   *ccbin_node;
			bool		found_whole_row;

			ccbin_node = map_variable_attnos(stringToNode(ccbin),
											 1, 0,
											 attmap, tupleDesc->natts,
											 &found_whole_row);

			/*
			 * We reject whole-row variables because the whole point of LIKE
			 * is that the new table's rowtype might later diverge from the
			 * parent's.  So, while translation might be possible right now,
			 * it wouldn't be possible to guarantee it would work in future.
			 */
			if (found_whole_row)
				ereport(ERROR,
						(errcode(ERRCODE_FEATURE_NOT_SUPPORTED),
						 errmsg("cannot convert whole-row table reference"),
						 errdetail("Constraint \"%s\" contains a whole-row reference to table \"%s\".",
								   ccname,
								   RelationGetRelationName(relation))));

			n->contype = CONSTR_CHECK;
			n->name = pstrdup(ccname);
			n->raw_expr = NULL;
			n->cooked_expr = nodeToString(ccbin_node);
			n->indexspace = NULL;
			cxt->ckconstraints = lappend(cxt->ckconstraints, (Node *) n);
		}
	}

	/*
	 * Likewise, copy indexes if requested
	 */
	if (including_indexes && relation->rd_rel->relhasindex)
	{
		List	   *parent_indexes;
		ListCell   *l;

		parent_indexes = RelationGetIndexList(relation);

		foreach(l, parent_indexes)
		{
			Oid			parent_index_oid = lfirst_oid(l);
			Relation	parent_index;
			IndexStmt  *index_stmt;

			parent_index = index_open(parent_index_oid, AccessShareLock);

			/* Build CREATE INDEX statement to recreate the parent_index */
			index_stmt = generateClonedIndexStmt(cxt, parent_index,
												 attmap, tupleDesc->natts);

			/* Save it in the inh_indexes list for the time being */
			cxt->inh_indexes = lappend(cxt->inh_indexes, index_stmt);

			index_close(parent_index, AccessShareLock);
		}
	}

	/*
	 * Close the parent rel, but keep our AccessShareLock on it until xact
	 * commit.	That will prevent someone else from deleting or ALTERing the
	 * parent before the child is committed.
	 */
	heap_close(relation, NoLock);
}

/*
 * Generate an IndexStmt node using information from an already existing index
 * "source_idx".  Attribute numbers should be adjusted according to attmap.
 */
static IndexStmt *
generateClonedIndexStmt(CreateStmtContext *cxt, Relation source_idx,
						const AttrNumber *attmap, int attmap_length)
{
	Oid			source_relid = RelationGetRelid(source_idx);
	HeapTuple	ht_idxrel;
	HeapTuple	ht_idx;
	Form_pg_class idxrelrec;
	Form_pg_index idxrec;
	Form_pg_am	amrec;
	oidvector  *indclass;
	IndexStmt  *index;
	List	   *indexprs;
	ListCell   *indexpr_item;
	Oid			indrelid;
	Oid			conoid = InvalidOid;
	int			keyno;
	Oid			keycoltype;
	Datum		datum;
	bool		isnull;

	/*
	 * Fetch pg_class tuple of source index.  We can't use the copy in the
	 * relcache entry because it doesn't include optional fields.
	 */
	ht_idxrel = SearchSysCache(RELOID,
							   ObjectIdGetDatum(source_relid),
							   0, 0, 0);
	if (!HeapTupleIsValid(ht_idxrel))
		elog(ERROR, "cache lookup failed for relation %u", source_relid);
	idxrelrec = (Form_pg_class) GETSTRUCT(ht_idxrel);

	/* Fetch pg_index tuple for source index from relcache entry */
	ht_idx = source_idx->rd_indextuple;
	idxrec = (Form_pg_index) GETSTRUCT(ht_idx);
	indrelid = idxrec->indrelid;

	/* Fetch pg_am tuple for source index from relcache entry */
	amrec = source_idx->rd_am;

	/* Must get indclass the hard way, since it's not stored in relcache */
	datum = SysCacheGetAttr(INDEXRELID, ht_idx,
							Anum_pg_index_indclass, &isnull);
	Assert(!isnull);
	indclass = (oidvector *) DatumGetPointer(datum);

	/* Begin building the IndexStmt */
	index = makeNode(IndexStmt);
	index->relation = cxt->relation;
	index->accessMethod = pstrdup(NameStr(amrec->amname));
	if (OidIsValid(idxrelrec->reltablespace))
		index->tableSpace = get_tablespace_name(idxrelrec->reltablespace);
	else
		index->tableSpace = NULL;
	index->unique = idxrec->indisunique;
	index->primary = idxrec->indisprimary;
	index->concurrent = false;
	index->is_split_part = cxt->issplitpart;

	/*
	 * We don't try to preserve the name of the source index; instead, just
	 * let DefineIndex() choose a reasonable name.
	 */
	index->idxname = NULL;

	/*
	 * If the index is marked PRIMARY, it's certainly from a constraint;
	 * else, if it's not marked UNIQUE, it certainly isn't; else, we have
	 * to search pg_depend to see if there's an associated unique constraint.
	 */
	if (index->primary)
		index->isconstraint = true;
	else if (!index->unique)
		index->isconstraint = false;
	else
	{
		conoid = get_index_constraint(source_relid);
		index->isconstraint = OidIsValid(conoid);
	}

	/*
	 * If the index backs a constraint, use the same name for the constraint
	 * as the source uses. This is particularly important for partitioned
	 * tables, as some places assume that when a partitioned table has
	 * a constraint, the constraint has the same name in all the partitions.
	 */
	if (index->isconstraint)
	{
		char	   *conname;

		if (!OidIsValid(conoid))
			conoid = get_index_constraint(source_relid);

		conname = GetConstraintNameByOid(conoid);
		if (!conname)
			elog(ERROR, "could not find constraint that index \"%s\" backs in source table",
				 RelationGetRelationName(source_idx));

		index->altconname = conname;
	}

	/* Get the index expressions, if any */
	datum = SysCacheGetAttr(INDEXRELID, ht_idx,
							Anum_pg_index_indexprs, &isnull);
	if (!isnull)
	{
		char	   *exprsString;

		exprsString = TextDatumGetCString(datum);
		indexprs = (List *) stringToNode(exprsString);
	}
	else
		indexprs = NIL;

	/* Build the list of IndexElem */
	index->indexParams = NIL;

	indexpr_item = list_head(indexprs);
	for (keyno = 0; keyno < idxrec->indnatts; keyno++)
	{
		IndexElem  *iparam;
		AttrNumber	attnum = idxrec->indkey.values[keyno];
		int16		opt = source_idx->rd_indoption[keyno];

		iparam = makeNode(IndexElem);

		if (AttributeNumberIsValid(attnum))
		{
			/* Simple index column */
			char	   *attname;

			attname = get_relid_attribute_name(indrelid, attnum);
			keycoltype = get_atttype(indrelid, attnum);

			iparam->name = attname;
			iparam->expr = NULL;
		}
		else
		{
			/* Expressional index */
			Node	   *indexkey;
			bool		found_whole_row;

			if (indexpr_item == NULL)
				elog(ERROR, "too few entries in indexprs list");
			indexkey = (Node *) lfirst(indexpr_item);
			indexpr_item = lnext(indexpr_item);

			/* Adjust Vars to match new table's column numbering */
			indexkey = map_variable_attnos(indexkey,
										   1, 0,
										   attmap, attmap_length,
										   &found_whole_row);

			/* As in transformTableLikeClause, reject whole-row variables */
			if (found_whole_row)
				ereport(ERROR,
						(errcode(ERRCODE_FEATURE_NOT_SUPPORTED),
						 errmsg("cannot convert whole-row table reference"),
						 errdetail("Index \"%s\" contains a whole-row table reference.",
								   RelationGetRelationName(source_idx))));

			iparam->name = NULL;
			iparam->expr = indexkey;

			keycoltype = exprType(indexkey);
		}

		/* Add the operator class name, if non-default */
		iparam->opclass = get_opclass(indclass->values[keyno], keycoltype);

		iparam->ordering = SORTBY_DEFAULT;
		iparam->nulls_ordering = SORTBY_NULLS_DEFAULT;

		/* Adjust options if necessary */
		if (amrec->amcanorder)
		{
			/*
			 * If it supports sort ordering, copy DESC and NULLS opts.
			 * Don't set non-default settings unnecessarily, though,
			 * so as to improve the chance of recognizing equivalence
			 * to constraint indexes.
			 */
			if (opt & INDOPTION_DESC)
			{
				iparam->ordering = SORTBY_DESC;
				if ((opt & INDOPTION_NULLS_FIRST) == 0)
					iparam->nulls_ordering = SORTBY_NULLS_LAST;
			}
			else
			{
				if (opt & INDOPTION_NULLS_FIRST)
					iparam->nulls_ordering = SORTBY_NULLS_FIRST;
			}
		}

		index->indexParams = lappend(index->indexParams, iparam);
	}

	/* Copy reloptions if any */
	datum = SysCacheGetAttr(RELOID, ht_idxrel,
							Anum_pg_class_reloptions, &isnull);
	if (!isnull)
		index->options = untransformRelOptions(datum);

	/* If it's a partial index, decompile and append the predicate */
	datum = SysCacheGetAttr(INDEXRELID, ht_idx,
							Anum_pg_index_indpred, &isnull);
	if (!isnull)
	{
		char	   *pred_str;
		Node	   *pred_tree;
		bool		found_whole_row;

		/* Convert text string to node tree */
		pred_str = TextDatumGetCString(datum);
		pred_tree = (Node *) stringToNode(pred_str);

		/* Adjust Vars to match new table's column numbering */
		pred_tree = map_variable_attnos(pred_tree,
										1, 0,
										attmap, attmap_length,
										&found_whole_row);

		/* As in transformTableLikeClause, reject whole-row variables */
		if (found_whole_row)
			ereport(ERROR,
					(errcode(ERRCODE_FEATURE_NOT_SUPPORTED),
					 errmsg("cannot convert whole-row table reference"),
					 errdetail("Index \"%s\" contains a whole-row table reference.",
							   RelationGetRelationName(source_idx))));

		index->whereClause = pred_tree;
		/* Adjust attribute numbers */
		change_varattnos_of_a_node(index->whereClause, attmap);
	}

	/* Clean up */
	ReleaseSysCache(ht_idxrel);

	return index;
}

/*
 * get_opclass			- fetch name of an index operator class
 *
 * If the opclass is the default for the given actual_datatype, then
 * the return value is NIL.
 */
static List *
get_opclass(Oid opclass, Oid actual_datatype)
{
	HeapTuple	ht_opc;
	Form_pg_opclass opc_rec;
	List	   *result = NIL;

	ht_opc = SearchSysCache(CLAOID,
							ObjectIdGetDatum(opclass),
							0, 0, 0);
	if (!HeapTupleIsValid(ht_opc))
		elog(ERROR, "cache lookup failed for opclass %u", opclass);
	opc_rec = (Form_pg_opclass) GETSTRUCT(ht_opc);

	if (GetDefaultOpClass(actual_datatype, opc_rec->opcmethod) != opclass)
	{
		/* For simplicity, we always schema-qualify the name */
		char	   *nsp_name = get_namespace_name(opc_rec->opcnamespace);
		char	   *opc_name = pstrdup(NameStr(opc_rec->opcname));

		result = list_make2(makeString(nsp_name), makeString(opc_name));
	}

	ReleaseSysCache(ht_opc);
	return result;
}

List *
transformCreateExternalStmt(CreateExternalStmt *stmt, const char *queryString)
{
	ParseState *pstate;
	CreateStmtContext cxt;
	List	   *result;
	ListCell   *elements;
	List  	   *likeDistributedBy = NIL;
	bool	    bQuiet = false;	/* shut up transformDistributedBy messages */
	bool		iswritable = stmt->iswritable;
	
	/* Set up pstate */
	pstate = make_parsestate(NULL);
	pstate->p_sourcetext = queryString;

	cxt.stmtType = "CREATE EXTERNAL TABLE";
	cxt.relation = stmt->relation;
	cxt.inhRelations = NIL;
	cxt.hasoids = false;
	cxt.isalter = false;
	cxt.iscreatepart = false;
	cxt.columns = NIL;
	cxt.ckconstraints = NIL;
	cxt.fkconstraints = NIL;
	cxt.ixconstraints = NIL;
	cxt.pkey = NULL;
	cxt.rel = NULL;

	cxt.blist = NIL;
	cxt.alist = NIL;

	/*
	 * Run through each primary element in the table creation clause. Separate
	 * column defs from constraints, and do preliminary analysis.
	 */
	foreach(elements, stmt->tableElts)
	{
		Node	   *element = lfirst(elements);

		switch (nodeTag(element))
		{
			case T_ColumnDef:
				transformColumnDefinition(pstate, &cxt,
										  (ColumnDef *) element);
				break;

			case T_Constraint:
			case T_FkConstraint:
				/* should never happen. If it does fix gram.y */
				elog(ERROR, "node type %d not supported for external tables",
					 (int) nodeTag(element));
				break;

			case T_InhRelation:
				{
					/* LIKE */
					bool	isBeginning = (cxt.columns == NIL);

					transformInhRelation(pstate, &cxt,
										 (InhRelation *) element, true);

					if (Gp_role == GP_ROLE_DISPATCH && isBeginning &&
						stmt->distributedBy == NIL &&
						stmt->policy == NULL &&
						iswritable /* dont bother if readable table */)
					{
						likeDistributedBy = getLikeDistributionPolicy((InhRelation *) element);
					}
				}
				break;

			default:
				elog(ERROR, "unrecognized node type: %d",
					 (int) nodeTag(element));
				break;
		}
	}

	/*
	 * Forbid LOG ERRORS and ON MASTER combination.
	 */
	if (stmt->exttypedesc->exttabletype == EXTTBL_TYPE_EXECUTE)
	{
		ListCell   *exec_location_opt;

		foreach(exec_location_opt, stmt->exttypedesc->on_clause)
		{
			DefElem    *defel = (DefElem *) lfirst(exec_location_opt);

			if (strcmp(defel->defname, "master") == 0)
			{
				SingleRowErrorDesc *srehDesc = (SingleRowErrorDesc *)stmt->sreh;

				if(srehDesc && srehDesc->into_file)
					ereport(ERROR,
							(errcode(ERRCODE_INVALID_TABLE_DEFINITION),
							 errmsg("External web table with ON MASTER clause "
									"cannot use LOG ERRORS feature.")));
			}
		}
	}

	/*
	 * Handle DISTRIBUTED BY clause, if any.
	 *
	 * For writeable external tables, by default we distribute RANDOMLY, or
	 * by the distribution key of the LIKE table if exists. However, if
	 * DISTRIBUTED BY was specified we use it by calling the regular
	 * transformDistributedBy and handle it like we would for non external
	 * tables.
	 *
	 * For readable external tables, don't create a policy row at all.
	 * Non-EXECUTE type external tables are implicitly randomly distributed.
	 * EXECUTE type external tables encapsulate similar information in the
	 * "ON <segment spec>" clause, which is stored in pg_exttable.location.
	 */
	if (iswritable)
	{
		if (stmt->distributedBy == NIL && likeDistributedBy == NIL)
		{
			/*
			 * defaults to DISTRIBUTED RANDOMLY irrespective of the
			 * gp_create_table_random_default_distribution guc.
			 */
			stmt->policy = createRandomDistribution();
		}
		else
		{
			/* regular DISTRIBUTED BY transformation */
			transformDistributedBy(pstate, &cxt, stmt->distributedBy, &stmt->policy,
								   likeDistributedBy, bQuiet);
		}
	}
	else if (stmt->distributedBy != NIL)
		ereport(ERROR,
				(errcode(ERRCODE_INVALID_TABLE_DEFINITION),
				 errmsg("Readable external tables can\'t specify a DISTRIBUTED BY clause.")));

	Assert(cxt.ckconstraints == NIL);
	Assert(cxt.fkconstraints == NIL);
	Assert(cxt.ixconstraints == NIL);

	/*
	 * Output results.
	 */
	stmt->tableElts = cxt.columns;

	result = lappend(cxt.blist, stmt);
	result = list_concat(result, cxt.alist);

	return result;
}


/****************stmt->policy*********************/
static void
transformDistributedBy(ParseState *pstate, CreateStmtContext *cxt,
					   List *distributedBy, GpPolicy **policyp,
					   List *likeDistributedBy,
					   bool bQuiet)
{
	ListCell   *keys = NULL;
	GpPolicy  *policy = NULL;
	int			colindex = 0;
	int			maxattrs = MaxPolicyAttributeNumber;
	int			numUniqueIndexes = 0;
	Constraint *uniqueindex = NULL;

	/*
	 * utility mode creates can't have a policy.  Only the QD can have policies
	 *
	 */
	if (Gp_role != GP_ROLE_DISPATCH && !IsBinaryUpgrade)
	{
		*policyp = NULL;
		return;
	}

	policy = (GpPolicy *) palloc(sizeof(GpPolicy) + maxattrs *
								 sizeof(policy->attrs[0]));
	policy->ptype = POLICYTYPE_PARTITIONED;
	policy->nattrs = 0;
	policy->attrs[0] = 1;

	/*
	 * If distributedBy is NIL, the user did not explicitly say what he
	 * wanted for a distribution policy.  So, we need to assign one.
	 */
	if (distributedBy == NIL && cxt && cxt->pkey != NULL)
	{
		/*
		 * We have a PRIMARY KEY, so let's assign the default distribution
		 * to be the key
		 */

		IndexStmt  *index = cxt->pkey;
		List	   *indexParams;
		ListCell   *ip = NULL;

		Assert(index->indexParams != NULL);
		indexParams = index->indexParams;

		foreach(ip, indexParams)
		{
			IndexElem  *iparam = lfirst(ip);

			if (iparam && iparam->name != 0)
			{

				if (distributedBy)
					distributedBy = lappend(distributedBy,
											(Node *) makeString(iparam->name));
				else
					distributedBy = list_make1((Node *) makeString(iparam->name));

			}
		}
	}

	if (cxt && cxt->ixconstraints != NULL)
	{
		ListCell   *lc = NULL;

		foreach(lc, cxt->ixconstraints)
		{
			Constraint *cons = lfirst(lc);

			if (cons->contype == CONSTR_UNIQUE)
			{
				if (uniqueindex == NULL)
					uniqueindex = cons;

				numUniqueIndexes++;

				if (cxt->pkey)
				{
					ereport(ERROR,
							(errcode(ERRCODE_SYNTAX_ERROR),
							 errmsg("Greenplum Database does not allow having both PRIMARY KEY and UNIQUE constraints")));
				}
			}
		}
		if (numUniqueIndexes > 1)
		{
			ereport(ERROR,
					(errcode(ERRCODE_SYNTAX_ERROR),
					 errmsg("Greenplum Database does not allow having multiple UNIQUE constraints")));
		}
	}

	if (distributedBy == NIL && cxt && cxt->ixconstraints != NULL &&
		numUniqueIndexes > 0)
	{
		/*
		 * No explicit distributed by clause, and no primary key.
		 * If there is a UNIQUE clause, let's use that
		 */
		ListCell   *lc = NULL;

		foreach(lc, cxt->ixconstraints)
		{

			Constraint *constraint = lfirst(lc);

			if (constraint->contype == CONSTR_UNIQUE)
			{

				ListCell   *ip = NULL;


				foreach(ip, constraint->keys)
				{
					Value	   *v = lfirst(ip);

					if (v && v->val.str != 0)
					{

						if (distributedBy)
							distributedBy = lappend(distributedBy, (Node *) makeString(v->val.str));
						else
							distributedBy = list_make1((Node *) makeString(v->val.str));

					}
				}
			}
		}

	}

	/*
	 * If new table INHERITS from one or more parent tables, check parents.
	 */
	if (cxt->inhRelations != NIL)
	{
		ListCell   *entry;

		foreach(entry, cxt->inhRelations)
		{
			RangeVar   *parent = (RangeVar *) lfirst(entry);
			Oid			relId = RangeVarGetRelid(parent, false);
			GpPolicy  *oldTablePolicy =
				GpPolicyFetch(CurrentMemoryContext, relId);

			/*
			 * Partitioned child must have partitioned parents. During binary
			 * upgrade we allow to skip this check since that runs against a
			 * segment in utility mode and the distribution policy isn't stored
			 * in the segments.
			 */
			if ((oldTablePolicy == NULL ||
					oldTablePolicy->ptype != POLICYTYPE_PARTITIONED) &&
					!IsBinaryUpgrade)
			{
				ereport(ERROR, (errcode(ERRCODE_GP_FEATURE_NOT_SUPPORTED),
						errmsg("cannot inherit from catalog table \"%s\" "
							   "to create table \"%s\".",
							   parent->relname, cxt->relation->relname),
						errdetail("An inheritance hierarchy cannot contain a "
								  "mixture of distributed and "
								  "non-distributed tables.")));
			}
			/*
			 * If we still don't know what distribution to use, and this
			 * is an inherited table, set the distribution based on the
			 * parent (or one of the parents)
			 */
			if (distributedBy == NIL && oldTablePolicy->nattrs >= 0)
			{
				int ia;

				if (oldTablePolicy->nattrs > 0)
				{
					for (ia=0; ia<oldTablePolicy->nattrs; ia++)
					{
						char *attname =
							get_attname(relId, oldTablePolicy->attrs[ia]);

						distributedBy = lappend(distributedBy,
												(Node *) makeString(attname));
					}
				}
				else
				{
					/* strewn parent */
					distributedBy = lappend(distributedBy, (Node *)NULL);
				}
				if (!bQuiet)
				 elog(NOTICE, "Table has parent, setting distribution columns "
					 "to match parent table");
			}
			pfree(oldTablePolicy);
		}
	}

	if (distributedBy == NIL && likeDistributedBy != NIL)
	{
		distributedBy = likeDistributedBy;
		if (!bQuiet)
			elog(NOTICE, "Table doesn't have 'DISTRIBUTED BY' clause, "
				 "defaulting to distribution columns from LIKE table");
	}

	if (gp_create_table_random_default_distribution && NIL == distributedBy)
	{
		Assert(NIL == likeDistributedBy);
		policy = createRandomDistribution();
		
		if (!bQuiet)
		{
			ereport(NOTICE,
				(errcode(ERRCODE_SUCCESSFUL_COMPLETION),
				 errmsg("Using default RANDOM distribution since no distribution was specified."),
				 errhint("Consider including the 'DISTRIBUTED BY' clause to determine the distribution of rows.")));
		}
	}
	else if (distributedBy == NIL)
	{
		/*
		 * if we get here, we haven't a clue what to use for the distribution columns.
		 */

		bool	assignedDefault = false;

		/*
		 * table has one or more attributes and there is still no distribution
		 * key. pick a default one. the winner is the first attribute that is
		 * an Greenplum Database-hashable data type.
		 */

		ListCell   *columns;
		ColumnDef  *column = NULL;

		/* we will distribute on at most one column */
		policy->nattrs = 1;

		colindex = 0;

		if (cxt->inhRelations)
		{
			bool		found = false;
			/* try inherited tables */
			ListCell   *inher;

			foreach(inher, cxt->inhRelations)
			{
				RangeVar   *inh = (RangeVar *) lfirst(inher);
				Relation	rel;
				int			count;

				Assert(IsA(inh, RangeVar));
				rel = heap_openrv(inh, AccessShareLock);
				if (rel->rd_rel->relkind != RELKIND_RELATION)
					ereport(ERROR,
							(errcode(ERRCODE_WRONG_OBJECT_TYPE),
					   errmsg("inherited relation \"%s\" is not a table",
							  inh->relname)));
				for (count = 0; count < rel->rd_att->natts; count++)
				{
					Form_pg_attribute inhattr = rel->rd_att->attrs[count];
					Oid typeOid = inhattr->atttypid;

					if (inhattr->attisdropped)
						continue;
					colindex++;
					if(isGreenplumDbHashable(typeOid))
					{
						char	   *inhname = NameStr(inhattr->attname);
						policy->attrs[0] = colindex;
						assignedDefault = true;
						if (!bQuiet)
							ereport(NOTICE,
								(errcode(ERRCODE_SUCCESSFUL_COMPLETION),
								 errmsg("Table doesn't have 'DISTRIBUTED BY' clause -- Using column "
										"named '%s' from parent table as the Greenplum Database data distribution key for this "
										"table. ", inhname),
								 errhint("The 'DISTRIBUTED BY' clause determines the distribution of data."
								 		 " Make sure column(s) chosen are the optimal data distribution key to minimize skew.")));
						found = true;
						break;
					}
				}
				heap_close(rel, NoLock);

				if (assignedDefault)
					break;
			}

		}

		if (!assignedDefault)
		{
			foreach(columns, cxt->columns)
			{
				Oid			typeOid;
				int32		typmod;

				column = (ColumnDef *) lfirst(columns);
				colindex++;

				typeOid = typenameTypeId(NULL, column->typeName, &typmod);

				/*
				 * if we can hash on this type, or if it's an array type (which
				 * we can always hash) this column with be our default key.
				 */
				if (isGreenplumDbHashable(typeOid))
				{
					policy->attrs[0] = colindex;
					assignedDefault = true;
					if (!bQuiet)
						ereport(NOTICE,
							(errcode(ERRCODE_SUCCESSFUL_COMPLETION),
							 errmsg("Table doesn't have 'DISTRIBUTED BY' clause -- Using column "
									"named '%s' as the Greenplum Database data distribution key for this "
									"table. ", column->colname),
							 errhint("The 'DISTRIBUTED BY' clause determines the distribution of data."
							 		 " Make sure column(s) chosen are the optimal data distribution key to minimize skew.")));
					break;
				}
			}
		}

		if (!assignedDefault)
		{
			/*
			 * There was no eligible distribution column to default to. This table
			 * will be partitioned on an empty distribution key list. In other words,
			 * tuples coming into the system will be randomly assigned a bucket.
			 */
			policy->nattrs = 0;
			if (!bQuiet)
				elog(NOTICE, "Table doesn't have 'DISTRIBUTED BY' clause, and no column type is suitable for a distribution key. Creating a NULL policy entry.");
		}

	}
	else
	{
		/*
		 * We have a DISTRIBUTED BY column list, either specified by the user
		 * or defaulted to a primary key or unique column. Process it now and
		 * set the distribution policy.
		 */
		policy->nattrs = 0;
		if (!(distributedBy->length == 1 && linitial(distributedBy) == NULL))
		{
			foreach(keys, distributedBy)
			{
				char	   *key = strVal(lfirst(keys));
				bool		found = false;
				ColumnDef  *column = NULL;
				ListCell   *columns;

				colindex = 0;

				if (cxt->inhRelations)
				{
					/* try inherited tables */
					ListCell   *inher;

					foreach(inher, cxt->inhRelations)
					{
						RangeVar   *inh = (RangeVar *) lfirst(inher);
						Relation	rel;
						int			count;

						Assert(IsA(inh, RangeVar));
						rel = heap_openrv(inh, AccessShareLock);
						if (rel->rd_rel->relkind != RELKIND_RELATION)
							ereport(ERROR,
									(errcode(ERRCODE_WRONG_OBJECT_TYPE),
							   errmsg("inherited relation \"%s\" is not a table",
									  inh->relname)));
						for (count = 0; count < rel->rd_att->natts; count++)
						{
							Form_pg_attribute inhattr = rel->rd_att->attrs[count];
							char	   *inhname = NameStr(inhattr->attname);

							if (inhattr->attisdropped)
								continue;
							colindex++;
							if (strcmp(key, inhname) == 0)
							{
								found = true;

								break;
							}
						}
						heap_close(rel, NoLock);
						if (found)
							elog(DEBUG1, "DISTRIBUTED BY clause refers to columns of inherited table");

						if (found)
							break;
					}
				}

				if (!found)
				{
					foreach(columns, cxt->columns)
					{
						column = (ColumnDef *) lfirst(columns);
						Assert(IsA(column, ColumnDef));
						colindex++;

						if (strcmp(column->colname, key) == 0)
						{
							Oid			typeOid;
							int32		typmod;

							typeOid = typenameTypeId(NULL, column->typeName, &typmod);
							
							/*
							 * To be a part of a distribution key, this type must
							 * be supported for hashing internally in Greenplum
							 * Database. We check if the base type is supported
							 * for hashing or if it is an array type (we support
							 * hashing on all array types).
							 */
							if (!isGreenplumDbHashable(typeOid))
							{
								ereport(ERROR,
										(errcode(ERRCODE_GP_FEATURE_NOT_SUPPORTED),
										 errmsg("type \"%s\" can't be a part of a "
												"distribution key",
												format_type_be(typeOid))));
							}

							found = true;
							break;
						}
					}
				}

				/*
				* In the ALTER TABLE case, don't complain about index keys
				* not created in the command; they may well exist already.
				* DefineIndex will complain about them if not, and will also
				* take care of marking them NOT NULL.
				*/
				if (!found && !cxt->isalter)
					ereport(ERROR,
							(errcode(ERRCODE_UNDEFINED_COLUMN),
							 errmsg("column \"%s\" named in 'DISTRIBUTED BY' clause does not exist",
									key)));

				policy->attrs[policy->nattrs++] = colindex;
			}
		}
	}


	*policyp = policy;


	if (cxt && cxt->pkey)		/* Primary key	specified.	Make sure
								 * distribution columns match */
	{
		int			i = 0;
		IndexStmt  *index = cxt->pkey;
		List	   *indexParams = index->indexParams;
		ListCell   *ip;

		foreach(ip, indexParams)
		{
			IndexElem  *iparam;

			if (i >= policy->nattrs)
				break;

			iparam = lfirst(ip);
			if (iparam->name != 0)
			{
				bool	found = false;
				ColumnDef  *column = NULL;
				ListCell   *columns;

				colindex = 0;

				if (cxt->inhRelations)
				{
					/* try inherited tables */
					ListCell   *inher;

					foreach(inher, cxt->inhRelations)
					{
						RangeVar   *inh = (RangeVar *) lfirst(inher);
						Relation	rel;
						int			count;

						Assert(IsA(inh, RangeVar));
						rel = heap_openrv(inh, AccessShareLock);
						if (rel->rd_rel->relkind != RELKIND_RELATION)
							ereport(ERROR,
									(errcode(ERRCODE_WRONG_OBJECT_TYPE),
							   errmsg("inherited relation \"%s\" is not a table",
									  inh->relname)));
						for (count = 0; count < rel->rd_att->natts; count++)
						{
							Form_pg_attribute inhattr = rel->rd_att->attrs[count];
							char	   *inhname = NameStr(inhattr->attname);

							if (inhattr->attisdropped)
								continue;
							colindex++;

							if (strcmp(iparam->name, inhname) == 0)
							{
								found = true;
								break;
							}
						}
						heap_close(rel, NoLock);

						if (found)
							elog(DEBUG1, "'DISTRIBUTED BY' clause refers to "
								 "columns of inherited table");

						if (found)
							break;
					}
				}

				if (!found)
				{
					foreach(columns, cxt->columns)
					{
						column = (ColumnDef *) lfirst(columns);
						Assert(IsA(column, ColumnDef));
						colindex++;
						if (strcmp(column->colname, iparam->name) == 0)
						{
							found = true;
							break;
						}
					}
				}
				if (colindex != policy->attrs[i])
				{
					ereport(ERROR,
							(errcode(ERRCODE_INVALID_TABLE_DEFINITION),
							 errmsg("PRIMARY KEY and DISTRIBUTED BY definitions incompatible"),
							 errhint("When there is both a PRIMARY KEY, and a "
									"DISTRIBUTED BY clause, the DISTRIBUTED BY "
									"clause must be equal to or a left-subset "
									"of the PRIMARY KEY")));
				}

				i++;
			}
		}
	}

	if (uniqueindex)			/* UNIQUE specified.  Make sure distribution
								 * columns match */
	{
		int			i = 0;

		List	   *keys = uniqueindex->keys;
		ListCell   *ip;

		foreach(ip, keys)
		{
			IndexElem  *iparam;

			if (i >= policy->nattrs)
				break;

			iparam = lfirst(ip);
			if (iparam->name != 0)
			{
				bool	found = false;
				ColumnDef  *column = NULL;
				ListCell   *columns;

				colindex = 0;

				if (cxt->inhRelations)
				{
					/* try inherited tables */
					ListCell   *inher;

					foreach(inher, cxt->inhRelations)
					{
						RangeVar   *inh = (RangeVar *) lfirst(inher);
						Relation	rel;
						int			count;

						Assert(IsA(inh, RangeVar));
						rel = heap_openrv(inh, AccessShareLock);
						if (rel->rd_rel->relkind != RELKIND_RELATION)
							ereport(ERROR,
									(errcode(ERRCODE_WRONG_OBJECT_TYPE),
							   errmsg("inherited relation \"%s\" is not a table",
									  inh->relname)));
						for (count = 0; count < rel->rd_att->natts; count++)
						{
							Form_pg_attribute inhattr = rel->rd_att->attrs[count];
							char	   *inhname = NameStr(inhattr->attname);

							if (inhattr->attisdropped)
								continue;
							colindex++;

							if (strcmp(iparam->name, inhname) == 0)
							{
								found = true;

								break;
							}
						}
						heap_close(rel, NoLock);
						if (found)
							elog(NOTICE, "'DISTRIBUTED BY' clause refers to columns of inherited table");

						if (found)
							break;
					}
				}

				if (!found)
				foreach(columns, cxt->columns)
				{
					column = (ColumnDef *) lfirst(columns);
					Assert(IsA(column, ColumnDef));
					colindex++;
					if (strcmp(column->colname, iparam->name) == 0)
					{
						found = true;
						break;
					}
				}

				if (colindex != policy->attrs[i])
				{
					ereport(ERROR,
							(errcode(ERRCODE_INVALID_TABLE_DEFINITION),
							 errmsg("UNIQUE constraint and DISTRIBUTED BY "
									"definitions incompatible"),
							 errhint("When there is both a UNIQUE constraint, "
									 "and a DISTRIBUTED BY clause, the "
									 "DISTRIBUTED BY clause must be equal to "
									 "or a left-subset of the UNIQUE columns")));
				}
				i++;
			}
		}
	}
}

/*
 * Add any missing encoding attributes (compresstype = none,
 * blocksize=...).  The column specific encoding attributes supported
 * today are compresstype, compresslevel and blocksize.  Refer to
 * pg_compression.c for more info.
 */
static List *
fillin_encoding(List *list)
{
	bool foundCompressType = false;
	bool foundCompressTypeNone = false;
	char *cmplevel = NULL;
	bool foundBlockSize = false;
	char *arg;
	List *retList = list_copy(list);
	ListCell *lc;
	DefElem *el;
	const StdRdOptions *ao_opts = currentAOStorageOptions();

	foreach(lc, list)
	{
		el = lfirst(lc);

		if (pg_strcasecmp("compresstype", el->defname) == 0)
		{
			foundCompressType = true;
			arg = defGetString(el);
			if (pg_strcasecmp("none", arg) == 0)
				foundCompressTypeNone = true;
		}
		else if (pg_strcasecmp("compresslevel", el->defname) == 0)
		{
			cmplevel = defGetString(el);
		}
		else if (pg_strcasecmp("blocksize", el->defname) == 0)
			foundBlockSize = true;
	}

	if (foundCompressType == false && cmplevel == NULL)
	{
		/* No compression option specified, use current defaults. */
		arg = ao_opts->compresstype ?
				pstrdup(ao_opts->compresstype) : "none";
		el = makeDefElem("compresstype", (Node *) makeString(arg));
		retList = lappend(retList, el);
		el = makeDefElem("compresslevel",
						 (Node *) makeInteger(ao_opts->compresslevel));
		retList = lappend(retList, el);
	}
	else if (foundCompressType == false && cmplevel)
	{
		if (strcmp(cmplevel, "0") == 0)
		{
			/*
			 * User wants to disable compression by specifying
			 * compresslevel=0.
			 */
			el = makeDefElem("compresstype", (Node *) makeString("none"));
			retList = lappend(retList, el);
		}
		else
		{
			/*
			 * User wants to enable compression by specifying non-zero
			 * compresslevel.  Therefore, choose default compresstype
			 * if configured, otherwise use zlib.
			 */
			if (ao_opts->compresstype &&
				strcmp(ao_opts->compresstype, "none") != 0)
			{
				arg = pstrdup(ao_opts->compresstype);
			}
			else
			{
				arg = AO_DEFAULT_COMPRESSTYPE;
			}
			el = makeDefElem("compresstype", (Node *) makeString(arg));
			retList = lappend(retList, el);
		}
	}
	else if (foundCompressType && cmplevel == NULL)
	{
		if (foundCompressTypeNone)
		{
			/*
			 * User wants to disable compression by specifying
			 * compresstype=none.
			 */
			el = makeDefElem("compresslevel", (Node *) makeInteger(0));
			retList = lappend(retList, el);
		}
		else
		{
			/*
			 * Valid compresstype specified.  Use default
			 * compresslevel if it's non-zero, otherwise use 1.
			 */
			el = makeDefElem("compresslevel",
							 (Node *) makeInteger(ao_opts->compresslevel > 0 ?
												  ao_opts->compresslevel : 1));
			retList = lappend(retList, el);
		}
	}
	if (foundBlockSize == false)
	{
		el = makeDefElem("blocksize", (Node *) makeInteger(ao_opts->blocksize));
		retList = lappend(retList, el);
	}
	return retList;
}

/*
 * transformIndexConstraints
 *		Handle UNIQUE and PRIMARY KEY constraints, which create indexes.
 *		We also merge in any index definitions arising from
 *		LIKE ... INCLUDING INDEXES.
 */
static void
transformIndexConstraints(ParseState *pstate, CreateStmtContext *cxt, bool mayDefer)
{
	IndexStmt  *index;
	List	   *indexlist = NIL;
	ListCell   *lc;

	/*
	 * Run through the constraints that need to generate an index. For PRIMARY
	 * KEY, mark each column as NOT NULL and create an index. For UNIQUE,
	 * create an index as for PRIMARY KEY, but do not insist on NOT NULL.
	 */
	foreach(lc, cxt->ixconstraints)
	{
		Constraint *constraint = (Constraint *) lfirst(lc);

		Assert(IsA(constraint, Constraint));
		Assert(constraint->contype == CONSTR_PRIMARY ||
			   constraint->contype == CONSTR_UNIQUE);

		index = transformIndexConstraint(constraint, cxt);

		indexlist = lappend(indexlist, index);
	}

	/* Add in any indexes defined by LIKE ... INCLUDING INDEXES */
	foreach(lc, cxt->inh_indexes)
	{
		index = (IndexStmt *) lfirst(lc);

		if (index->primary)
		{
			if (cxt->pkey != NULL)
				ereport(ERROR,
						(errcode(ERRCODE_INVALID_TABLE_DEFINITION),
						 errmsg("multiple primary keys for table \"%s\" are not allowed",
								cxt->relation->relname)));
			cxt->pkey = index;
		}

		indexlist = lappend(indexlist, index);
	}

	/*
	 * Scan the index list and remove any redundant index specifications. This
	 * can happen if, for instance, the user writes UNIQUE PRIMARY KEY. A
	 * strict reading of SQL92 would suggest raising an error instead, but
	 * that strikes me as too anal-retentive. - tgl 2001-02-14
	 *
	 * XXX in ALTER TABLE case, it'd be nice to look for duplicate
	 * pre-existing indexes, too.
	 */
	Assert(cxt->alist == NIL);
	if (cxt->pkey != NULL)
	{
		/* Make sure we keep the PKEY index in preference to others... */
		cxt->alist = list_make1(cxt->pkey);
	}

	foreach(lc, indexlist)
	{
		bool		keep = true;
		bool		defer = false;
		ListCell   *k;

		index = lfirst(lc);

		/* if it's pkey, it's already in cxt->alist */
		if (index == cxt->pkey)
			continue;

		foreach(k, cxt->alist)
		{
			IndexStmt  *priorindex = lfirst(k);

			if (equal(index->indexParams, priorindex->indexParams) &&
				equal(index->whereClause, priorindex->whereClause) &&
				strcmp(index->accessMethod, priorindex->accessMethod) == 0)
			{
				priorindex->unique |= index->unique;
				/*
				 * If the prior index is as yet unnamed, and this one is
				 * named, then transfer the name to the prior index. This
				 * ensures that if we have named and unnamed constraints,
				 * we'll use (at least one of) the names for the index.
				 */
				if (priorindex->idxname == NULL)
					priorindex->idxname = index->idxname;
				keep = false;
				break;
			}
		}
		
		defer = index->whereClause != NULL;
		if ( !defer )
		{
			ListCell *j;
			foreach(j, index->indexParams)
			{
				IndexElem *elt = (IndexElem*)lfirst(j);
				Assert(IsA(elt, IndexElem));
				
				if (elt->expr != NULL)
				{
					defer = true;
					break;
				}
			}
		}

		if (keep)
		{
			if (defer && mayDefer)
			{
				/* An index on an expression with a WHERE clause or for an 
				 * inheritance child will cause a trip through parse_analyze.  
				 * If we do that before creating the table, it will fail, so 
				 * we put it on a list for later.
				 */
			
				ereport(DEBUG1,
						(errmsg("deferring index creation for table \"%s\"",
								cxt->relation->relname)
						 ));
				cxt->dlist = lappend(cxt->dlist, index);
			}
			else
			{
				cxt->alist = lappend(cxt->alist, index);
			}
		}
	}
}

/*
 * transformIndexConstraint
 *		Transform one UNIQUE or PRIMARY KEY constraint for
 *		transformIndexConstraints.
 */
static IndexStmt *
transformIndexConstraint(Constraint *constraint, CreateStmtContext *cxt)
{
	IndexStmt  *index;
	ListCell   *keys;
	IndexElem  *iparam;

	index = makeNode(IndexStmt);

	index->unique = true;
	index->primary = (constraint->contype == CONSTR_PRIMARY);
	if (index->primary)
	{
		if (cxt->pkey != NULL)
			ereport(ERROR,
					(errcode(ERRCODE_INVALID_TABLE_DEFINITION),
			 errmsg("multiple primary keys for table \"%s\" are not allowed",
					cxt->relation->relname)));
		cxt->pkey = index;

		/*
		 * In ALTER TABLE case, a primary index might already exist, but
		 * DefineIndex will check for it.
		 */
	}
	index->isconstraint = true;

	/*
	 * We used to force the index name to be the constraint name, but they
	 * are in different namespaces and so have different  requirements for
	 * uniqueness. Here we leave the index name alone and put the constraint
	 * name in the IndexStmt, for use in DefineIndex.
	 */
	index->idxname = NULL;	/* DefineIndex will choose name */
	index->altconname = constraint->name; /* User may have picked the name. */

	index->relation = cxt->relation;
	index->accessMethod = DEFAULT_INDEX_TYPE;
	index->options = constraint->options;
	index->tableSpace = constraint->indexspace;
	index->indexParams = NIL;
	index->whereClause = NULL;
	index->concurrent = false;

	/*
	 * Make sure referenced keys exist.  If we are making a PRIMARY KEY index,
	 * also make sure they are NOT NULL, if possible. (Although we could leave
	 * it to DefineIndex to mark the columns NOT NULL, it's more efficient to
	 * get it right the first time.)
	 */
	foreach(keys, constraint->keys)
	{
		char	   *key = strVal(lfirst(keys));
		bool		found = false;
		ColumnDef  *column = NULL;
		ListCell   *columns;

		foreach(columns, cxt->columns)
		{
			column = (ColumnDef *) lfirst(columns);
			Assert(IsA(column, ColumnDef));
			if (strcmp(column->colname, key) == 0)
			{
				found = true;
				break;
			}
		}
		if (found)
		{
			/* found column in the new table; force it to be NOT NULL */
			if (constraint->contype == CONSTR_PRIMARY)
				column->is_not_null = TRUE;
		}
		else if (SystemAttributeByName(key, cxt->hasoids) != NULL)
		{
			/*
			 * column will be a system column in the new table, so accept it.
			 * System columns can't ever be null, so no need to worry about
			 * PRIMARY/NOT NULL constraint.
			 */
			found = true;
		}
		else if (cxt->inhRelations)
		{
			/* try inherited tables */
			ListCell   *inher;

			foreach(inher, cxt->inhRelations)
			{
				RangeVar   *inh = (RangeVar *) lfirst(inher);
				Relation	rel;
				int			count;

				Assert(IsA(inh, RangeVar));
				rel = heap_openrv(inh, AccessShareLock);
				if (rel->rd_rel->relkind != RELKIND_RELATION)
					ereport(ERROR,
							(errcode(ERRCODE_WRONG_OBJECT_TYPE),
						   errmsg("inherited relation \"%s\" is not a table",
								  inh->relname)));
				for (count = 0; count < rel->rd_att->natts; count++)
				{
					Form_pg_attribute inhattr = rel->rd_att->attrs[count];
					char	   *inhname = NameStr(inhattr->attname);

					if (inhattr->attisdropped)
						continue;
					if (strcmp(key, inhname) == 0)
					{
						found = true;

						/*
						 * We currently have no easy way to force an inherited
						 * column to be NOT NULL at creation, if its parent
						 * wasn't so already. We leave it to DefineIndex to
						 * fix things up in this case.
						 */
						break;
					}
				}
				heap_close(rel, NoLock);
				if (found)
					break;
			}
		}

		/*
		 * In the ALTER TABLE case, don't complain about index keys not
		 * created in the command; they may well exist already. DefineIndex
		 * will complain about them if not, and will also take care of marking
		 * them NOT NULL.
		 */
		if (!found && !cxt->isalter)
			ereport(ERROR,
					(errcode(ERRCODE_UNDEFINED_COLUMN),
					 errmsg("column \"%s\" named in key does not exist",
							key)));

		/* Check for PRIMARY KEY(foo, foo) */
		foreach(columns, index->indexParams)
		{
			iparam = (IndexElem *) lfirst(columns);
			if (iparam->name && strcmp(key, iparam->name) == 0)
			{
				if (index->primary)
					ereport(ERROR,
							(errcode(ERRCODE_DUPLICATE_COLUMN),
							 errmsg("column \"%s\" appears twice in primary key constraint",
									key)));
				else
					ereport(ERROR,
							(errcode(ERRCODE_DUPLICATE_COLUMN),
					errmsg("column \"%s\" appears twice in unique constraint",
						   key)));
			}
		}

		/* OK, add it to the index definition */
		iparam = makeNode(IndexElem);
		iparam->name = pstrdup(key);
		iparam->expr = NULL;
		iparam->opclass = NIL;
		iparam->ordering = SORTBY_DEFAULT;
		iparam->nulls_ordering = SORTBY_NULLS_DEFAULT;
		index->indexParams = lappend(index->indexParams, iparam);
	}

	return index;
}

/*
 * transformFKConstraints
 *		handle FOREIGN KEY constraints
 */
static void
transformFKConstraints(ParseState *pstate, CreateStmtContext *cxt,
					   bool skipValidation, bool isAddConstraint)
{
	ListCell   *fkclist;

	if (cxt->fkconstraints == NIL)
		return;

	/*
	 * If CREATE TABLE or adding a column with NULL default, we can safely
	 * skip validation of the constraint.
	 */
	if (skipValidation)
	{
		foreach(fkclist, cxt->fkconstraints)
		{
			FkConstraint *fkconstraint = (FkConstraint *) lfirst(fkclist);

			fkconstraint->skip_validation = true;
		}
	}

	/*
	 * For CREATE TABLE or ALTER TABLE ADD COLUMN, gin up an ALTER TABLE ADD
	 * CONSTRAINT command to execute after the basic command is complete. (If
	 * called from ADD CONSTRAINT, that routine will add the FK constraints to
	 * its own subcommand list.)
	 *
	 * Note: the ADD CONSTRAINT command must also execute after any index
	 * creation commands.  Thus, this should run after
	 * transformIndexConstraints, so that the CREATE INDEX commands are
	 * already in cxt->alist.
	 */
	if (!isAddConstraint)
	{
		AlterTableStmt *alterstmt = makeNode(AlterTableStmt);

		alterstmt->relation = cxt->relation;
		alterstmt->cmds = NIL;
		alterstmt->relkind = OBJECT_TABLE;

		foreach(fkclist, cxt->fkconstraints)
		{
			FkConstraint *fkconstraint = (FkConstraint *) lfirst(fkclist);
			AlterTableCmd *altercmd = makeNode(AlterTableCmd);

			altercmd->subtype = AT_ProcessedConstraint;
			altercmd->name = NULL;
			altercmd->def = (Node *) fkconstraint;
			alterstmt->cmds = lappend(alterstmt->cmds, altercmd);
		}

		cxt->alist = lappend(cxt->alist, alterstmt);
	}
}

/*
 * transformIndexStmt - parse analysis for CREATE INDEX
 *
 * Note: this is a no-op for an index not using either index expressions or
 * a predicate expression.	There are several code paths that create indexes
 * without bothering to call this, because they know they don't have any
 * such expressions to deal with.
 *
 * In GPDB, this returns a list, because the single statement can be
 * expanded into multiple IndexStmts, if the table is a partitioned table.
 */
List *
transformIndexStmt(IndexStmt *stmt, const char *queryString)
{
	bool		recurseToPartitions = false;

	/*
	 * If the table already exists (i.e., this isn't a create table time
	 * expansion of primary key() or unique()) and we're the ultimate parent
	 * of a partitioned table, cascade to all children. We don't do this
	 * at create table time because transformPartitionBy() automatically
	 * creates the indexes on the child tables for us.
	 *
	 * If this is a CREATE INDEX statement, idxname should already exist.
	 */
	if (Gp_role != GP_ROLE_EXECUTE && stmt->idxname != NULL)
	{
		Oid			relId;

		relId = RangeVarGetRelid(stmt->relation, true);

		if (relId != InvalidOid && rel_is_partitioned(relId))
			recurseToPartitions = true;
	}

	return transformIndexStmt_recurse(stmt, queryString, NULL, recurseToPartitions);

}
static List *
transformIndexStmt_recurse(IndexStmt *stmt, const char *queryString,
						   ParseState *masterpstate, bool recurseToPartitions)
{
	Relation	rel;
	ParseState *pstate;
	RangeTblEntry *rte;
	ListCell   *l;
	List	   *result = NIL;
	LOCKMODE	lockmode;

	/*
	 * We must not scribble on the passed-in IndexStmt, so copy it.  (This is
	 * overkill, but easy.)
	 */
	stmt = (IndexStmt *) copyObject(stmt);

	/*
	 * Open the parent table with appropriate locking.	We must do this
	 * because addRangeTableEntry() would acquire only AccessShareLock,
	 * leaving DefineIndex() needing to do a lock upgrade with consequent risk
	 * of deadlock.  Make sure this stays in sync with the type of lock
	 * DefineIndex() wants.
	 */
	lockmode = stmt->concurrent ? ShareUpdateExclusiveLock : ShareLock;
	rel = heap_openrv(stmt->relation, lockmode);

	/* Set up pstate */
	pstate = make_parsestate(NULL);
	pstate->p_sourcetext = queryString;

	/* Recurse into (sub)partitions if this is a partitioned table */
	if (recurseToPartitions)
	{
		List		*children;
		struct HTAB *nameCache;
		Oid			nspOid;

		nspOid = RangeVarGetCreationNamespace(stmt->relation);

		if (masterpstate == NULL)
			masterpstate = pstate;

		/* Lookup the parser object name cache */
		nameCache = parser_get_namecache(masterpstate);

		/* Loop over all partition children */
		children = find_inheritance_children(RelationGetRelid(rel));

		foreach(l, children)
		{
			Oid			relid = lfirst_oid(l);
			Relation	crel = heap_open(relid, NoLock); /* lock on master
															 is enough */
			IndexStmt  *chidx;
			Relation	partrel;
			HeapTuple	tuple;
			ScanKeyData scankey;
			SysScanDesc sscan;
			char	   *parname;
			int2		position;
			int4		depth;
			NameData	name;
			Oid			paroid;
			char		depthstr[NAMEDATALEN];
			char		prtstr[NAMEDATALEN];

			if (RelationIsExternal(crel))
			{
				elog(NOTICE, "skip building index for external partition \"%s\"",
					 RelationGetRelationName(crel));
				heap_close(crel, NoLock);
				continue;
			}

			chidx = (IndexStmt *)copyObject((Node *)stmt);

			/* now just update the relation and index name fields */
			chidx->relation =
				makeRangeVar(get_namespace_name(RelationGetNamespace(crel)),
							 pstrdup(RelationGetRelationName(crel)), -1);

			elog(NOTICE, "building index for child partition \"%s\"",
				 RelationGetRelationName(crel));

			/*
			 * We want the index name to resemble our partition table name
			 * with the master index name on the front. This means, we
			 * append to the indexname the parname, position, and depth
			 * as we do in transformPartitionBy().
			 *
			 * So, firstly we must retrieve from pg_partition_rule the
			 * partition descriptor for the current relid. This gives us
			 * partition name and position. With paroid, we can get the
			 * partition level descriptor from pg_partition and therefore
			 * our depth.
			 */
			partrel = heap_open(PartitionRuleRelationId, AccessShareLock);

			/* SELECT * FROM pg_partition_rule WHERE parchildrelid = :1 */
			ScanKeyInit(&scankey,
						Anum_pg_partition_rule_parchildrelid,
						BTEqualStrategyNumber, F_OIDEQ,
						ObjectIdGetDatum(relid));
			sscan = systable_beginscan(partrel, PartitionRuleParchildrelidIndexId,
									   true, SnapshotNow, 1, &scankey);
			tuple = systable_getnext(sscan);
			Assert(HeapTupleIsValid(tuple));

			name = ((Form_pg_partition_rule)GETSTRUCT(tuple))->parname;
			parname = pstrdup(NameStr(name));
			position = ((Form_pg_partition_rule)GETSTRUCT(tuple))->parruleord;
			paroid = ((Form_pg_partition_rule)GETSTRUCT(tuple))->paroid;

			systable_endscan(sscan);
			heap_close(partrel, NoLock);

			tuple = SearchSysCache1(PARTOID,
									ObjectIdGetDatum(paroid));
			Assert(HeapTupleIsValid(tuple));

			depth = ((Form_pg_partition)GETSTRUCT(tuple))->parlevel + 1;

			ReleaseSysCache(tuple);

			heap_close(crel, NoLock);

			/* now, build the piece to append */
			snprintf(depthstr, sizeof(depthstr), "%d", depth);
			if (strlen(parname) == 0)
				snprintf(prtstr, sizeof(prtstr), "prt_%d", position);
			else
				snprintf(prtstr, sizeof(prtstr), "prt_%s", parname);

			chidx->idxname = ChooseRelationNameWithCache(stmt->idxname,
														 depthstr, /* depth */
														 prtstr,   /* part spec */
														 nspOid,
														 nameCache);

			result = list_concat(result,
								 transformIndexStmt_recurse(chidx, queryString,
															masterpstate, true));
		}
	}

	/*
	 * Put the parent table into the rtable so that the expressions can refer
	 * to its fields without qualification.
	 */
	rte = addRangeTableEntryForRelation(pstate, rel, NULL, false, true);

	/* no to join list, yes to namespaces */
	addRTEtoQuery(pstate, rte, false, true, true);

	/* take care of the where clause */
	if (stmt->whereClause)
		stmt->whereClause = transformWhereClause(pstate,
												 stmt->whereClause,
												 "WHERE");

	/* take care of any index expressions */
	foreach(l, stmt->indexParams)
	{
		IndexElem  *ielem = (IndexElem *) lfirst(l);

		if (ielem->expr)
		{
			ielem->expr = transformExpr(pstate, ielem->expr);

			/*
			 * We check only that the result type is legitimate; this is for
			 * consistency with what transformWhereClause() checks for the
			 * predicate.  DefineIndex() will make more checks.
			 */
			if (expression_returns_set(ielem->expr))
				ereport(ERROR,
						(errcode(ERRCODE_DATATYPE_MISMATCH),
						 errmsg("index expression cannot return a set")));
		}
	}

	/*
	 * Check that only the base rel is mentioned.
	 */
	if (list_length(pstate->p_rtable) != 1)
		ereport(ERROR,
				(errcode(ERRCODE_INVALID_COLUMN_REFERENCE),
				 errmsg("index expressions and predicates can refer only to the table being indexed")));

	free_parsestate(pstate);

	/*
	 * Close relation, but keep the lock. Unless this is a CREATE INDEX
	 * for a partitioned table, and we're processing a partition. In that
	 * case, we want to release the lock on the partition early, so that
	 * you don't run out of space in the lock manager if there are a lot
	 * of partitions. Holding the lock on the parent table should be
	 * enough.
	 */
	if (!rel_needs_long_lock(RelationGetRelid(rel)))
		heap_close(rel, lockmode);
	else
		heap_close(rel, NoLock);

	result = lcons(stmt, result);

	return result;
}


/*
 * transformRuleStmt -
 *	  transform a CREATE RULE Statement. The action is a list of parse
 *	  trees which is transformed into a list of query trees, and we also
 *	  transform the WHERE clause if any.
 *
 * actions and whereClause are output parameters that receive the
 * transformed results.
 *
 * Note that we must not scribble on the passed-in RuleStmt, so we do
 * copyObject() on the actions and WHERE clause.
 */
void
transformRuleStmt(RuleStmt *stmt, const char *queryString,
				  List **actions, Node **whereClause)
{
	Relation	rel;
	ParseState *pstate;
	RangeTblEntry *oldrte;
	RangeTblEntry *newrte;

	/*
	 * To avoid deadlock, make sure the first thing we do is grab
	 * AccessExclusiveLock on the target relation.	This will be needed by
	 * DefineQueryRewrite(), and we don't want to grab a lesser lock
	 * beforehand.
	 */
	rel = heap_openrv(stmt->relation, AccessExclusiveLock);

	/* Set up pstate */
	pstate = make_parsestate(NULL);
	pstate->p_sourcetext = queryString;

	/*
	 * NOTE: 'OLD' must always have a varno equal to 1 and 'NEW' equal to 2.
	 * Set up their RTEs in the main pstate for use in parsing the rule
	 * qualification.
	 */
	oldrte = addRangeTableEntryForRelation(pstate, rel,
										   makeAlias("*OLD*", NIL),
										   false, false);
	newrte = addRangeTableEntryForRelation(pstate, rel,
										   makeAlias("*NEW*", NIL),
										   false, false);
	/* Must override addRangeTableEntry's default access-check flags */
	oldrte->requiredPerms = 0;
	newrte->requiredPerms = 0;

	/*
	 * They must be in the namespace too for lookup purposes, but only add the
	 * one(s) that are relevant for the current kind of rule.  In an UPDATE
	 * rule, quals must refer to OLD.field or NEW.field to be unambiguous, but
	 * there's no need to be so picky for INSERT & DELETE.  We do not add them
	 * to the joinlist.
	 */
	switch (stmt->event)
	{
		case CMD_SELECT:
			addRTEtoQuery(pstate, oldrte, false, true, true);
			break;
		case CMD_UPDATE:
			addRTEtoQuery(pstate, oldrte, false, true, true);
			addRTEtoQuery(pstate, newrte, false, true, true);
			break;
		case CMD_INSERT:
			addRTEtoQuery(pstate, newrte, false, true, true);
			break;
		case CMD_DELETE:
			addRTEtoQuery(pstate, oldrte, false, true, true);
			break;
		default:
			elog(ERROR, "unrecognized event type: %d",
				 (int) stmt->event);
			break;
	}

	/* take care of the where clause */
	*whereClause = transformWhereClause(pstate,
									  (Node *) copyObject(stmt->whereClause),
										"WHERE");

	if (list_length(pstate->p_rtable) != 2)		/* naughty, naughty... */
		ereport(ERROR,
				(errcode(ERRCODE_INVALID_OBJECT_DEFINITION),
				 errmsg("rule WHERE condition cannot contain references to other relations")));

	/* aggregates not allowed (but subselects are okay) */
	if (pstate->p_hasAggs)
		ereport(ERROR,
				(errcode(ERRCODE_GROUPING_ERROR),
		   errmsg("cannot use aggregate function in rule WHERE condition")));

	if (pstate->p_hasWindowFuncs)
		ereport(ERROR,
				(errcode(ERRCODE_SYNTAX_ERROR),
				 errmsg("cannot use window function in rule WHERE condition")));

	/*
	 * 'instead nothing' rules with a qualification need a query rangetable so
	 * the rewrite handler can add the negated rule qualification to the
	 * original query. We create a query with the new command type CMD_NOTHING
	 * here that is treated specially by the rewrite system.
	 */
	if (stmt->actions == NIL)
	{
		Query	   *nothing_qry = makeNode(Query);

		nothing_qry->commandType = CMD_NOTHING;
		nothing_qry->rtable = pstate->p_rtable;
		nothing_qry->jointree = makeFromExpr(NIL, NULL);		/* no join wanted */

		*actions = list_make1(nothing_qry);
	}
	else
	{
		ListCell   *l;
		List	   *newactions = NIL;

		/*
		 * transform each statement, like parse_sub_analyze()
		 */
		foreach(l, stmt->actions)
		{
			Node	   *action = (Node *) lfirst(l);
			ParseState *sub_pstate = make_parsestate(NULL);
			Query	   *sub_qry,
					   *top_subqry;
			bool		has_old,
						has_new;

			/*
			 * Since outer ParseState isn't parent of inner, have to pass down
			 * the query text by hand.
			 */
			sub_pstate->p_sourcetext = queryString;

			/*
			 * Set up OLD/NEW in the rtable for this statement.  The entries
			 * are added only to relnamespace, not varnamespace, because we
			 * don't want them to be referred to by unqualified field names
			 * nor "*" in the rule actions.  We decide later whether to put
			 * them in the joinlist.
			 */
			oldrte = addRangeTableEntryForRelation(sub_pstate, rel,
												   makeAlias("*OLD*", NIL),
												   false, false);
			newrte = addRangeTableEntryForRelation(sub_pstate, rel,
												   makeAlias("*NEW*", NIL),
												   false, false);
			oldrte->requiredPerms = 0;
			newrte->requiredPerms = 0;
			addRTEtoQuery(sub_pstate, oldrte, false, true, false);
			addRTEtoQuery(sub_pstate, newrte, false, true, false);

			/* Transform the rule action statement */
			top_subqry = transformStmt(sub_pstate,
									   (Node *) copyObject(action));

			/*
			 * We cannot support utility-statement actions (eg NOTIFY) with
			 * nonempty rule WHERE conditions, because there's no way to make
			 * the utility action execute conditionally.
			 */
			if (top_subqry->commandType == CMD_UTILITY &&
				*whereClause != NULL)
				ereport(ERROR,
						(errcode(ERRCODE_INVALID_OBJECT_DEFINITION),
						 errmsg("rules with WHERE conditions can only have SELECT, INSERT, UPDATE, or DELETE actions")));

			/*
			 * If the action is INSERT...SELECT, OLD/NEW have been pushed down
			 * into the SELECT, and that's what we need to look at. (Ugly
			 * kluge ... try to fix this when we redesign querytrees.)
			 */
			sub_qry = getInsertSelectQuery(top_subqry, NULL);

			/*
			 * If the sub_qry is a setop, we cannot attach any qualifications
			 * to it, because the planner won't notice them.  This could
			 * perhaps be relaxed someday, but for now, we may as well reject
			 * such a rule immediately.
			 */
			if (sub_qry->setOperations != NULL && *whereClause != NULL)
				ereport(ERROR,
						(errcode(ERRCODE_FEATURE_NOT_SUPPORTED),
						 errmsg("conditional UNION/INTERSECT/EXCEPT statements are not implemented")));

			/*
			 * Validate action's use of OLD/NEW, qual too
			 */
			has_old =
				rangeTableEntry_used((Node *) sub_qry, PRS2_OLD_VARNO, 0) ||
				rangeTableEntry_used(*whereClause, PRS2_OLD_VARNO, 0);
			has_new =
				rangeTableEntry_used((Node *) sub_qry, PRS2_NEW_VARNO, 0) ||
				rangeTableEntry_used(*whereClause, PRS2_NEW_VARNO, 0);

			switch (stmt->event)
			{
				case CMD_SELECT:
					if (has_old)
						ereport(ERROR,
								(errcode(ERRCODE_INVALID_OBJECT_DEFINITION),
								 errmsg("ON SELECT rule cannot use OLD")));
					if (has_new)
						ereport(ERROR,
								(errcode(ERRCODE_INVALID_OBJECT_DEFINITION),
								 errmsg("ON SELECT rule cannot use NEW")));
					break;
				case CMD_UPDATE:
					/* both are OK */
					break;
				case CMD_INSERT:
					if (has_old)
						ereport(ERROR,
								(errcode(ERRCODE_INVALID_OBJECT_DEFINITION),
								 errmsg("ON INSERT rule cannot use OLD")));
					break;
				case CMD_DELETE:
					if (has_new)
						ereport(ERROR,
								(errcode(ERRCODE_INVALID_OBJECT_DEFINITION),
								 errmsg("ON DELETE rule cannot use NEW")));
					break;
				default:
					elog(ERROR, "unrecognized event type: %d",
						 (int) stmt->event);
					break;
			}

			/*
			 * For efficiency's sake, add OLD to the rule action's jointree
			 * only if it was actually referenced in the statement or qual.
			 *
			 * For INSERT, NEW is not really a relation (only a reference to
			 * the to-be-inserted tuple) and should never be added to the
			 * jointree.
			 *
			 * For UPDATE, we treat NEW as being another kind of reference to
			 * OLD, because it represents references to *transformed* tuples
			 * of the existing relation.  It would be wrong to enter NEW
			 * separately in the jointree, since that would cause a double
			 * join of the updated relation.  It's also wrong to fail to make
			 * a jointree entry if only NEW and not OLD is mentioned.
			 */
			if (has_old || (has_new && stmt->event == CMD_UPDATE))
			{
				/*
				 * If sub_qry is a setop, manipulating its jointree will do no
				 * good at all, because the jointree is dummy. (This should be
				 * a can't-happen case because of prior tests.)
				 */
				if (sub_qry->setOperations != NULL)
					ereport(ERROR,
							(errcode(ERRCODE_FEATURE_NOT_SUPPORTED),
							 errmsg("conditional UNION/INTERSECT/EXCEPT statements are not implemented")));
				/* hack so we can use addRTEtoQuery() */
				sub_pstate->p_rtable = sub_qry->rtable;
				sub_pstate->p_joinlist = sub_qry->jointree->fromlist;
				addRTEtoQuery(sub_pstate, oldrte, true, false, false);
				sub_qry->jointree->fromlist = sub_pstate->p_joinlist;
			}

			newactions = lappend(newactions, top_subqry);

			free_parsestate(sub_pstate);
		}

		*actions = newactions;
	}

	free_parsestate(pstate);

	/* Close relation, but keep the exclusive lock */
	heap_close(rel, NoLock);
}


/*
 * transformAlterTableStmt -
 *		parse analysis for ALTER TABLE
 *
 * Returns a List of utility commands to be done in sequence.  One of these
 * will be the transformed AlterTableStmt, but there may be additional actions
 * to be done before and after the actual AlterTable() call.
 */
List *
transformAlterTableStmt(AlterTableStmt *stmt, const char *queryString)
{
	Relation	rel;
	ParseState *pstate;
	CreateStmtContext cxt;
	List	   *result;
	List	   *save_alist;
	ListCell   *lcmd,
			   *l;
	List	   *newcmds = NIL;
	bool		skipValidation = true;
	AlterTableCmd *newcmd;

	/*
	 * We must not scribble on the passed-in AlterTableStmt, so copy it. (This
	 * is overkill, but easy.)
	 */
	stmt = (AlterTableStmt *) copyObject(stmt);

	/*
	 * Acquire exclusive lock on the target relation, which will be held until
	 * end of transaction.	This ensures any decisions we make here based on
	 * the state of the relation will still be good at execution. We must get
	 * exclusive lock now because execution will; taking a lower grade lock
	 * now and trying to upgrade later risks deadlock.
	 *
	 * In GPDB, we release the lock early if this command is part of a
	 * partitioned CREATE TABLE.
	 */
	rel = relation_openrv(stmt->relation, AccessExclusiveLock);

	/* Set up pstate */
	pstate = make_parsestate(NULL);
	pstate->p_sourcetext = queryString;

	cxt.stmtType = "ALTER TABLE";
	cxt.relation = stmt->relation;
	cxt.rel = rel;
	cxt.inhRelations = NIL;
	cxt.isalter = true;
	cxt.iscreatepart = false;
	cxt.hasoids = false;		/* need not be right */
	cxt.columns = NIL;
	cxt.ckconstraints = NIL;
	cxt.fkconstraints = NIL;
	cxt.ixconstraints = NIL;
	cxt.inh_indexes = NIL;
	cxt.blist = NIL;
	cxt.alist = NIL;
	cxt.dlist = NIL; /* used by transformCreateStmt, not here */
	cxt.pkey = NULL;

	/*
	 * The only subtypes that currently require parse transformation handling
	 * are ADD COLUMN and ADD CONSTRAINT.  These largely re-use code from
	 * CREATE TABLE.
	 * And ALTER TABLE ... <operator> PARTITION ...
	 */
	foreach(lcmd, stmt->cmds)
	{
		AlterTableCmd *cmd = (AlterTableCmd *) lfirst(lcmd);

		switch (cmd->subtype)
		{
			case AT_AddColumn:
				{
					ColumnDef  *def = (ColumnDef *) cmd->def;

<<<<<<< HEAD
					Assert(IsA(cmd->def, ColumnDef));

					/*
					 * Adding a column with a primary key or unique constraint
					 * is not supported in GPDB.
					 */
					if (Gp_role == GP_ROLE_DISPATCH)
					{
						ListCell *c;
						foreach(c, def->constraints)
						{
							Constraint *cons = (Constraint *) lfirst(c);
							if (cons->contype == CONSTR_PRIMARY)
								ereport(ERROR,
										(errcode(ERRCODE_FEATURE_NOT_SUPPORTED),
										 errmsg("cannot add column with primary key constraint")));
							if (cons->contype == CONSTR_UNIQUE)
								ereport(ERROR,
										(errcode(ERRCODE_FEATURE_NOT_SUPPORTED),
										 errmsg("cannot add column with unique constraint")));
						}
					}
					transformColumnDefinition(pstate, &cxt,
											  (ColumnDef *) cmd->def);
=======
					Assert(IsA(def, ColumnDef));
					transformColumnDefinition(pstate, &cxt, def);
>>>>>>> 49f001d8

					/*
					 * If the column has a non-null default, we can't skip
					 * validation of foreign keys.
					 */
					if (def->raw_default != NULL)
						skipValidation = false;

					/*
					 * All constraints are processed in other ways. Remove the
					 * original list
					 */
					def->constraints = NIL;

					newcmds = lappend(newcmds, cmd);
					break;
				}
			case AT_AddConstraint:

				/*
				 * The original AddConstraint cmd node doesn't go to newcmds
				 */
				if (IsA(cmd->def, Constraint))
					transformTableConstraint(pstate, &cxt,
											 (Constraint *) cmd->def);
				else if (IsA(cmd->def, FkConstraint))
				{
					cxt.fkconstraints = lappend(cxt.fkconstraints, cmd->def);

					/* GPDB: always skip validation of foreign keys */
					skipValidation = true;
				}
				else
					elog(ERROR, "unrecognized node type: %d",
						 (int) nodeTag(cmd->def));
				break;

			case AT_ProcessedConstraint:

				/*
				 * Already-transformed ADD CONSTRAINT, so just make it look
				 * like the standard case.
				 */
				cmd->subtype = AT_AddConstraint;
				newcmds = lappend(newcmds, cmd);
				break;

				/* CDB: Partitioned Tables */
            case AT_PartAlter:			/* Alter */
            case AT_PartAdd:			/* Add */
            case AT_PartCoalesce:		/* Coalesce */
            case AT_PartDrop:			/* Drop */
            case AT_PartExchange:		/* Exchange */
            case AT_PartMerge:			/* Merge */
            case AT_PartModify:			/* Modify */
            case AT_PartRename:			/* Rename */
            case AT_PartSetTemplate:	/* Set Subpartition Template */
            case AT_PartSplit:			/* Split */
            case AT_PartTruncate:		/* Truncate */
				cmd = transformAlterTable_all_PartitionStmt(
					pstate,
					stmt,
					&cxt,
					cmd);

				newcmds = lappend(newcmds, cmd);
				break;

			case AT_PartAddInternal:	/* Add partition, as part of CREATE TABLE */
				cxt.iscreatepart = true;
				newcmds = lappend(newcmds, cmd);
				break;

			default:
				newcmds = lappend(newcmds, cmd);
				break;
		}
	}

	/*
	 * transformIndexConstraints wants cxt.alist to contain only index
	 * statements, so transfer anything we already have into save_alist
	 * immediately.
	 */
	save_alist = cxt.alist;
	cxt.alist = NIL;

	/* Postprocess index and FK constraints */
	transformIndexConstraints(pstate, &cxt, false);

	transformFKConstraints(pstate, &cxt, skipValidation, true);

	/*
	 * Push any index-creation commands into the ALTER, so that they can be
	 * scheduled nicely by tablecmds.c.  Note that tablecmds.c assumes that
	 * the IndexStmt attached to an AT_AddIndex subcommand has already been
	 * through transformIndexStmt.
	 */
	foreach(l, cxt.alist)
	{
		Node	   *idxstmt = (Node *) lfirst(l);
		List	   *idxstmts;
		ListCell   *li;

		idxstmts = transformIndexStmt((IndexStmt *) idxstmt,
									  queryString);
		foreach(li, idxstmts)
		{
			Assert(IsA(idxstmt, IndexStmt));
			newcmd = makeNode(AlterTableCmd);
			newcmd->subtype = AT_AddIndex;
			newcmd->def = lfirst(li);
			newcmds = lappend(newcmds, newcmd);
		}
	}
	cxt.alist = NIL;

	/* Append any CHECK or FK constraints to the commands list */
	foreach(l, cxt.ckconstraints)
	{
		newcmd = makeNode(AlterTableCmd);
		newcmd->subtype = AT_AddConstraint;
		newcmd->def = (Node *) lfirst(l);
		newcmds = lappend(newcmds, newcmd);
	}
	foreach(l, cxt.fkconstraints)
	{
		newcmd = makeNode(AlterTableCmd);
		newcmd->subtype = AT_AddConstraint;
		newcmd->def = (Node *) lfirst(l);
		newcmds = lappend(newcmds, newcmd);
	}

	/*
	 * Close rel but keep lock
	 *
	 * If this is part of a CREATE TABLE of a partitioned table, creating
	 * the partitions, we release the lock immediately, however. We hold
	 * a lock on the parent table, and no-one can see the partitions yet,
	 * so the lock on each partition isn't strictly required. Creating a
	 * massively partitioned table could otherwise require holding a lot
	 * of locks, running out of shared memory in the lock manager.
	 */
	if (cxt.iscreatepart)
		relation_close(rel, AccessExclusiveLock);
	else
		relation_close(rel, NoLock);

	/*
	 * Output results.
	 */
	stmt->cmds = newcmds;

	result = lappend(cxt.blist, stmt);
	result = list_concat(result, cxt.alist);
	result = list_concat(result, save_alist);

	return result;
}


/*
 * Preprocess a list of column constraint clauses
 * to attach constraint attributes to their primary constraint nodes
 * and detect inconsistent/misplaced constraint attributes.
 *
 * NOTE: currently, attributes are only supported for FOREIGN KEY primary
 * constraints, but someday they ought to be supported for other constraints.
 */
static void
transformConstraintAttrs(List *constraintList)
{
	Node	   *lastprimarynode = NULL;
	bool		saw_deferrability = false;
	bool		saw_initially = false;
	ListCell   *clist;

	foreach(clist, constraintList)
	{
		Node	   *node = lfirst(clist);

		if (!IsA(node, Constraint))
		{
			lastprimarynode = node;
			/* reset flags for new primary node */
			saw_deferrability = false;
			saw_initially = false;
		}
		else
		{
			Constraint *con = (Constraint *) node;

			switch (con->contype)
			{
				case CONSTR_ATTR_DEFERRABLE:
					if (lastprimarynode == NULL ||
						!IsA(lastprimarynode, FkConstraint))
						ereport(ERROR,
								(errcode(ERRCODE_SYNTAX_ERROR),
								 errmsg("misplaced DEFERRABLE clause")));
					if (saw_deferrability)
						ereport(ERROR,
								(errcode(ERRCODE_SYNTAX_ERROR),
								 errmsg("multiple DEFERRABLE/NOT DEFERRABLE clauses not allowed")));
					saw_deferrability = true;
					((FkConstraint *) lastprimarynode)->deferrable = true;
					break;
				case CONSTR_ATTR_NOT_DEFERRABLE:
					if (lastprimarynode == NULL ||
						!IsA(lastprimarynode, FkConstraint))
						ereport(ERROR,
								(errcode(ERRCODE_SYNTAX_ERROR),
								 errmsg("misplaced NOT DEFERRABLE clause")));
					if (saw_deferrability)
						ereport(ERROR,
								(errcode(ERRCODE_SYNTAX_ERROR),
								 errmsg("multiple DEFERRABLE/NOT DEFERRABLE clauses not allowed")));
					saw_deferrability = true;
					((FkConstraint *) lastprimarynode)->deferrable = false;
					if (saw_initially &&
						((FkConstraint *) lastprimarynode)->initdeferred)
						ereport(ERROR,
								(errcode(ERRCODE_SYNTAX_ERROR),
								 errmsg("constraint declared INITIALLY DEFERRED must be DEFERRABLE")));
					break;
				case CONSTR_ATTR_DEFERRED:
					if (lastprimarynode == NULL ||
						!IsA(lastprimarynode, FkConstraint))
						ereport(ERROR,
								(errcode(ERRCODE_SYNTAX_ERROR),
							 errmsg("misplaced INITIALLY DEFERRED clause")));
					if (saw_initially)
						ereport(ERROR,
								(errcode(ERRCODE_SYNTAX_ERROR),
								 errmsg("multiple INITIALLY IMMEDIATE/DEFERRED clauses not allowed")));
					saw_initially = true;
					((FkConstraint *) lastprimarynode)->initdeferred = true;

					/*
					 * If only INITIALLY DEFERRED appears, assume DEFERRABLE
					 */
					if (!saw_deferrability)
						((FkConstraint *) lastprimarynode)->deferrable = true;
					else if (!((FkConstraint *) lastprimarynode)->deferrable)
						ereport(ERROR,
								(errcode(ERRCODE_SYNTAX_ERROR),
								 errmsg("constraint declared INITIALLY DEFERRED must be DEFERRABLE")));
					break;
				case CONSTR_ATTR_IMMEDIATE:
					if (lastprimarynode == NULL ||
						!IsA(lastprimarynode, FkConstraint))
						ereport(ERROR,
								(errcode(ERRCODE_SYNTAX_ERROR),
							errmsg("misplaced INITIALLY IMMEDIATE clause")));
					if (saw_initially)
						ereport(ERROR,
								(errcode(ERRCODE_SYNTAX_ERROR),
								 errmsg("multiple INITIALLY IMMEDIATE/DEFERRED clauses not allowed")));
					saw_initially = true;
					((FkConstraint *) lastprimarynode)->initdeferred = false;
					break;
				default:
					/* Otherwise it's not an attribute */
					lastprimarynode = node;
					/* reset flags for new primary node */
					saw_deferrability = false;
					saw_initially = false;
					break;
			}
		}
	}
}

/*
 * Special handling of type definition for a column
 */
static void
transformColumnType(ParseState *pstate, ColumnDef *column)
{
	/*
	 * All we really need to do here is verify that the type is valid.
	 */
	Type		ctype = typenameType(pstate, column->typeName, NULL);

	ReleaseSysCache(ctype);
}


/*
 * transformCreateSchemaStmt -
 *	  analyzes the CREATE SCHEMA statement
 *
 * Split the schema element list into individual commands and place
 * them in the result list in an order such that there are no forward
 * references (e.g. GRANT to a table created later in the list). Note
 * that the logic we use for determining forward references is
 * presently quite incomplete.
 *
 * SQL92 also allows constraints to make forward references, so thumb through
 * the table columns and move forward references to a posterior alter-table
 * command.
 *
 * The result is a list of parse nodes that still need to be analyzed ---
 * but we can't analyze the later commands until we've executed the earlier
 * ones, because of possible inter-object references.
 *
 * Note: this breaks the rules a little bit by modifying schema-name fields
 * within passed-in structs.  However, the transformation would be the same
 * if done over, so it should be all right to scribble on the input to this
 * extent.
 */
List *
transformCreateSchemaStmt(CreateSchemaStmt *stmt)
{
	CreateSchemaStmtContext cxt;
	List	   *result;
	ListCell   *elements;

	cxt.stmtType = "CREATE SCHEMA";
	cxt.schemaname = stmt->schemaname;
	cxt.authid = stmt->authid;
	cxt.sequences = NIL;
	cxt.tables = NIL;
	cxt.views = NIL;
	cxt.indexes = NIL;
	cxt.triggers = NIL;
	cxt.grants = NIL;

	/*
	 * Run through each schema element in the schema element list. Separate
	 * statements by type, and do preliminary analysis.
	 */
	foreach(elements, stmt->schemaElts)
	{
		Node	   *element = lfirst(elements);

		switch (nodeTag(element))
		{
			case T_CreateSeqStmt:
				{
					CreateSeqStmt *elp = (CreateSeqStmt *) element;

					setSchemaName(cxt.schemaname, &elp->sequence->schemaname);
					cxt.sequences = lappend(cxt.sequences, element);
				}
				break;

			case T_CreateStmt:
				{
					CreateStmt *elp = (CreateStmt *) element;

					setSchemaName(cxt.schemaname, &elp->relation->schemaname);

					/*
					 * XXX todo: deal with constraints
					 */
					cxt.tables = lappend(cxt.tables, element);
				}
				break;

			case T_ViewStmt:
				{
					ViewStmt   *elp = (ViewStmt *) element;

					setSchemaName(cxt.schemaname, &elp->view->schemaname);

					/*
					 * XXX todo: deal with references between views
					 */
					cxt.views = lappend(cxt.views, element);
				}
				break;

			case T_IndexStmt:
				{
					IndexStmt  *elp = (IndexStmt *) element;

					setSchemaName(cxt.schemaname, &elp->relation->schemaname);
					cxt.indexes = lappend(cxt.indexes, element);
				}
				break;

			case T_CreateTrigStmt:
				{
					CreateTrigStmt *elp = (CreateTrigStmt *) element;

					setSchemaName(cxt.schemaname, &elp->relation->schemaname);
					cxt.triggers = lappend(cxt.triggers, element);
				}
				break;

			case T_GrantStmt:
				cxt.grants = lappend(cxt.grants, element);
				break;

			default:
				elog(ERROR, "unrecognized node type: %d",
					 (int) nodeTag(element));
		}
	}

	result = NIL;
	result = list_concat(result, cxt.sequences);
	result = list_concat(result, cxt.tables);
	result = list_concat(result, cxt.views);
	result = list_concat(result, cxt.indexes);
	result = list_concat(result, cxt.triggers);
	result = list_concat(result, cxt.grants);

	return result;
}

/*
 * setSchemaName
 *		Set or check schema name in an element of a CREATE SCHEMA command
 */
static void
setSchemaName(char *context_schema, char **stmt_schema_name)
{
	if (*stmt_schema_name == NULL)
		*stmt_schema_name = context_schema;
	else if (strcmp(context_schema, *stmt_schema_name) != 0)
		ereport(ERROR,
				(errcode(ERRCODE_INVALID_SCHEMA_DEFINITION),
				 errmsg("CREATE specifies a schema (%s) "
						"different from the one being created (%s)",
						*stmt_schema_name, context_schema)));
}

/*
 * getLikeDistributionPolicy
 *
 * For Greenplum Database distributed tables, default to
 * the same distribution as the first LIKE table, unless
 * we also have INHERITS
 */
static List *
getLikeDistributionPolicy(InhRelation* e)
{
	List*			likeDistributedBy = NIL;
	Oid				relId;
	GpPolicy*		oldTablePolicy;

	relId = RangeVarGetRelid(e->relation, false);
	oldTablePolicy = GpPolicyFetch(CurrentMemoryContext, relId);

	if (oldTablePolicy != NULL &&
		oldTablePolicy->ptype == POLICYTYPE_PARTITIONED)
	{
		int ia;

		if (oldTablePolicy->nattrs > 0)
		{
			for (ia = 0 ; ia < oldTablePolicy->nattrs ; ia++)
			{
				char *attname = get_attname(relId, oldTablePolicy->attrs[ia]);

				if (likeDistributedBy)
					likeDistributedBy = lappend(likeDistributedBy, (Node *) makeString(attname));
				else
					likeDistributedBy = list_make1((Node *) makeString(attname));
			}
		}
		else
		{	/* old table is distributed randomly. */
			likeDistributedBy = list_make1((Node *) NULL);
		}
	}

	return likeDistributedBy;
}



/*
 * Transform and validate the actual encoding clauses.
 *
 * We need tell the underlying system that these are AO/CO tables too,
 * hence the concatenation of the extra elements.
 */
List *
transformStorageEncodingClause(List *options)
{
	Datum d;
	ListCell *lc;
	DefElem *dl;
	foreach(lc, options)
	{
		dl = (DefElem *) lfirst(lc);
		if (pg_strncasecmp(dl->defname, SOPT_CHECKSUM, strlen(SOPT_CHECKSUM))
			== 0)
		{
			elog(ERROR, "\"%s\" is not a column specific option.",
				 SOPT_CHECKSUM);
		}
	}
	List *extra = list_make2(makeDefElem("appendonly",
										 (Node *)makeString("true")),
							 makeDefElem("orientation",
										 (Node *)makeString("column")));

	/* add defaults for missing values */
	options = fillin_encoding(options);

	/*
	 * The following two statements validate that the encoding clause is well
	 * formed.
	 */
	d = transformRelOptions(PointerGetDatum(NULL),
									  list_concat(extra, options),
									  true, false);
	(void)heap_reloptions(RELKIND_RELATION, d, true);

	return options;
}

/*
 * Validate the sanity of column reference storage clauses.
 *
 * 1. Ensure that we only refer to columns that exist.
 * 2. Ensure that each column is referenced either zero times or once.
 */
static void
validateColumnStorageEncodingClauses(List *stenc, CreateStmt *stmt)
{
	ListCell *lc;
	struct HTAB *ht = NULL;
	struct colent {
		char colname[NAMEDATALEN];
		int count;
	} *ce = NULL;

	if (!stenc)
		return;

	/* Generate a hash table for all the columns */
	foreach(lc, stmt->tableElts)
	{
		Node *n = lfirst(lc);

		if (IsA(n, ColumnDef))
		{
			ColumnDef *c = (ColumnDef *)n;
			char *colname;
			bool found = false;
			size_t n = NAMEDATALEN - 1 < strlen(c->colname) ?
							NAMEDATALEN - 1 : strlen(c->colname);

			colname = palloc0(NAMEDATALEN);
			MemSet(colname, 0, NAMEDATALEN);
			memcpy(colname, c->colname, n);
			colname[n] = '\0';

			if (!ht)
			{
				HASHCTL  cacheInfo;
				int      cacheFlags;

				memset(&cacheInfo, 0, sizeof(cacheInfo));
				cacheInfo.keysize = NAMEDATALEN;
				cacheInfo.entrysize = sizeof(*ce);
				cacheFlags = HASH_ELEM;

				ht = hash_create("column info cache",
								 list_length(stmt->tableElts),
								 &cacheInfo, cacheFlags);
			}

			ce = hash_search(ht, colname, HASH_ENTER, &found);

			/*
			 * The user specified a duplicate column name. We check duplicate
			 * column names VERY late (under MergeAttributes(), which is called
			 * by DefineRelation(). For the specific case here, it is safe to
			 * call out that this is a duplicate. We don't need to delay until
			 * we look at inheritance.
			 */
			if (found)
			{
				ereport(ERROR,
						(errcode(ERRCODE_DUPLICATE_COLUMN),
						 errmsg("column \"%s\" duplicated",
								colname)));
				
			}
			ce->count = 0;
		}
	}

	/*
	 * If the table has no columns -- usually in the partitioning case -- then
	 * we can short circuit.
	 */
	if (!ht)
		return;

	/*
	 * All column reference storage directives without the DEFAULT
	 * clause should refer to real columns.
	 */
	foreach(lc, stenc)
	{
		ColumnReferenceStorageDirective *c = lfirst(lc);

		Insist(IsA(c, ColumnReferenceStorageDirective));

		if (c->deflt)
			continue;
		else
		{
			bool found = false;
			char colname[NAMEDATALEN];
			size_t collen = strlen(c->column);
			size_t n = NAMEDATALEN - 1 < collen ? NAMEDATALEN - 1 : collen;
			MemSet(colname, 0, NAMEDATALEN);
			memcpy(colname, c->column, n);
			colname[n] = '\0';

			ce = hash_search(ht, colname, HASH_FIND, &found);

			if (!found)
				elog(ERROR, "column \"%s\" does not exist", colname);

			ce->count++;

			if (ce->count > 1)
				elog(ERROR, "column \"%s\" referenced in more than one "
					 "COLUMN ENCODING clause", colname);

		}
	}

	hash_destroy(ht);
}

/*
 * Find the column reference storage encoding clause for `column'.
 *
 * This is called by transformAttributeEncoding() in a loop but stenc should be
 * quite small in practice.
 */
static ColumnReferenceStorageDirective *
find_crsd(char *column, List *stenc)
{
	ListCell *lc;

	foreach(lc, stenc)
	{
		ColumnReferenceStorageDirective *c = lfirst(lc);

		if (c->deflt == false && strcmp(column, c->column) == 0)
			return c;
	}
	return NULL;
}


List *
TypeNameGetStorageDirective(TypeName *typname)
{
	Relation	rel;
	ScanKeyData scankey;
	SysScanDesc sscan;
	HeapTuple	tuple;
	Oid			typid;
	int32		typmod;
	List	   *out = NIL;

	typid = typenameTypeId(NULL, typname, &typmod);

	rel = heap_open(TypeEncodingRelationId, AccessShareLock);

	/* SELECT typoptions FROM pg_type_encoding where typid = :1 */
	ScanKeyInit(&scankey,
				Anum_pg_type_encoding_typid,
				BTEqualStrategyNumber, F_OIDEQ,
				ObjectIdGetDatum(typid));
	sscan = systable_beginscan(rel, TypeEncodingTypidIndexId,
							   true, SnapshotNow, 1, &scankey);
	tuple = systable_getnext(sscan);
	if (HeapTupleIsValid(tuple))
	{
		Datum options;
		bool isnull;

		options = heap_getattr(tuple,
							   Anum_pg_type_encoding_typoptions,
							   RelationGetDescr(rel),
							   &isnull);

		Insist(!isnull);

		out = untransformRelOptions(options);
	}

	systable_endscan(sscan);
	heap_close(rel, AccessShareLock);

	return out;
}

/*
 * Make a default column storage directive from a WITH clause
 * Ignore options in the WITH clause that don't appear in 
 * storage_directives for column-level compression.
 */
List *
form_default_storage_directive(List *enc)
{
	List *out = NIL;
	ListCell *lc;

	foreach(lc, enc)
	{
		DefElem *el = lfirst(lc);

		if (!el->defname)
			out = lappend(out, copyObject(el));

		if (pg_strcasecmp("appendonly", el->defname) == 0)
			continue;
		if (pg_strcasecmp("orientation", el->defname) == 0)
			continue;
		if (pg_strcasecmp("oids", el->defname) == 0)
			continue;
		if (pg_strcasecmp("fillfactor", el->defname) == 0)
			continue;
		if (pg_strcasecmp("tablename", el->defname) == 0)
			continue;
		/* checksum is not a column specific attribute. */
		if (pg_strcasecmp("checksum", el->defname) == 0)
			continue;
		out = lappend(out, copyObject(el));
	}
	return out;
}

static List *
transformAttributeEncoding(List *stenc, CreateStmt *stmt, CreateStmtContext *cxt)
{
	ListCell *lc;
	bool found_enc = stenc != NIL;
	bool can_enc = is_aocs(stmt->options);
	ColumnReferenceStorageDirective *deflt = NULL;
	List *newenc = NIL;
	List *tmpenc;
	MemoryContext oldCtx;

#define UNSUPPORTED_ORIENTATION_ERROR() \
	ereport(ERROR, \
			(errcode(ERRCODE_FEATURE_NOT_SUPPORTED), \
			 errmsg("ENCODING clause only supported with column oriented tables")))

	/* We only support the attribute encoding clause on AOCS tables */
	if (stenc && !can_enc)
		UNSUPPORTED_ORIENTATION_ERROR();

	/* Use the temporary context to avoid leaving behind so much garbage. */
	oldCtx = MemoryContextSwitchTo(cxt->tempCtx);

	/* get the default clause, if there is one. */
	foreach(lc, stenc)
	{
		ColumnReferenceStorageDirective *c = lfirst(lc);
		Insist(IsA(c, ColumnReferenceStorageDirective));

		if (c->deflt)
		{
			/*
			 * Some quick validation: there should only be one default
			 * clause
			 */
			if (deflt)
				elog(ERROR, "only one default column encoding may be specified");

			deflt = copyObject(c);
			deflt->encoding = transformStorageEncodingClause(deflt->encoding);

			/*
			 * The default encoding and the with clause better not
			 * try and set the same options!
			 */
			if (encodings_overlap(stmt->options, deflt->encoding, false))
				ereport(ERROR,
						(errcode(ERRCODE_INVALID_TABLE_DEFINITION),
						 errmsg("DEFAULT COLUMN ENCODING clause cannot "
								"override values set in WITH clause")));
		}
	}

	/*
	 * If no default has been specified, we might create one out of the
	 * WITH clause.
	 */
	tmpenc = form_default_storage_directive(stmt->options);

	if (tmpenc)
	{
		deflt = makeNode(ColumnReferenceStorageDirective);
		deflt->deflt = true;
		deflt->encoding = transformStorageEncodingClause(tmpenc);
	}

	/*
	 * Loop over all columns. If a column has a column reference storage clause
	 * -- i.e., COLUMN name ENCODING () -- apply that. Otherwise, apply the
	 * default.
	 */
	foreach(lc, cxt->columns)
	{
		ColumnDef *d = (ColumnDef *) lfirst(lc);
		ColumnReferenceStorageDirective *c;

		Insist(IsA(d, ColumnDef));

		c = makeNode(ColumnReferenceStorageDirective);
		c->column = pstrdup(d->colname);

		/*
		 * Find a storage encoding for this column, in this order:
		 *
		 * 1. An explicit encoding clause in the ColumnDef
		 * 2. A column reference storage directive for this column
		 * 3. A default column encoding in the statement
		 * 4. A default for the type.
		 */
		if (d->encoding)
		{
			found_enc = true;
			c->encoding = transformStorageEncodingClause(d->encoding);
		}
		else
		{
			ColumnReferenceStorageDirective *s = find_crsd(c->column, stenc);

			if (s)
				c->encoding = transformStorageEncodingClause(s->encoding);
			else
			{
				if (deflt)
					c->encoding = copyObject(deflt->encoding);
				else
				{
					List *te = TypeNameGetStorageDirective(d->typeName);

					if (te)
						c->encoding = copyObject(te);
					else
						c->encoding = default_column_encoding_clause();
				}
			}
		}
		newenc = lappend(newenc, c);
	}

	/* Check again incase we expanded a some column encoding clauses */
	if (!can_enc)
	{
		if (found_enc)
			UNSUPPORTED_ORIENTATION_ERROR();
		else
			newenc = NULL;
	}

	validateColumnStorageEncodingClauses(newenc, stmt);

	/* copy the result out of the temporary memory context */
	MemoryContextSwitchTo(oldCtx);
	newenc = copyObject(newenc);

	return newenc;
}

/*
 * Tells the caller if CO is explicitly disabled, to handle cases where we
 * want to ignore encoding clauses in partition expansion.
 *
 * This is an ugly special case that backup expects to work and since we've got
 * tonnes of dumps out there and the possibility that users have learned this
 * grammar from them, we must continue to support it.
 */
static bool
co_explicitly_disabled(List *opts)
{
	ListCell *lc;

	foreach(lc, opts)
	{
		DefElem *el = lfirst(lc);
		char *arg = NULL;

		/* Argument will be a Value */
		if (!el->arg)
		{
			continue;
		}

		arg = defGetString(el);
		bool result = false;
		if (pg_strcasecmp("appendonly", el->defname) == 0 &&
			pg_strcasecmp("false", arg) == 0)
		{
			result = true;
		}
		else if (pg_strcasecmp("orientation", el->defname) == 0 &&
				 pg_strcasecmp("column", arg) != 0)
		{
			result = true;
		}

		if (result)
		{
			return true;
		}
	}
	return false;
}

/*
 * Tell the caller whether appendonly=true and orientation=column
 * have been specified.
 */
bool
is_aocs(List *opts)
{
	bool found_ao = false;
	bool found_cs = false;
	bool aovalue = false;
	bool csvalue = false;

	ListCell *lc;

	foreach(lc, opts)
	{
		DefElem *el = lfirst(lc);
		char *arg = NULL;

		/* Argument will be a Value */
		if (!el->arg)
		{
			continue;
		}

		arg = defGetString(el);

		if (pg_strcasecmp("appendonly", el->defname) == 0)
		{
			found_ao = true;
			if (!parse_bool(arg, &aovalue))
				elog(ERROR, "invalid value for option \"appendonly\"");
		}
		else if (pg_strcasecmp("orientation", el->defname) == 0)
		{
			found_cs = true;
			csvalue = pg_strcasecmp("column", arg) == 0;
		}
	}
	if (!found_ao)
		aovalue = isDefaultAO();
	if (!found_cs)
		csvalue = isDefaultAOCS();
	return (aovalue && csvalue);
}

/*
 * See if two encodings attempt to see the same parameters. If test_conflicts is
 * true, allow setting the same value, but the setting must be identical.
 */
static bool
encodings_overlap(List *a, List *b, bool test_conflicts)
{
	ListCell *lca;

	foreach(lca, a)
	{
		ListCell *lcb;
		DefElem *ela = lfirst(lca);

		foreach(lcb, b)
		{
			DefElem *elb = lfirst(lcb);

			if (pg_strcasecmp(ela->defname, elb->defname) == 0)
			{
				if (test_conflicts)
				{
					if (!ela->arg && !elb->arg)
						return true;
					else if (!ela->arg || !elb->arg)
					{
						/* skip */
					}
					else
					{
						char *ela_str = defGetString(ela);
						char *elb_str = defGetString(elb);

						if (pg_strcasecmp(ela_str,elb_str) != 0)
							return true;
					}
				}
				else
					return true;
			}
		}
	}
	return false;
}

/*
 * transformAlterTable_all_PartitionStmt -
 *	transform an Alter Table Statement for some Partition operation
 */
static AlterTableCmd *
transformAlterTable_all_PartitionStmt(
		ParseState *pstate,
		AlterTableStmt *stmt,
		CreateStmtContext *pCxt,
		AlterTableCmd *cmd)
{
	AlterPartitionCmd 	*pc   	   = (AlterPartitionCmd *) cmd->def;
	AlterPartitionCmd 	*pci  	   = pc;
	AlterPartitionId  	*pid  	   = (AlterPartitionId *)pci->partid;
	AlterTableCmd 		*atc1 	   = cmd;
	RangeVar 			*rv   	   = stmt->relation;
	PartitionNode 		*pNode 	   = NULL;
	PartitionNode 		*prevNode  = NULL;
	int 			 	 partDepth = 0;
	Oid 			 	 par_oid   = InvalidOid;
	StringInfoData   sid1, sid2;

	if (atc1->subtype == AT_PartAlter)
	{
		PgPartRule* 	 prule = NULL;
		char 			*lrelname;
		Relation 		 rel   = heap_openrv(rv, AccessShareLock);

		initStringInfo(&sid1);
		initStringInfo(&sid2);

		appendStringInfo(&sid1, "relation \"%s\"",
						 RelationGetRelationName(rel));

		lrelname = sid1.data;

		pNode = RelationBuildPartitionDesc(rel, false);

		if (!pNode)
			ereport(ERROR,
					(errcode(ERRCODE_UNDEFINED_OBJECT),
					 errmsg("%s is not partitioned",
							lrelname)));

		/* Processes nested ALTER (if it exists) */
		while (1)
		{
			AlterPartitionId  	*pid2 = NULL;

			if (atc1->subtype != AT_PartAlter)
			{
				rv = makeRangeVar(
						get_namespace_name(
								RelationGetNamespace(rel)),
						pstrdup(RelationGetRelationName(rel)), -1);
				heap_close(rel, AccessShareLock);
				rel = NULL;
				break;
			}

			pid2 = (AlterPartitionId *)pci->partid;

			if (pid2 && (pid2->idtype == AT_AP_IDValue))
			{
				List *vallist = (List *)pid2->partiddef;
				pid2->partiddef =
						(Node *)transformExpressionList(
								pstate, vallist);
			}

			partDepth++;

			if (!pNode)
				prule = NULL;
			else
				prule = get_part_rule1(rel,
									   pid2,
									   false, true,
									   NULL,
									   pNode,
									   sid1.data, NULL);

			if (prule && prule->topRule &&
				prule->topRule->children)
			{
				prevNode = pNode;
				pNode = prule->topRule->children;
				par_oid = RelationGetRelid(rel);

				/*
				 * Don't hold a long lock -- lock on the master is
				 * sufficient
				 */
				heap_close(rel, AccessShareLock);
				rel = heap_open(prule->topRule->parchildrelid,
								AccessShareLock);

				appendStringInfo(&sid2, "partition%s of %s",
								 prule->partIdStr, sid1.data);
				truncateStringInfo(&sid1, 0);
				appendStringInfo(&sid1, "%s", sid2.data);
				truncateStringInfo(&sid2, 0);
			}
			else
			{
				prevNode = pNode;
				pNode = NULL;
			}

			atc1 = (AlterTableCmd *)pci->arg1;
			pci = (AlterPartitionCmd *)atc1->def;
		} /* end while */
		if (rel)
			/* No need to hold onto the lock -- see above */
			heap_close(rel, AccessShareLock);
	} /* end if alter */

	switch (atc1->subtype)
	{
		case AT_PartAdd:				/* Add */
		case AT_PartSetTemplate:		/* Set Subpartn Template */
		case AT_PartCoalesce:			/* Coalesce */
		case AT_PartDrop:				/* Drop */
		case AT_PartExchange:			/* Exchange */
		case AT_PartMerge:				/* Merge */
		case AT_PartModify:				/* Modify */
		case AT_PartRename:				/* Rename */
		case AT_PartTruncate:			/* Truncate */
		case AT_PartSplit:				/* Split */
			/* MPP-4011: get right pid for FOR(value) */
			pid  	   = (AlterPartitionId *)pci->partid;
			if (pid && (pid->idtype == AT_AP_IDValue))
			{
				List *vallist = (List *)pid->partiddef;
				pid->partiddef =
						(Node *)transformExpressionList(
								pstate, vallist);
			}
	break;
		default:
			break;
	}
	/* transform boundary specifications at execute time */
	return cmd;
} /* end transformAlterTable_all_PartitionStmt */<|MERGE_RESOLUTION|>--- conflicted
+++ resolved
@@ -515,14 +515,11 @@
 		snamenode = makeNode(A_Const);
 		snamenode->val.type = T_String;
 		snamenode->val.val.str = qstring;
-<<<<<<< HEAD
-		snamenode->typeName = SystemTypeName("regclass");
-		snamenode->location = -1;					/* CDB */
-=======
+		snamenode->location = -1;
 		castnode = makeNode(TypeCast);
-		castnode->typename = SystemTypeName("regclass");
+		castnode->typeName = SystemTypeName("regclass");
 		castnode->arg = (Node *) snamenode;
->>>>>>> 49f001d8
+		castnode->location = -1;
 		funccallnode = makeNode(FuncCall);
 		funccallnode->funcname = SystemFuncName("nextval");
 		funccallnode->args = list_make1(castnode);
@@ -3083,8 +3080,7 @@
 				{
 					ColumnDef  *def = (ColumnDef *) cmd->def;
 
-<<<<<<< HEAD
-					Assert(IsA(cmd->def, ColumnDef));
+					Assert(IsA(def, ColumnDef));
 
 					/*
 					 * Adding a column with a primary key or unique constraint
@@ -3106,12 +3102,7 @@
 										 errmsg("cannot add column with unique constraint")));
 						}
 					}
-					transformColumnDefinition(pstate, &cxt,
-											  (ColumnDef *) cmd->def);
-=======
-					Assert(IsA(def, ColumnDef));
 					transformColumnDefinition(pstate, &cxt, def);
->>>>>>> 49f001d8
 
 					/*
 					 * If the column has a non-null default, we can't skip
