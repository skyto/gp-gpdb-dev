--- conflicted
+++ resolved
@@ -8,11 +8,7 @@
  *
  *
  * IDENTIFICATION
-<<<<<<< HEAD
- *	  $PostgreSQL: pgsql/src/backend/parser/parse_agg.c,v 1.84 2008/10/04 21:56:54 tgl Exp $
-=======
  *	  $PostgreSQL: pgsql/src/backend/parser/parse_agg.c,v 1.87 2009/01/01 17:23:45 momjian Exp $
->>>>>>> b0a6ad70
  *
  *-------------------------------------------------------------------------
  */
@@ -566,7 +562,6 @@
 								  locate_windowfunc((Node *) wfunc->args))));
 
 	/*
-<<<<<<< HEAD
 	 * Check to see if the window function is in an invalid place within the
 	 * query.
 	 *
@@ -721,33 +716,16 @@
 		name = NULL;
 
 	if (name)
-=======
-	 * If the OVER clause just specifies a window name, find that
-	 * WINDOW clause (which had better be present).  Otherwise, try to
-	 * match all the properties of the OVER clause, and make a new entry
-	 * in the p_windowdefs list if no luck.
-	 */
-	if (windef->name)
->>>>>>> b0a6ad70
 	{
 		Index		winref = 0;
 		ListCell   *lc;
 
-		Assert(windef->refname == NULL &&
-			   windef->partitionClause == NIL &&
-			   windef->orderClause == NIL &&
-			   windef->frameOptions == FRAMEOPTION_DEFAULTS);
-
 		foreach(lc, pstate->p_windowdefs)
 		{
 			WindowDef  *refwin = (WindowDef *) lfirst(lc);
 
 			winref++;
-<<<<<<< HEAD
 			if (refwin->name && strcmp(refwin->name, name) == 0)
-=======
-			if (refwin->name && strcmp(refwin->name, windef->name) == 0)
->>>>>>> b0a6ad70
 			{
 				wfunc->winref = winref;
 				break;
@@ -771,24 +749,16 @@
 			winref++;
 			if (refwin->refname && windef->refname &&
 				strcmp(refwin->refname, windef->refname) == 0)
-<<<<<<< HEAD
-				 /* matched on refname */ ;
-=======
 				/* matched on refname */ ;
->>>>>>> b0a6ad70
 			else if (!refwin->refname && !windef->refname)
 				 /* matched, no refname */ ;
 			else
 				continue;
 			if (equal(refwin->partitionClause, windef->partitionClause) &&
 				equal(refwin->orderClause, windef->orderClause) &&
-<<<<<<< HEAD
 				refwin->frameOptions == windef->frameOptions &&
 				equal(refwin->startOffset, windef->startOffset) &&
 				equal(refwin->endOffset, windef->endOffset))
-=======
-				refwin->frameOptions == windef->frameOptions)
->>>>>>> b0a6ad70
 			{
 				/* found a duplicate window specification */
 				wfunc->winref = winref;
