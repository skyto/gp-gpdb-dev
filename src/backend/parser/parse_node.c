/*-------------------------------------------------------------------------
 *
 * parse_node.c
 *	  various routines that make nodes for querytrees
 *
 * Portions Copyright (c) 1996-2008, PostgreSQL Global Development Group
 * Portions Copyright (c) 1994, Regents of the University of California
 *
 *
 * IDENTIFICATION
 *	  $PostgreSQL: pgsql/src/backend/parser/parse_node.c,v 1.103 2008/09/01 20:42:44 tgl Exp $
 *
 *-------------------------------------------------------------------------
 */
#include "postgres.h"

#include "access/heapam.h"
#include "catalog/pg_type.h"
#include "mb/pg_wchar.h"
#include "nodes/makefuncs.h"
#include "nodes/nodeFuncs.h"
#include "parser/parsetree.h"
#include "parser/parse_coerce.h"
#include "parser/parse_expr.h"
#include "parser/parse_relation.h"
#include "utils/builtins.h"
#include "utils/int8.h"
#include "utils/hsearch.h"
#include "utils/syscache.h"
#include "utils/varbit.h"


static void pcb_error_callback(void *arg);


/*
 * make_parsestate
 *		Allocate and initialize a new ParseState.
 *
 * Caller should eventually release the ParseState via free_parsestate().
 */
ParseState *
make_parsestate(ParseState *parentParseState)
{
	ParseState *pstate;

	pstate = palloc0(sizeof(ParseState));

	pstate->parentParseState = parentParseState;

	/* Fill in fields that don't start at null/false/zero */
	pstate->p_next_resno = 1;

	if (parentParseState)
	{
		pstate->p_sourcetext = parentParseState->p_sourcetext;
		pstate->p_variableparams = parentParseState->p_variableparams;
	}

	return pstate;
}

/*
 * free_parsestate
 *		Release a ParseState and any subsidiary resources.
 */
void
free_parsestate(ParseState *pstate)
{
	/*
	 * Check that we did not produce too many resnos; at the very least we
	 * cannot allow more than 2^16, since that would exceed the range of a
	 * AttrNumber. It seems safest to use MaxTupleAttributeNumber.
	 */
	if (pstate->p_next_resno - 1 > MaxTupleAttributeNumber)
		ereport(ERROR,
				(errcode(ERRCODE_PROGRAM_LIMIT_EXCEEDED),
				 errmsg("target lists can have at most %d entries",
						MaxTupleAttributeNumber)));

	if (pstate->p_target_relation != NULL)
		heap_close(pstate->p_target_relation, NoLock);

	pfree(pstate);
}

/*
 * parser_get_namecache()
 *
 * Returns the allocated object name hash table associated with the given parse
 * state.  This cache is used by parse routines that need to allocate multiple
 * ChooseRelationName() values that need to be distinct from each other.
 *
 * The cache is allocated by the first caller of this function.
 */
struct HTAB *
parser_get_namecache(ParseState *pstate)
{
	/*
	 * The cache is always stored in the TOP level parse state, so if this is
	 * a substate start by walking up the pstate tree.
	 */
	while (pstate->parentParseState != NULL)
		pstate = pstate->parentParseState;

	/* The first caller allocates the cache */
	if (!pstate->p_namecache)
	{
		HASHCTL  cacheInfo;
		int      cacheFlags;

		memset(&cacheInfo, 0, sizeof(cacheInfo));
		cacheInfo.keysize = NAMEDATALEN;
		cacheInfo.entrysize = NAMEDATALEN;
		cacheInfo.hcxt = CurrentMemoryContext;
		cacheFlags = HASH_ELEM | HASH_CONTEXT;

		pstate->p_namecache = hash_create("parse state object name cache",
										   256, &cacheInfo, cacheFlags);
	}

	/* Return the cache */
	return pstate->p_namecache;
}

/*
 * parser_errposition
 *		Report a parse-analysis-time cursor position, if possible.
 *
 * This is expected to be used within an ereport() call.  The return value
 * is a dummy (always 0, in fact).
 *
 * The locations stored in raw parsetrees are byte offsets into the source
 * string.	We have to convert them to 1-based character indexes for reporting
 * to clients.	(We do things this way to avoid unnecessary overhead in the
 * normal non-error case: computing character indexes would be much more
 * expensive than storing token offsets.)
 */
int
parser_errposition(ParseState *pstate, int location)
{
	int			pos;

	/* No-op if location was not provided */
	if (location < 0)
		return 0;
	/* Can't do anything if source text is not available */
	if (pstate == NULL || pstate->p_sourcetext == NULL)
		return 0;
	/* Convert offset to character number */
	pos = pg_mbstrlen_with_len(pstate->p_sourcetext, location) + 1;
	/* And pass it to the ereport mechanism */
	return errposition(pos);
}


/*
 * setup_parser_errposition_callback
 *		Arrange for non-parser errors to report an error position
 *
 * Sometimes the parser calls functions that aren't part of the parser
 * subsystem and can't reasonably be passed a ParseState; yet we would
 * like any errors thrown in those functions to be tagged with a parse
 * error location.  Use this function to set up an error context stack
 * entry that will accomplish that.  Usage pattern:
 *
 *		declare a local variable "ParseCallbackState pcbstate"
 *		...
 *		setup_parser_errposition_callback(&pcbstate, pstate, location);
 *		call function that might throw error;
 *		cancel_parser_errposition_callback(&pcbstate);
 */
void
setup_parser_errposition_callback(ParseCallbackState *pcbstate,
								  ParseState *pstate, int location)
{
	/* Setup error traceback support for ereport() */
	pcbstate->pstate = pstate;
	pcbstate->location = location;
	pcbstate->errcontext.callback = pcb_error_callback;
	pcbstate->errcontext.arg = (void *) pcbstate;
	pcbstate->errcontext.previous = error_context_stack;
	error_context_stack = &pcbstate->errcontext;
}

/*
 * Cancel a previously-set-up errposition callback.
 */
void
cancel_parser_errposition_callback(ParseCallbackState *pcbstate)
{
	/* Pop the error context stack */
	error_context_stack = pcbstate->errcontext.previous;
}

/*
 * Error context callback for inserting parser error location.
 *
 * Note that this will be called for *any* error occurring while the
 * callback is installed.  We avoid inserting an irrelevant error location
 * if the error is a query cancel --- are there any other important cases?
 */
static void
pcb_error_callback(void *arg)
{
	ParseCallbackState *pcbstate = (ParseCallbackState *) arg;

	if (geterrcode() != ERRCODE_QUERY_CANCELED)
		(void) parser_errposition(pcbstate->pstate, pcbstate->location);
}


/*
 * make_var
 *		Build a Var node for an attribute identified by RTE and attrno
 */
Var *
make_var(ParseState *pstate, RangeTblEntry *rte, int attrno, int location)
{
	Var		   *result;
	int			vnum,
				sublevels_up;
	Oid			vartypeid;
	int32		type_mod;

	vnum = RTERangeTablePosn(pstate, rte, &sublevels_up);
	get_rte_attribute_type(rte, attrno, &vartypeid, &type_mod);
	result = makeVar(vnum, attrno, vartypeid, type_mod, sublevels_up);
	result->location = location;
	return result;
}

/*
 * transformArrayType()
 *		Get the element type of an array type in preparation for subscripting
 */
Oid
transformArrayType(Oid arrayType)
{
	Oid			elementType;
	HeapTuple	type_tuple_array;
	Form_pg_type type_struct_array;

	/* Get the type tuple for the array */
	type_tuple_array = SearchSysCache(TYPEOID,
									  ObjectIdGetDatum(arrayType),
									  0, 0, 0);
	if (!HeapTupleIsValid(type_tuple_array))
		elog(ERROR, "cache lookup failed for type %u", arrayType);
	type_struct_array = (Form_pg_type) GETSTRUCT(type_tuple_array);

	/* needn't check typisdefined since this will fail anyway */

	elementType = type_struct_array->typelem;
	if (elementType == InvalidOid)
		ereport(ERROR,
				(errcode(ERRCODE_DATATYPE_MISMATCH),
				 errmsg("cannot subscript type %s because it is not an array",
						format_type_be(arrayType))));

	ReleaseSysCache(type_tuple_array);

	return elementType;
}

/*
 * transformArraySubscripts()
 *		Transform array subscripting.  This is used for both
 *		array fetch and array assignment.
 *
 * In an array fetch, we are given a source array value and we produce an
 * expression that represents the result of extracting a single array element
 * or an array slice.
 *
 * In an array assignment, we are given a destination array value plus a
 * source value that is to be assigned to a single element or a slice of
 * that array.	We produce an expression that represents the new array value
 * with the source data inserted into the right part of the array.
 *
 * pstate		Parse state
 * arrayBase	Already-transformed expression for the array as a whole
 * arrayType	OID of array's datatype (should match type of arrayBase)
 * elementType	OID of array's element type (fetch with transformArrayType,
 *				or pass InvalidOid to do it here)
 * elementTypMod typmod to be applied to array elements (if storing) or of
 *				the source array (if fetching)
 * indirection	Untransformed list of subscripts (must not be NIL)
 * assignFrom	NULL for array fetch, else transformed expression for source.
 */
ArrayRef *
transformArraySubscripts(ParseState *pstate,
						 Node *arrayBase,
						 Oid arrayType,
						 Oid elementType,
						 int32 elementTypMod,
						 List *indirection,
						 Node *assignFrom)
{
	bool		isSlice = false;
	List	   *upperIndexpr = NIL;
	List	   *lowerIndexpr = NIL;
	ListCell   *idx;
	ArrayRef   *aref;

	/* Caller may or may not have bothered to determine elementType */
	if (!OidIsValid(elementType))
		elementType = transformArrayType(arrayType);

	/*
	 * A list containing only single subscripts refers to a single array
	 * element.  If any of the items are double subscripts (lower:upper), then
	 * the subscript expression means an array slice operation. In this case,
	 * we supply a default lower bound of 1 for any items that contain only a
	 * single subscript.  We have to prescan the indirection list to see if
	 * there are any double subscripts.
	 */
	foreach(idx, indirection)
	{
		A_Indices  *ai = (A_Indices *) lfirst(idx);

		if (ai->lidx != NULL)
		{
			isSlice = true;
			break;
		}
	}

	/*
	 * Transform the subscript expressions.
	 */
	foreach(idx, indirection)
	{
		A_Indices  *ai = (A_Indices *) lfirst(idx);
		Node	   *subexpr;

		Assert(IsA(ai, A_Indices));
		if (isSlice)
		{
			if (ai->lidx)
			{
				subexpr = transformExpr(pstate, ai->lidx);
				/* If it's not int4 already, try to coerce */
				subexpr = coerce_to_target_type(pstate,
												subexpr, exprType(subexpr),
												INT4OID, -1,
												COERCION_ASSIGNMENT,
												COERCE_IMPLICIT_CAST,
												-1);
				if (subexpr == NULL)
					ereport(ERROR,
							(errcode(ERRCODE_DATATYPE_MISMATCH),
							 errmsg("array subscript must have type integer"),
							 parser_errposition(pstate, exprLocation(ai->lidx))));
			}
			else
			{
				/* Make a constant 1 */
				subexpr = (Node *) makeConst(INT4OID,
											 -1,
											 sizeof(int32),
											 Int32GetDatum(1),
											 false,
											 true);		/* pass by value */
			}
			lowerIndexpr = lappend(lowerIndexpr, subexpr);
		}
		subexpr = transformExpr(pstate, ai->uidx);
		/* If it's not int4 already, try to coerce */
		subexpr = coerce_to_target_type(pstate,
										subexpr, exprType(subexpr),
										INT4OID, -1,
										COERCION_ASSIGNMENT,
										COERCE_IMPLICIT_CAST,
										-1);
		if (subexpr == NULL)
			ereport(ERROR,
					(errcode(ERRCODE_DATATYPE_MISMATCH),
					 errmsg("array subscript must have type integer"),
					 parser_errposition(pstate, exprLocation(ai->uidx))));
		upperIndexpr = lappend(upperIndexpr, subexpr);
	}

	/*
	 * If doing an array store, coerce the source value to the right type.
	 * (This should agree with the coercion done by transformAssignedExpr.)
	 */
	if (assignFrom != NULL)
	{
		Oid			typesource = exprType(assignFrom);
		Oid			typeneeded = isSlice ? arrayType : elementType;
		Node	   *newFrom;

<<<<<<< HEAD
		assignFrom = coerce_to_target_type(pstate,
										   assignFrom, typesource,
										   typeneeded, elementTypMod,
										   COERCION_ASSIGNMENT,
										   COERCE_IMPLICIT_CAST,
										   -1);
		if (assignFrom == NULL)
=======
		newFrom = coerce_to_target_type(pstate,
										assignFrom, typesource,
										typeneeded, elementTypMod,
										COERCION_ASSIGNMENT,
										COERCE_IMPLICIT_CAST,
										-1);
		if (newFrom == NULL)
>>>>>>> 38e93482
			ereport(ERROR,
					(errcode(ERRCODE_DATATYPE_MISMATCH),
					 errmsg("array assignment requires type %s"
							" but expression is of type %s",
							format_type_be(typeneeded),
							format_type_be(typesource)),
			   errhint("You will need to rewrite or cast the expression."),
					 parser_errposition(pstate, exprLocation(assignFrom))));
		assignFrom = newFrom;
	}

	/*
	 * Ready to build the ArrayRef node.
	 */
	aref = makeNode(ArrayRef);
	aref->refarraytype = arrayType;
	aref->refelemtype = elementType;
	aref->reftypmod = elementTypMod;
	aref->refupperindexpr = upperIndexpr;
	aref->reflowerindexpr = lowerIndexpr;
	aref->refexpr = (Expr *) arrayBase;
	aref->refassgnexpr = (Expr *) assignFrom;

	return aref;
}

/*
 * make_const
 *
 *	Convert a Value node (as returned by the grammar) to a Const node
 *	of the "natural" type for the constant.  Note that this routine is
 *	only used when there is no explicit cast for the constant, so we
 *	have to guess what type is wanted.
 *
 *	For string literals we produce a constant of type UNKNOWN ---- whose
 *	representation is the same as cstring, but it indicates to later type
 *	resolution that we're not sure yet what type it should be considered.
 *	Explicit "NULL" constants are also typed as UNKNOWN.
 *
 *	For integers and floats we produce int4, int8, or numeric depending
 *	on the value of the number.  XXX We should produce int2 as well,
 *	but additional cleanup is needed before we can do that; there are
 *	too many examples that fail if we try.
 */
Const *
make_const(ParseState *pstate, Value *value, int location)
{
	Const	   *con;
	Datum		val;
	int64		val64;
	Oid			typeid;
	int			typelen;
	bool		typebyval;
	ParseCallbackState pcbstate;

	switch (nodeTag(value))
	{
		case T_Integer:
			val = Int32GetDatum(intVal(value));

			typeid = INT4OID;
			typelen = sizeof(int32);
			typebyval = true;
			break;

		case T_Float:
			/* could be an oversize integer as well as a float ... */
			if (scanint8(strVal(value), true, &val64))
			{
				/*
				 * It might actually fit in int32. Probably only INT_MIN can
				 * occur, but we'll code the test generally just to be sure.
				 */
				int32		val32 = (int32) val64;

				if (val64 == (int64) val32)
				{
					val = Int32GetDatum(val32);

					typeid = INT4OID;
					typelen = sizeof(int32);
					typebyval = true;
				}
				else
				{
					val = Int64GetDatum(val64);

					typeid = INT8OID;
					typelen = sizeof(int64);
					typebyval = FLOAT8PASSBYVAL;	/* int8 and float8 alike */
				}
			}
			else
			{
				/* arrange to report location if numeric_in() fails */
				setup_parser_errposition_callback(&pcbstate, pstate, location);
				val = DirectFunctionCall3(numeric_in,
										  CStringGetDatum(strVal(value)),
										  ObjectIdGetDatum(InvalidOid),
										  Int32GetDatum(-1));
				cancel_parser_errposition_callback(&pcbstate);

				typeid = NUMERICOID;
				typelen = -1;	/* variable len */
				typebyval = false;
			}
			break;

		case T_String:

			/*
			 * We assume here that UNKNOWN's internal representation is the
			 * same as CSTRING
			 */
			val = CStringGetDatum(strVal(value));

			typeid = UNKNOWNOID;	/* will be coerced later */
			typelen = -2;		/* cstring-style varwidth type */
			typebyval = false;
			break;

		case T_BitString:
			/* arrange to report location if bit_in() fails */
			setup_parser_errposition_callback(&pcbstate, pstate, location);
			val = DirectFunctionCall3(bit_in,
									  CStringGetDatum(strVal(value)),
									  ObjectIdGetDatum(InvalidOid),
									  Int32GetDatum(-1));
			cancel_parser_errposition_callback(&pcbstate);
			typeid = BITOID;
			typelen = -1;
			typebyval = false;
			break;

		case T_Null:
			/* return a null const */
			con = makeConst(UNKNOWNOID,
							-1,
							-2,
							(Datum) 0,
							true,
							false);
			con->location = location;
			return con;

		default:
			elog(ERROR, "unrecognized node type: %d", (int) nodeTag(value));
			return NULL;		/* keep compiler quiet */
	}

	con = makeConst(typeid,
					-1,			/* typmod -1 is OK for all cases */
					typelen,
					val,
					false,
					typebyval);
	con->location = location;

	return con;
}<|MERGE_RESOLUTION|>--- conflicted
+++ resolved
@@ -390,15 +390,6 @@
 		Oid			typeneeded = isSlice ? arrayType : elementType;
 		Node	   *newFrom;
 
-<<<<<<< HEAD
-		assignFrom = coerce_to_target_type(pstate,
-										   assignFrom, typesource,
-										   typeneeded, elementTypMod,
-										   COERCION_ASSIGNMENT,
-										   COERCE_IMPLICIT_CAST,
-										   -1);
-		if (assignFrom == NULL)
-=======
 		newFrom = coerce_to_target_type(pstate,
 										assignFrom, typesource,
 										typeneeded, elementTypMod,
@@ -406,7 +397,6 @@
 										COERCE_IMPLICIT_CAST,
 										-1);
 		if (newFrom == NULL)
->>>>>>> 38e93482
 			ereport(ERROR,
 					(errcode(ERRCODE_DATATYPE_MISMATCH),
 					 errmsg("array assignment requires type %s"
