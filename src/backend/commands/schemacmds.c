/*-------------------------------------------------------------------------
 *
 * schemacmds.c
 *	  schema creation/manipulation commands
 *
 * Portions Copyright (c) 2005-2010, Greenplum inc
 * Portions Copyright (c) 2012-Present Pivotal Software, Inc.
 * Portions Copyright (c) 1996-2009, PostgreSQL Global Development Group
 * Portions Copyright (c) 1994, Regents of the University of California
 *
 * IDENTIFICATION
 *	  $PostgreSQL: pgsql/src/backend/commands/schemacmds.c,v 1.54 2009/12/09 21:57:50 tgl Exp $
 *
 *-------------------------------------------------------------------------
 */
#include "postgres.h"

#include "access/heapam.h"
#include "access/xact.h"
#include "catalog/catalog.h"
#include "catalog/dependency.h"
#include "catalog/heap.h"
#include "catalog/indexing.h"
#include "catalog/namespace.h"
#include "catalog/pg_namespace.h"
#include "commands/dbcommands.h"
#include "commands/schemacmds.h"
#include "miscadmin.h"
#include "parser/parse_utilcmd.h"
#include "tcop/utility.h"
#include "utils/acl.h"
#include "utils/builtins.h"
#include "utils/lsyscache.h"
#include "utils/syscache.h"

#include "cdb/cdbdisp_query.h"
#include "cdb/cdbsrlz.h"
#include "cdb/cdbvars.h"

static void AlterSchemaOwner_internal(HeapTuple tup, Relation rel, Oid newOwnerId);


/*
 * CREATE SCHEMA
 */
void
CreateSchemaCommand(CreateSchemaStmt *stmt, const char *queryString)
{
	const char *schemaName = stmt->schemaname;
	const char *authId = stmt->authid;
	Oid			namespaceId;
	OverrideSearchPath *overridePath;
	List	   *parsetree_list;
	ListCell   *parsetree_item;
	Oid			owner_uid;
	Oid			saved_uid;
	int			save_sec_context;
	AclResult	aclresult;
	bool		shouldDispatch = (Gp_role == GP_ROLE_DISPATCH && 
								  !IsBootstrapProcessingMode());

	/*
	 * GPDB: Creation of temporary namespaces is a special case. This statement
	 * is dispatched by the dispatcher node the first time a temporary table is
	 * created. It bypasses all the normal checks and logic of schema creation,
	 * and is routed to the internal routine for creating temporary namespaces,
	 * instead.
	 */
	if (stmt->istemp)
	{
		Assert(Gp_role == GP_ROLE_EXECUTE);

<<<<<<< HEAD
		Assert(stmt->schemaname == InvalidOid);
		Assert(stmt->authid == NULL);
		Assert(stmt->schemaElts == NIL);

		InitTempTableNamespace();
		return;
	}

=======
>>>>>>> 78a09145
	GetUserIdAndSecContext(&saved_uid, &save_sec_context);

	/*
	 * Who is supposed to own the new schema?
	 */
	if (authId)
		owner_uid = get_roleid_checked(authId);
	else
		owner_uid = saved_uid;

	/*
	 * To create a schema, must have schema-create privilege on the current
	 * database and must be able to become the target role (this does not
	 * imply that the target role itself must have create-schema privilege).
	 * The latter provision guards against "giveaway" attacks.	Note that a
	 * superuser will always have both of these privileges a fortiori.
	 */
	aclresult = pg_database_aclcheck(MyDatabaseId, saved_uid, ACL_CREATE);
	if (aclresult != ACLCHECK_OK)
		aclcheck_error(aclresult, ACL_KIND_DATABASE,
					   get_database_name(MyDatabaseId));

	check_is_member_of_role(saved_uid, owner_uid);

	/* Additional check to protect reserved schema names */
	if (!allowSystemTableModsDDL && IsReservedName(schemaName))
	{
		ereport(ERROR,
				(errcode(ERRCODE_RESERVED_NAME),
				 errmsg("unacceptable schema name \"%s\"", schemaName),
				 errdetail("The prefix \"%s\" is reserved for system schemas.",
						   GetReservedPrefix(schemaName))));
	}

	/*
	 * If the requested authorization is different from the current user,
	 * temporarily set the current user so that the object(s) will be created
	 * with the correct ownership.
	 *
	 * (The setting will be restored at the end of this routine, or in case of
	 * error, transaction abort will clean things up.)
	 */
	if (saved_uid != owner_uid)
		SetUserIdAndSecContext(owner_uid,
							   save_sec_context | SECURITY_LOCAL_USERID_CHANGE);

	/* Create the schema's namespace */
	if (shouldDispatch || Gp_role != GP_ROLE_EXECUTE)
	{
		namespaceId = NamespaceCreate(schemaName, owner_uid);

		if (shouldDispatch)
		{
			elog(DEBUG5, "shouldDispatch = true, namespaceOid = %d", namespaceId);

			/*
			 * Dispatch the command to all primary and mirror segment dbs.
			 * Starts a global transaction and reconfigures cluster if needed.
			 * Waits for QEs to finish.  Exits via ereport(ERROR,...) if error.
			 */
			CdbDispatchUtilityStatement((Node *) stmt,
										DF_CANCEL_ON_ERROR |
										DF_WITH_SNAPSHOT |
										DF_NEED_TWO_PHASE,
										GetAssignedOidsForDispatch(),
										NULL);
		}

		/* MPP-6929: metadata tracking */
		if (Gp_role == GP_ROLE_DISPATCH)
			MetaTrackAddObject(NamespaceRelationId,
							   namespaceId,
							   saved_uid,
							   "CREATE", "SCHEMA"
					);
	}
	else
	{
		namespaceId = NamespaceCreate(schemaName, owner_uid);
	}

	/* Advance cmd counter to make the namespace visible */
	CommandCounterIncrement();

	/*
	 * Temporarily make the new namespace be the front of the search path, as
	 * well as the default creation target namespace.  This will be undone at
	 * the end of this routine, or upon error.
	 */
	overridePath = GetOverrideSearchPath(CurrentMemoryContext);
	overridePath->schemas = lcons_oid(namespaceId, overridePath->schemas);
	/* XXX should we clear overridePath->useTemp? */
	PushOverrideSearchPath(overridePath);

	/*
	 * Examine the list of commands embedded in the CREATE SCHEMA command, and
	 * reorganize them into a sequentially executable order with no forward
	 * references.	Note that the result is still a list of raw parsetrees ---
	 * we cannot, in general, run parse analysis on one statement until we
	 * have actually executed the prior ones.
	 */
	parsetree_list = transformCreateSchemaStmt(stmt);

	/*
	 * Execute each command contained in the CREATE SCHEMA.  Since the grammar
	 * allows only utility commands in CREATE SCHEMA, there is no need to pass
	 * them through parse_analyze() or the rewriter; we can just hand them
	 * straight to ProcessUtility.
	 */
	foreach(parsetree_item, parsetree_list)
	{
		Node	   *stmt = (Node *) lfirst(parsetree_item);

		/* do this step */
		ProcessUtility(stmt,
					   queryString,
					   NULL,
					   false,	/* not top level */
					   None_Receiver,
					   NULL);
		/* make sure later steps can see the object created here */
		CommandCounterIncrement();
	}

	/* Reset search path to normal state */
	PopOverrideSearchPath();

	/* Reset current user and security context */
	SetUserIdAndSecContext(saved_uid, save_sec_context);
}


/*
 *	RemoveSchemas
 *		Implements DROP SCHEMA.
 */
void
RemoveSchemas(DropStmt *drop)
{
	ObjectAddresses *objects;
	ListCell   *cell;
	List	   *namespaceIdList = NIL;

	/*
	 * First we identify all the schemas, then we delete them in a single
	 * performMultipleDeletions() call.  This is to avoid unwanted DROP
	 * RESTRICT errors if one of the schemas depends on another.
	 */
	objects = new_object_addresses();

	foreach(cell, drop->objects)
	{
		List	   *names = (List *) lfirst(cell);
		char	   *namespaceName;
		Oid			namespaceId;
		ObjectAddress object;

		if (list_length(names) != 1)
			ereport(ERROR,
					(errcode(ERRCODE_SYNTAX_ERROR),
					 errmsg("schema name cannot be qualified")));
		namespaceName = strVal(linitial(names));

		namespaceId = GetSysCacheOid(NAMESPACENAME,
									 CStringGetDatum(namespaceName),
									 0, 0, 0);

		if (!OidIsValid(namespaceId))
		{
			if (!drop->missing_ok)
			{
				ereport(ERROR,
						(errcode(ERRCODE_UNDEFINED_SCHEMA),
						 errmsg("schema \"%s\" does not exist",
								namespaceName)));
			}
			else
			{
				if (Gp_role != GP_ROLE_EXECUTE)
					ereport(NOTICE,
							(errmsg("schema \"%s\" does not exist, skipping",
								namespaceName)));
			}
			continue;
		}

		namespaceIdList = lappend_oid(namespaceIdList, namespaceId);

		/* Permission check */
		if (!pg_namespace_ownercheck(namespaceId, GetUserId()))
			aclcheck_error(ACLCHECK_NOT_OWNER, ACL_KIND_NAMESPACE,
						   namespaceName);

		/*
		 * Additional check to protect reserved schema names.
		 *
		 * But allow dropping temp schemas. This makes it much easier to get rid
		 * of leaked temp schemas. I wish it wasn't necessary, but we do tend to
		 * leak them on crashes, so let's make life a bit easier for admins.
		 * gpcheckcat will also try to automatically drop any leaked temp schemas.
		 */
		if (!allowSystemTableModsDDL &&	IsReservedName(namespaceName) &&
			strncmp(namespaceName, "pg_temp_", 8) != 0 &&
			strncmp(namespaceName, "pg_toast_temp_", 14) != 0)
			ereport(ERROR,
					(errcode(ERRCODE_RESERVED_NAME),
					 errmsg("cannot drop schema %s because it is required by the database system",
							namespaceName)));

		object.classId = NamespaceRelationId;
		object.objectId = namespaceId;
		object.objectSubId = 0;

		add_exact_object_address(&object, objects);
	}

	/*
	 * Do the deletions.  Objects contained in the schema(s) are removed by
	 * means of their dependency links to the schema.
	 */
	performMultipleDeletions(objects, drop->behavior);

	/* MPP-6929: metadata tracking */
	if (Gp_role == GP_ROLE_DISPATCH)
	{
		foreach(cell, namespaceIdList)
		{
			Oid namespaceId = lfirst_oid(cell);

			MetaTrackDropObject(NamespaceRelationId, namespaceId);
		}
	}

	free_object_addresses(objects);
}


/*
 * Guts of schema deletion.
 */
void
RemoveSchemaById(Oid schemaOid)
{
	Relation	relation;
	HeapTuple	tup;

	relation = heap_open(NamespaceRelationId, RowExclusiveLock);

	tup = SearchSysCache(NAMESPACEOID,
						 ObjectIdGetDatum(schemaOid),
						 0, 0, 0);
	if (!HeapTupleIsValid(tup)) /* should not happen */
		elog(ERROR, "cache lookup failed for namespace %u", schemaOid);

	simple_heap_delete(relation, &tup->t_self);

	ReleaseSysCache(tup);

	heap_close(relation, RowExclusiveLock);
}

/*
 * Rename schema
 */
void
RenameSchema(const char *oldname, const char *newname)
{
	HeapTuple	tup;
	Oid			nsoid;
	Relation	rel;
	AclResult	aclresult;

	rel = heap_open(NamespaceRelationId, RowExclusiveLock);

	tup = SearchSysCacheCopy(NAMESPACENAME,
							 CStringGetDatum(oldname),
							 0, 0, 0);
	if (!HeapTupleIsValid(tup))
		ereport(ERROR,
				(errcode(ERRCODE_UNDEFINED_SCHEMA),
				 errmsg("schema \"%s\" does not exist", oldname)));

	/* make sure the new name doesn't exist */
	if (HeapTupleIsValid(
						 SearchSysCache(NAMESPACENAME,
										CStringGetDatum(newname),
										0, 0, 0)))
		ereport(ERROR,
				(errcode(ERRCODE_DUPLICATE_SCHEMA),
				 errmsg("schema \"%s\" already exists", newname)));

	/* must be owner */
	nsoid = HeapTupleGetOid(tup);
	if (!pg_namespace_ownercheck(nsoid, GetUserId()))
		aclcheck_error(ACLCHECK_NOT_OWNER, ACL_KIND_NAMESPACE,
					   oldname);

	/* must have CREATE privilege on database */
	aclresult = pg_database_aclcheck(MyDatabaseId, GetUserId(), ACL_CREATE);
	if (aclresult != ACLCHECK_OK)
		aclcheck_error(aclresult, ACL_KIND_DATABASE,
					   get_database_name(MyDatabaseId));

	if (!allowSystemTableModsDDL && IsReservedName(oldname))
	{
		ereport(ERROR,
				(errcode(ERRCODE_INSUFFICIENT_PRIVILEGE),
				 errmsg("permission denied to ALTER SCHEMA \"%s\"", oldname),
				 errdetail("Schema %s is reserved for system use.", oldname)));
	}

	if (!allowSystemTableModsDDL && IsReservedName(newname))
	{
		ereport(ERROR,
				(errcode(ERRCODE_RESERVED_NAME),
				 errmsg("unacceptable schema name \"%s\"", newname),
				 errdetail("The prefix \"%s\" is reserved for system schemas.",
						   GetReservedPrefix(newname))));
	}


	/* rename */
	namestrcpy(&(((Form_pg_namespace) GETSTRUCT(tup))->nspname), newname);
	simple_heap_update(rel, &tup->t_self, tup);
	CatalogUpdateIndexes(rel, tup);

	/* MPP-6929: metadata tracking */
	if (Gp_role == GP_ROLE_DISPATCH)
		MetaTrackUpdObject(NamespaceRelationId,
						   nsoid,
						   GetUserId(),
						   "ALTER", "RENAME"
				);

	heap_close(rel, NoLock);
	heap_freetuple(tup);

}

void
AlterSchemaOwner_oid(Oid oid, Oid newOwnerId)
{
	HeapTuple	tup;
	Relation	rel;

	rel = heap_open(NamespaceRelationId, RowExclusiveLock);

	tup = SearchSysCache(NAMESPACEOID,
						 ObjectIdGetDatum(oid),
						 0, 0, 0);
	if (!HeapTupleIsValid(tup))
		elog(ERROR, "cache lookup failed for schema %u", oid);

	AlterSchemaOwner_internal(tup, rel, newOwnerId);

	ReleaseSysCache(tup);

	heap_close(rel, RowExclusiveLock);
}


/*
 * Change schema owner
 */
void
AlterSchemaOwner(const char *name, Oid newOwnerId)
{
	HeapTuple	tup;
	Relation	rel;

	rel = heap_open(NamespaceRelationId, RowExclusiveLock);

	tup = SearchSysCache(NAMESPACENAME,
						 CStringGetDatum(name),
						 0, 0, 0);
	if (!HeapTupleIsValid(tup))
		ereport(ERROR,
				(errcode(ERRCODE_UNDEFINED_SCHEMA),
				 errmsg("schema \"%s\" does not exist", name)));

	if (!allowSystemTableModsDDL && IsReservedName(name))
	{
		ereport(ERROR,
				(errcode(ERRCODE_INSUFFICIENT_PRIVILEGE),
				 errmsg("permission denied to ALTER SCHEMA \"%s\"", name),
				 errdetail("Schema %s is reserved for system use.", name)));
	}

	AlterSchemaOwner_internal(tup, rel, newOwnerId);

	ReleaseSysCache(tup);

	heap_close(rel, RowExclusiveLock);
}

static void
AlterSchemaOwner_internal(HeapTuple tup, Relation rel, Oid newOwnerId)
{
	Form_pg_namespace nspForm;

	Assert(RelationGetRelid(rel) == NamespaceRelationId);

	nspForm = (Form_pg_namespace) GETSTRUCT(tup);

	/*
	 * If the new owner is the same as the existing owner, consider the
	 * command to have succeeded.  This is for dump restoration purposes.
	 */
	if (nspForm->nspowner != newOwnerId)
	{
		Datum		repl_val[Natts_pg_namespace];
		bool		repl_null[Natts_pg_namespace];
		bool		repl_repl[Natts_pg_namespace];
		Acl		   *newAcl;
		Datum		aclDatum;
		bool		isNull;
		HeapTuple	newtuple;
		AclResult	aclresult;
		Oid			nsoid;

		/* Otherwise, must be owner of the existing object */
		nsoid = HeapTupleGetOid(tup);
		if (!pg_namespace_ownercheck(nsoid, GetUserId()))
			aclcheck_error(ACLCHECK_NOT_OWNER, ACL_KIND_NAMESPACE,
						   NameStr(nspForm->nspname));

		/* Must be able to become new owner */
		check_is_member_of_role(GetUserId(), newOwnerId);

		/*
		 * must have create-schema rights
		 *
		 * NOTE: This is different from other alter-owner checks in that the
		 * current user is checked for create privileges instead of the
		 * destination owner.  This is consistent with the CREATE case for
		 * schemas.  Because superusers will always have this right, we need
		 * no special case for them.
		 */
		aclresult = pg_database_aclcheck(MyDatabaseId, GetUserId(),
										 ACL_CREATE);
		if (aclresult != ACLCHECK_OK)
			aclcheck_error(aclresult, ACL_KIND_DATABASE,
						   get_database_name(MyDatabaseId));

		memset(repl_null, false, sizeof(repl_null));
		memset(repl_repl, false, sizeof(repl_repl));

		repl_repl[Anum_pg_namespace_nspowner - 1] = true;
		repl_val[Anum_pg_namespace_nspowner - 1] = ObjectIdGetDatum(newOwnerId);

		/*
		 * Determine the modified ACL for the new owner.  This is only
		 * necessary when the ACL is non-null.
		 */
		aclDatum = SysCacheGetAttr(NAMESPACENAME, tup,
								   Anum_pg_namespace_nspacl,
								   &isNull);
		if (!isNull)
		{
			newAcl = aclnewowner(DatumGetAclP(aclDatum),
								 nspForm->nspowner, newOwnerId);
			repl_repl[Anum_pg_namespace_nspacl - 1] = true;
			repl_val[Anum_pg_namespace_nspacl - 1] = PointerGetDatum(newAcl);
		}

		newtuple = heap_modify_tuple(tup, RelationGetDescr(rel), repl_val, repl_null, repl_repl);

		simple_heap_update(rel, &newtuple->t_self, newtuple);
		CatalogUpdateIndexes(rel, newtuple);

		/* MPP-6929: metadata tracking */
		if (Gp_role == GP_ROLE_DISPATCH)
			MetaTrackUpdObject(NamespaceRelationId,
							   nsoid,
							   GetUserId(),
							   "ALTER", "OWNER"
					);

		heap_freetuple(newtuple);

		/* Update owner dependency reference */
		changeDependencyOnOwner(NamespaceRelationId, HeapTupleGetOid(tup),
								newOwnerId);
	}

}<|MERGE_RESOLUTION|>--- conflicted
+++ resolved
@@ -70,7 +70,6 @@
 	{
 		Assert(Gp_role == GP_ROLE_EXECUTE);
 
-<<<<<<< HEAD
 		Assert(stmt->schemaname == InvalidOid);
 		Assert(stmt->authid == NULL);
 		Assert(stmt->schemaElts == NIL);
@@ -79,8 +78,6 @@
 		return;
 	}
 
-=======
->>>>>>> 78a09145
 	GetUserIdAndSecContext(&saved_uid, &save_sec_context);
 
 	/*
