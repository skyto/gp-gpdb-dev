--- conflicted
+++ resolved
@@ -23,11 +23,8 @@
 #include "catalog/dependency.h"
 #include "catalog/indexing.h"
 #include "catalog/namespace.h"
-<<<<<<< HEAD
+#include "catalog/objectaccess.h"
 #include "catalog/oid_dispatch.h"
-=======
-#include "catalog/objectaccess.h"
->>>>>>> a4bebdd9
 #include "catalog/pg_namespace.h"
 #include "catalog/pg_proc.h"
 #include "catalog/pg_ts_config.h"
@@ -148,7 +145,7 @@
 	recordDependencyOn(&myself, &referenced, DEPENDENCY_NORMAL);
 
 	/* dependency on extension */
-	recordDependencyOnCurrentExtension(&myself);
+	recordDependencyOnCurrentExtension(&myself, false);
 
 	/* dependencies on functions */
 	referenced.classId = ProcedureRelationId;
@@ -504,7 +501,7 @@
 	recordDependencyOnOwner(myself.classId, myself.objectId, dict->dictowner);
 
 	/* dependency on extension */
-	recordDependencyOnCurrentExtension(&myself);
+	recordDependencyOnCurrentExtension(&myself, false);
 
 	/* dependency on template */
 	referenced.classId = TSTemplateRelationId;
@@ -1119,7 +1116,7 @@
 	recordDependencyOn(&myself, &referenced, DEPENDENCY_NORMAL);
 
 	/* dependency on extension */
-	recordDependencyOnCurrentExtension(&myself);
+	recordDependencyOnCurrentExtension(&myself, false);
 
 	/* dependencies on functions */
 	referenced.classId = ProcedureRelationId;
@@ -1148,7 +1145,7 @@
 	bool		nulls[Natts_pg_ts_template];
 	NameData	dname;
 	int			i;
-	Oid			tmplOid;
+	Oid			dictOid;
 	Oid			namespaceoid;
 	char	   *tmplname;
 
@@ -1212,7 +1209,7 @@
 
 	tup = heap_form_tuple(tmplRel->rd_att, values, nulls);
 
-	tmplOid = simple_heap_insert(tmplRel, tup);
+	dictOid = simple_heap_insert(tmplRel, tup);
 
 	CatalogUpdateIndexes(tmplRel, tup);
 
@@ -1484,8 +1481,7 @@
 	recordDependencyOnOwner(myself.classId, myself.objectId, cfg->cfgowner);
 
 	/* dependency on extension */
-	if (!removeOld)
-		recordDependencyOnCurrentExtension(&myself);
+	recordDependencyOnCurrentExtension(&myself, removeOld);
 
 	/* dependency on parser */
 	referenced.classId = TSParserRelationId;
