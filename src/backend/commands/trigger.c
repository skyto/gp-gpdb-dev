--- conflicted
+++ resolved
@@ -7,11 +7,7 @@
  * Portions Copyright (c) 1994, Regents of the University of California
  *
  * IDENTIFICATION
-<<<<<<< HEAD
- *	  $PostgreSQL: pgsql/src/backend/commands/trigger.c,v 1.227.2.4 2010/01/24 21:49:39 tgl Exp $
-=======
  *	  $PostgreSQL: pgsql/src/backend/commands/trigger.c,v 1.231 2008/03/28 00:21:55 tgl Exp $
->>>>>>> f260edb1
  *
  *-------------------------------------------------------------------------
  */
@@ -46,13 +42,11 @@
 #include "utils/memutils.h"
 #include "utils/snapmgr.h"
 #include "utils/syscache.h"
-<<<<<<< HEAD
+#include "utils/tqual.h"
+
 #include "cdb/cdbvars.h"
 #include "cdb/cdbdisp_query.h"
 #include "cdb/cdbfilerepprimary.h"
-=======
-#include "utils/tqual.h"
->>>>>>> f260edb1
 
 
 /* GUC variables */
@@ -1719,6 +1713,12 @@
 	int			i;
 	TriggerData LocTriggerData;
 
+	if (Gp_role == GP_ROLE_EXECUTE)
+	{
+		/* Don't fire statement-triggers in executor nodes. */
+		return;
+	}
+
 	trigdesc = relinfo->ri_TrigDesc;
 
 	if (trigdesc == NULL)
@@ -1855,6 +1855,12 @@
 	int			i;
 	TriggerData LocTriggerData;
 
+	if (Gp_role == GP_ROLE_EXECUTE)
+	{
+		/* Don't fire statement-triggers in executor nodes. */
+		return;
+	}
+
 	trigdesc = relinfo->ri_TrigDesc;
 
 	if (trigdesc == NULL)
@@ -2002,6 +2008,12 @@
 	int		   *tgindx;
 	int			i;
 	TriggerData LocTriggerData;
+
+	if (Gp_role == GP_ROLE_EXECUTE)
+	{
+		/* Don't fire statement-triggers in executor nodes. */
+		return;
+	}
 
 	trigdesc = relinfo->ri_TrigDesc;
 
@@ -2185,6 +2197,12 @@
 	int		   *tgindx;
 	int			i;
 	TriggerData LocTriggerData;
+
+	if (Gp_role == GP_ROLE_EXECUTE)
+	{
+		/* Don't fire statement-triggers in executor nodes. */
+		return;
+	}
 
 	trigdesc = relinfo->ri_TrigDesc;
 
@@ -3870,6 +3888,12 @@
 	if (afterTriggers->query_depth < 0)
 		elog(ERROR, "AfterTriggerSaveEvent() called outside of query");
 
+	if (!row_trigger && Gp_role == GP_ROLE_EXECUTE)
+	{
+		/* Don't fire statement-triggers in executor nodes. */
+		return;
+	}
+
 	/*
 	 * event is used both as a bitmask and an array offset,
 	 * so make sure we don't walk off the edge of our arrays
