--- conflicted
+++ resolved
@@ -58,18 +58,6 @@
 	Node	  **rv_cache;			/* cache for results with PHVs */
 } pullup_replace_vars_context;
 
-typedef struct pullup_replace_vars_context
-{
-	PlannerInfo *root;
-	List	   *targetlist;			/* tlist of subquery being pulled up */
-	RangeTblEntry *target_rte;		/* RTE of subquery */
-	bool	   *outer_hasSubLinks;	/* -> outer query's hasSubLinks */
-	int			varno;				/* varno of subquery */
-	bool		need_phvs;			/* do we need PlaceHolderVars? */
-	bool		wrap_non_vars;		/* do we need 'em on *all* non-Vars? */
-	Node	  **rv_cache;			/* cache for results with PHVs */
-} pullup_replace_vars_context;
-
 typedef struct reduce_outer_joins_state
 {
 	Relids		relids;			/* base relids within this subtree */
@@ -85,7 +73,6 @@
 						RangeTblEntry *rte,
 						JoinExpr *lowest_outer_join,
 						AppendRelInfo *containing_appendrel);
-<<<<<<< HEAD
 bool is_simple_subquery(PlannerInfo *root, Query *subquery);
 static bool is_safe_append_member(Query *subquery);
 static void replace_vars_in_jointree(Node *jtnode,
@@ -95,27 +82,6 @@
 								 pullup_replace_vars_context *context);
 static Node *pullup_replace_vars_callback(Var *var,
 										  replace_rte_variables_context *context);
-=======
-static Node *pull_up_simple_union_all(PlannerInfo *root, Node *jtnode,
-						 RangeTblEntry *rte);
-static void pull_up_union_leaf_queries(Node *setOp, PlannerInfo *root,
-						   int parentRTindex, Query *setOpQuery,
-						   int childRToffset);
-static void make_setop_translation_list(Query *query, Index newvarno,
-							List **translated_vars);
-static bool is_simple_subquery(Query *subquery);
-static bool is_simple_union_all(Query *subquery);
-static bool is_simple_union_all_recurse(Node *setOp, Query *setOpQuery,
-							List *colTypes);
-static bool is_safe_append_member(Query *subquery);
-static void replace_vars_in_jointree(Node *jtnode,
-						 pullup_replace_vars_context *context,
-						 JoinExpr *lowest_outer_join);
-static Node *pullup_replace_vars(Node *expr,
-								 pullup_replace_vars_context *context);
-static Node *pullup_replace_vars_callback(Var *var,
-							 replace_rte_variables_context *context);
->>>>>>> 78a09145
 static reduce_outer_joins_state *reduce_outer_joins_pass1(Node *jtnode);
 static void reduce_outer_joins_pass2(Node *jtnode,
 						 reduce_outer_joins_state *state,
@@ -780,11 +746,7 @@
 	PlannerInfo *subroot;
 	int			rtoffset;
 	pullup_replace_vars_context rvcontext;
-<<<<<<< HEAD
-    ListCell   *lc;
-=======
 	ListCell   *lc;
->>>>>>> 78a09145
 
 	/*
 	 * Need a modifiable copy of the subquery to hack on.  Even if we didn't
@@ -913,27 +875,20 @@
 	rvcontext.target_rte = rte;
 	rvcontext.outer_hasSubLinks = &parse->hasSubLinks;
 	rvcontext.varno = varno;
-<<<<<<< HEAD
-	rvcontext.need_phvs = (lowest_outer_join != NULL || containing_appendrel != NULL);
-	rvcontext.wrap_non_vars = (containing_appendrel != NULL);
-	/* initialize cache array with indexes 0 .. length(tlist) */
-	rvcontext.rv_cache = palloc0((list_length(subquery->targetList) + 1) * sizeof(Node *));
-
-	List *newTList = (List *)
-		pullup_replace_vars((Node *) parse->targetList, &rvcontext);
-
-	if (parse->scatterClause)
-	{
-		UpdateScatterClause(parse, newTList);
-	}
-=======
 	rvcontext.need_phvs = (lowest_outer_join != NULL ||
 						   containing_appendrel != NULL);
 	rvcontext.wrap_non_vars = (containing_appendrel != NULL);
 	/* initialize cache array with indexes 0 .. length(tlist) */
 	rvcontext.rv_cache = palloc0((list_length(subquery->targetList) + 1) *
 								 sizeof(Node *));
->>>>>>> 78a09145
+
+	List *newTList = (List *)
+		pullup_replace_vars((Node *) parse->targetList, &rvcontext);
+
+	if (parse->scatterClause)
+	{
+		UpdateScatterClause(parse, newTList);
+	}
 
 	/*
 	 * Replace all of the top query's references to the subquery's outputs
@@ -941,9 +896,8 @@
 	 * replace any of the jointree structure. (This'd be a lot cleaner if we
 	 * could use query_tree_mutator.)  We have to use PHVs in the targetList,
 	 * returningList, and havingQual, since those are certainly above any
-<<<<<<< HEAD
-	 * outer join.  replace_vars_in_jointree tracks its location in the jointree
-	 * and uses PHVs or not appropriately.
+	 * outer join.  replace_vars_in_jointree tracks its location in the
+	 * jointree and uses PHVs or not appropriately.
 	 */
 	parse->targetList = newTList;
 
@@ -962,29 +916,12 @@
 
 			if (wc->startOffset)
 				wc->startOffset =
-					ResolveNew((Node *) wc->startOffset,
-							   varno, 0, rte,
-							   subquery->targetList, CMD_SELECT, 0, NULL);
+					pullup_replace_vars((Node *) wc->startOffset, &rvcontext);
 			if (wc->endOffset)
 				wc->endOffset =
-					ResolveNew((Node *) wc->endOffset,
-							   varno, 0, rte,
-							   subquery->targetList, CMD_SELECT, 0, NULL);
-		}
-	}
-=======
-	 * outer join.  replace_vars_in_jointree tracks its location in the
-	 * jointree and uses PHVs or not appropriately.
-	 */
-	parse->targetList = (List *)
-		pullup_replace_vars((Node *) parse->targetList, &rvcontext);
-	parse->returningList = (List *)
-		pullup_replace_vars((Node *) parse->returningList, &rvcontext);
-	replace_vars_in_jointree((Node *) parse->jointree, &rvcontext,
-							 lowest_outer_join);
-	Assert(parse->setOperations == NULL);
-	parse->havingQual = pullup_replace_vars(parse->havingQual, &rvcontext);
->>>>>>> 78a09145
+					pullup_replace_vars((Node *) wc->endOffset, &rvcontext);
+		}
+	}
 
 	/*
 	 * Replace references in the translated_vars lists of appendrels.
@@ -1001,11 +938,7 @@
 		if (appinfo == containing_appendrel)
 			rvcontext.need_phvs = false;
 		appinfo->translated_vars = (List *)
-<<<<<<< HEAD
-				pullup_replace_vars((Node *) appinfo->translated_vars, &rvcontext);
-=======
 			pullup_replace_vars((Node *) appinfo->translated_vars, &rvcontext);
->>>>>>> 78a09145
 		rvcontext.need_phvs = save_need_phvs;
 	}
 
@@ -1024,9 +957,8 @@
 
 		if (otherrte->rtekind == RTE_JOIN)
 			otherrte->joinaliasvars = (List *)
-<<<<<<< HEAD
-				pullup_replace_vars((Node *) otherrte->joinaliasvars, &rvcontext);
-
+				pullup_replace_vars((Node *) otherrte->joinaliasvars,
+									&rvcontext);
 		else if (otherrte->rtekind == RTE_SUBQUERY && rte != otherrte)
 		{
 			otherrte->subquery = (Query *)
@@ -1038,10 +970,6 @@
 											  of the same level after FROM. */
 							subquery->targetList, CMD_SELECT, 0, NULL);
 		}
-=======
-				pullup_replace_vars((Node *) otherrte->joinaliasvars,
-									&rvcontext);
->>>>>>> 78a09145
 	}
 
 	/*
@@ -1097,10 +1025,6 @@
 	/*
 	 * Miscellaneous housekeeping.
 	 *
-<<<<<<< HEAD
-	 *
-=======
->>>>>>> 78a09145
 	 * Although replace_rte_variables() faithfully updated parse->hasSubLinks
 	 * if it copied any SubLinks out of the subquery's targetlist, we still
 	 * could have SubLinks added to the query in the expressions of FUNCTION
@@ -1175,13 +1099,9 @@
 		subquery->distinctClause ||
 		subquery->limitOffset ||
 		subquery->limitCount ||
-<<<<<<< HEAD
+		subquery->hasForUpdate ||
 		subquery->cteList ||
 		root->parse->cteList)
-=======
-		subquery->hasForUpdate ||
-		subquery->cteList)
->>>>>>> 78a09145
 		return false;
 
 	/*
@@ -1332,19 +1252,6 @@
 }
 
 /*
-<<<<<<< HEAD
- * Helper routine for pull_up_subqueries: do pullup_replace_vars on every expression
- * in the jointree, without changing the jointree structure itself.  Ugly,
- * but there's no other way...
- *
- * If we are above lowest_outer_join then use subtlist_with_phvs; at or
- * below it, use subtlist.  (When no outer joins are in the picture,
- * these will be the same list.)
- */
-static void
-replace_vars_in_jointree(Node *jtnode, pullup_replace_vars_context *context,
-					   JoinExpr *lowest_outer_join)
-=======
  * Helper routine for pull_up_subqueries: do pullup_replace_vars on every
  * expression in the jointree, without changing the jointree structure itself.
  * Ugly, but there's no other way...
@@ -1356,7 +1263,6 @@
 replace_vars_in_jointree(Node *jtnode,
 						 pullup_replace_vars_context *context,
 						 JoinExpr *lowest_outer_join)
->>>>>>> 78a09145
 {
 	ListCell   *l;
 
@@ -1387,10 +1293,6 @@
 		}
 		replace_vars_in_jointree(j->larg, context, lowest_outer_join);
 		replace_vars_in_jointree(j->rarg, context, lowest_outer_join);
-<<<<<<< HEAD
-
-=======
->>>>>>> 78a09145
 		j->quals = pullup_replace_vars(j->quals, context);
 
 		/*
@@ -1420,10 +1322,6 @@
 								 context->outer_hasSubLinks);
 }
 
-<<<<<<< HEAD
-
-=======
->>>>>>> 78a09145
 static Node *
 pullup_replace_vars_callback(Var *var,
 							 replace_rte_variables_context *context)
@@ -1456,10 +1354,7 @@
 		List	   *colnames;
 		List	   *fields;
 		bool		save_need_phvs = rcon->need_phvs;
-<<<<<<< HEAD
 		int			save_sublevelsup = context->sublevels_up;
-=======
->>>>>>> 78a09145
 
 		/*
 		 * If generating an expansion for a var of a named rowtype (ie, this
@@ -1477,18 +1372,12 @@
 				  &colnames, &fields);
 		/* Adjust the generated per-field Vars, but don't insert PHVs */
 		rcon->need_phvs = false;
-<<<<<<< HEAD
 		context->sublevels_up = 0; /* to match the expandRTE output */
 		fields = (List *) replace_rte_variables_mutator((Node *) fields,
 														context);
 		rcon->need_phvs = save_need_phvs;
 		context->sublevels_up = save_sublevelsup;
 
-=======
-		fields = (List *) replace_rte_variables_mutator((Node *) fields,
-														context);
-		rcon->need_phvs = save_need_phvs;
->>>>>>> 78a09145
 		rowexpr = makeNode(RowExpr);
 		rowexpr->args = fields;
 		rowexpr->row_typeid = var->vartype;
@@ -1508,15 +1397,9 @@
 		{
 			/* RowExpr is certainly not strict, so always need PHV */
 			newnode = (Node *)
-<<<<<<< HEAD
-			make_placeholder_expr(rcon->root,
-								  (Expr *) newnode,
-								  bms_make_singleton(rcon->varno));
-=======
 				make_placeholder_expr(rcon->root,
 									  (Expr *) newnode,
 									  bms_make_singleton(rcon->varno));
->>>>>>> 78a09145
 			/* cache it with the PHV, and with varlevelsup still zero */
 			rcon->rv_cache[InvalidAttrNumber] = copyObject(newnode);
 		}
@@ -1525,34 +1408,19 @@
 	{
 		/* Normal case referencing one targetlist element */
 		TargetEntry *tle = get_tle_by_resno(rcon->targetlist, varattno);
-<<<<<<< HEAD
-		
+
 		if (tle == NULL)		/* shouldn't happen */
 			elog(ERROR, "could not find attribute %d in subquery targetlist",
 				 varattno);
-		
+
 		/* Make a copy of the tlist item to return */
 		newnode = copyObject(tle->expr);
-		
-=======
-
-		if (tle == NULL)		/* shouldn't happen */
-			elog(ERROR, "could not find attribute %d in subquery targetlist",
-				 varattno);
-
-		/* Make a copy of the tlist item to return */
-		newnode = copyObject(tle->expr);
-
->>>>>>> 78a09145
+
 		/* Insert PlaceHolderVar if needed */
 		if (rcon->need_phvs)
 		{
 			bool	wrap;
-<<<<<<< HEAD
-			
-=======
-
->>>>>>> 78a09145
+
 			if (newnode && IsA(newnode, Var) &&
 				((Var *) newnode)->varlevelsup == 0)
 			{
@@ -1588,15 +1456,9 @@
 
 			if (wrap)
 				newnode = (Node *)
-<<<<<<< HEAD
-				make_placeholder_expr(rcon->root,
-									  (Expr *) newnode,
-									  bms_make_singleton(rcon->varno));
-=======
 					make_placeholder_expr(rcon->root,
 										  (Expr *) newnode,
 										  bms_make_singleton(rcon->varno));
->>>>>>> 78a09145
 
 			/*
 			 * Cache it if possible (ie, if the attno is in range, which it
@@ -1617,10 +1479,6 @@
 	return newnode;
 }
 
-<<<<<<< HEAD
-
-=======
->>>>>>> 78a09145
 /*
  * reduce_outer_joins
  *		Attempt to reduce outer joins to plain inner joins.
