/*-------------------------------------------------------------------------
 *
 * var.c
 *	  Var node manipulation routines
 *
<<<<<<< HEAD
 * Portions Copyright (c) 2006-2008, Greenplum inc
=======
>>>>>>> d13f41d2
 * Portions Copyright (c) 1996-2008, PostgreSQL Global Development Group
 * Portions Copyright (c) 1994, Regents of the University of California
 *
 *
 * IDENTIFICATION
 *	  $PostgreSQL: pgsql/src/backend/optimizer/util/var.c,v 1.73.2.1 2010/07/08 00:14:16 tgl Exp $
 *
 *-------------------------------------------------------------------------
 */
#include "postgres.h"

#include "access/htup.h"
#include "optimizer/clauses.h"
#include "optimizer/prep.h"
#include "optimizer/var.h"
#include "parser/parsetree.h"
#include "rewrite/rewriteManip.h"
#include "access/sysattr.h"


typedef struct
{
	Relids		varnos;
} pull_varnos_context;

typedef struct
{
	int			var_location;
	int			sublevels_up;
} locate_var_of_level_context;

typedef struct
{
	Index		varno;
	int			varattno;
} contain_var_reference_context;

typedef struct
{
	int			min_varlevel;
} find_minimum_var_level_context;

typedef struct
{
	List	   *varlist;
	bool		includeUpperVars;
} pull_var_clause_context;

typedef struct
{
	PlannerInfo *root;
	int			sublevels_up;
	bool		possible_sublink;		/* could aliases include a SubLink? */
	bool		inserted_sublink;		/* have we inserted a SubLink? */
} flatten_join_alias_vars_context;

<<<<<<< HEAD
=======
static bool pull_varnos_walker(Node *node,
				   pull_varnos_context *context);
static bool pull_varattnos_walker(Node *node, Bitmapset **varattnos);
static bool contain_var_reference_walker(Node *node,
							 contain_var_reference_context *context);
>>>>>>> d13f41d2
static bool contain_var_clause_walker(Node *node, void *context);
static bool contain_vars_of_level_walker(Node *node, int *sublevels_up);
static bool locate_var_of_level_walker(Node *node,
						   locate_var_of_level_context *context);
static bool pull_var_clause_walker(Node *node,
					   pull_var_clause_context *context);
static Node *flatten_join_alias_vars_mutator(Node *node,
								flatten_join_alias_vars_context *context);
static Relids alias_relid_set(PlannerInfo *root, Relids relids);


/*
 * cdb_walk_vars
 *	  Invoke callback function on each Var and/or Aggref node in an expression.
 *    If a callback returns true, no further nodes are visited, and true is
 *    returned.  Otherwise after visiting all nodes, false is returned.
 *
 * Will recurse into sublinks.	Also, may be invoked directly on a Query.
 */
typedef struct Cdb_walk_vars_context
{
    Cdb_walk_vars_callback_Var      	callback_var;
    Cdb_walk_vars_callback_Aggref   	callback_aggref;
    Cdb_walk_vars_callback_CurrentOf    callback_currentof;
    void                           	   *context;
    int                             	sublevelsup;
} Cdb_walk_vars_context;

static bool
cdb_walk_vars_walker(Node *node, void *wvwcontext)
{
    Cdb_walk_vars_context  *ctx = (Cdb_walk_vars_context *)wvwcontext;

	if (node == NULL)
		return false;

    if (IsA(node, Var) &&
        ctx->callback_var != NULL)
		return ctx->callback_var((Var *)node, ctx->context, ctx->sublevelsup);

    if (IsA(node, Aggref) &&
        ctx->callback_aggref != NULL)
        return ctx->callback_aggref((Aggref *)node, ctx->context, ctx->sublevelsup);

    if (IsA(node, CurrentOfExpr) &&
        ctx->callback_currentof != NULL)
        return ctx->callback_currentof((CurrentOfExpr *)node, ctx->context, ctx->sublevelsup);

    if (IsA(node, Query))
	{
		bool    b;

		/* Recurse into subselects */
		ctx->sublevelsup++;
		b = query_tree_walker((Query *)node, cdb_walk_vars_walker, ctx, 0);
		ctx->sublevelsup--;
		return b;
	}
	return expression_tree_walker(node, cdb_walk_vars_walker, ctx);
}                               /* cdb_walk_vars_walker */

bool
cdb_walk_vars(Node                         *node,
              Cdb_walk_vars_callback_Var    callback_var,
              Cdb_walk_vars_callback_Aggref callback_aggref,
              Cdb_walk_vars_callback_CurrentOf callback_currentof,
              void                         *context,
              int                           levelsup)
{
	Cdb_walk_vars_context   ctx;

    ctx.callback_var = callback_var;
    ctx.callback_aggref = callback_aggref;
    ctx.callback_currentof = callback_currentof;
    ctx.context = context;
    ctx.sublevelsup = levelsup;

	/*
	 * Must be prepared to start with a Query or a bare expression tree; if
	 * it's a Query, we don't want to increment levelsdown.
	 */
	return query_or_expression_tree_walker(node, cdb_walk_vars_walker, &ctx, 0);
}                               /* cdb_walk_vars */


/*
 * pull_varnos
 *		Create a set of all the distinct varnos present in a parsetree.
 *		Only varnos that reference level-zero rtable entries are considered.
 *
 * NOTE: this is used on not-yet-planned expressions.  It may therefore find
 * bare SubLinks, and if so it needs to recurse into them to look for uplevel
 * references to the desired rtable level!	But when we find a completed
 * SubPlan, we only need to look at the parameters passed to the subplan.
 */
static bool
pull_varnos_cbVar(Var *var, void *context, int sublevelsup)
{
    pull_varnos_context *ctx = (pull_varnos_context *)context;

	if ((int)var->varlevelsup == sublevelsup)
		ctx->varnos = bms_add_member(ctx->varnos, var->varno);
	return false;
}

static bool
pull_varnos_cbCurrentOf(CurrentOfExpr *expr, void *context, int sublevelsup)
{
	Assert(sublevelsup == 0);
	pull_varnos_context *ctx = (pull_varnos_context *)context;
	ctx->varnos = bms_add_member(ctx->varnos, expr->cvarno);
	return false;
}

<<<<<<< HEAD
static inline Relids
pull_varnos_of_level(Node *node, int levelsup)      /*CDB*/
{
	pull_varnos_context context;
=======
		if (var->varlevelsup == context->sublevels_up)
			context->varnos = bms_add_member(context->varnos, var->varno);
		return false;
	}
	if (IsA(node, CurrentOfExpr))
	{
		CurrentOfExpr *cexpr = (CurrentOfExpr *) node;

		if (context->sublevels_up == 0)
			context->varnos = bms_add_member(context->varnos, cexpr->cvarno);
		return false;
	}
	if (IsA(node, Query))
	{
		/* Recurse into RTE subquery or not-yet-planned sublink subquery */
		bool		result;
>>>>>>> d13f41d2

	context.varnos = NULL;
    cdb_walk_vars(node, pull_varnos_cbVar, NULL, pull_varnos_cbCurrentOf, &context, levelsup);
	return context.varnos;
}                               /* pull_varnos_of_level */

Relids
pull_varnos(Node *node)
{
	return pull_varnos_of_level(node, 0);
}

/*
 * pull_varattnos
 *		Find all the distinct attribute numbers present in an expression tree,
 *		and add them to the initial contents of *varattnos.
 *		Only Vars that reference RTE 1 of rtable level zero are considered.
 *
 * Attribute numbers are offset by FirstLowInvalidHeapAttributeNumber so that
 * we can include system attributes (e.g., OID) in the bitmap representation.
 *
 * Currently, this does not support subqueries nor expressions containing
 * references to multiple tables; not needed since it's only applied to
 * index expressions and predicates.
 */
void
pull_varattnos(Node *node, Bitmapset **varattnos)
{
	(void) pull_varattnos_walker(node, varattnos);
}

static bool
pull_varattnos_walker(Node *node, Bitmapset **varattnos)
{
	if (node == NULL)
		return false;
	if (IsA(node, Var))
	{
		Var		   *var = (Var *) node;

		Assert(var->varno == 1);
		*varattnos = bms_add_member(*varattnos,
						 var->varattno - FirstLowInvalidHeapAttributeNumber);
		return false;
	}
	/* Should not find a subquery or subplan */
	Assert(!IsA(node, Query));
	Assert(!is_subplan(node));

	return expression_tree_walker(node, pull_varattnos_walker,
								  (void *) varattnos);
}


/*
 *		contain_var_reference
 *
 *		Detect whether a parsetree contains any references to a specified
 *		attribute of a specified rtable entry.
 *
 * NOTE: this is used on not-yet-planned expressions.  It may therefore find
 * bare SubLinks, and if so it needs to recurse into them to look for uplevel
 * references to the desired rtable entry!	But when we find a completed
 * SubPlan, we only need to look at the parameters passed to the subplan.
 */
static bool
contain_var_reference_cbVar(Var    *var,
							void   *context,
                            int     sublevelsup)
{
    contain_var_reference_context *ctx = (contain_var_reference_context *)context;

    if (var->varno == ctx->varno &&
		var->varattno == ctx->varattno &&
		(int)var->varlevelsup == sublevelsup)
		return true;
	return false;
}

static bool
contain_var_reference(Node *node, int varno, int varattno, int levelsup)
{
	contain_var_reference_context context;

	context.varno = varno;
	context.varattno = varattno;

	return cdb_walk_vars(node, contain_var_reference_cbVar, NULL, NULL, &context, levelsup);
}

bool
contain_ctid_var_reference(Scan *scan)
{
	/* Check if targetlist contains a var node referencing the ctid column */
	bool want_ctid_in_targetlist =
			contain_var_reference((Node *) scan->plan.targetlist,
			scan->scanrelid,
			SelfItemPointerAttributeNumber,
			0);
	/* Check if qual contains a var node referencing the ctid column */
	bool want_ctid_in_qual =
			contain_var_reference((Node *) scan->plan.qual,
			scan->scanrelid,
			SelfItemPointerAttributeNumber,
			0);

	return want_ctid_in_targetlist || want_ctid_in_qual;
}

/*
 * contain_var_clause
 *	  Recursively scan a clause to discover whether it contains any Var nodes
 *	  (of the current query level).
 *
 *	  Returns true if any varnode found.
 *
 * Does not examine subqueries, therefore must only be used after reduction
 * of sublinks to subplans!
 */
bool
contain_var_clause(Node *node)
{
	return contain_var_clause_walker(node, NULL);
}

static bool
contain_var_clause_walker(Node *node, void *context)
{
	if (node == NULL)
		return false;
	if (IsA(node, Var))
	{
		if (((Var *) node)->varlevelsup == 0)
			return true;		/* abort the tree traversal and return true */
		return false;
	}
	if (IsA(node, CurrentOfExpr))
		return true;
	return expression_tree_walker(node, contain_var_clause_walker, context);
}

/*
 * contain_vars_of_level
 *	  Recursively scan a clause to discover whether it contains any Var nodes
 *	  of the specified query level.
 *
 *	  Returns true if any such Var found.
 *
 * Will recurse into sublinks.	Also, may be invoked directly on a Query.
 */
bool
contain_vars_of_level(Node *node, int levelsup)
{
	int			sublevels_up = levelsup;

	return query_or_expression_tree_walker(node,
										   contain_vars_of_level_walker,
										   (void *) &sublevels_up,
										   0);
}

static bool
contain_vars_of_level_walker(Node *node, int *sublevels_up)
{
	if (node == NULL)
		return false;
	if (IsA(node, Var))
	{
		if (((Var *) node)->varlevelsup == *sublevels_up)
			return true;		/* abort tree traversal and return true */
		return false;
	}
	if (IsA(node, CurrentOfExpr))
	{
		if (*sublevels_up == 0)
			return true;
		return false;
	}
	if (IsA(node, Query))
	{
		/* Recurse into subselects */
		bool		result;

		(*sublevels_up)++;
		result = query_tree_walker((Query *) node,
								   contain_vars_of_level_walker,
								   (void *) sublevels_up,
								   0);
		(*sublevels_up)--;
		return result;
	}
	return expression_tree_walker(node,
								  contain_vars_of_level_walker,
								  (void *) sublevels_up);
}

/*
 * locate_var_of_level
 *	  Find the parse location of any Var of the specified query level.
 *
 * Returns -1 if no such Var is in the querytree, or if they all have
 * unknown parse location.  (The former case is probably caller error,
 * but we don't bother to distinguish it from the latter case.)
 *
 * Will recurse into sublinks.  Also, may be invoked directly on a Query.
 *
 * Note: it might seem appropriate to merge this functionality into
 * contain_vars_of_level, but that would complicate that function's API.
 * Currently, the only uses of this function are for error reporting,
 * and so shaving cycles probably isn't very important.
 */
int
locate_var_of_level(Node *node, int levelsup)
{
	locate_var_of_level_context context;

	context.var_location = -1;	/* in case we find nothing */
	context.sublevels_up = levelsup;

	(void) query_or_expression_tree_walker(node,
										   locate_var_of_level_walker,
										   (void *) &context,
										   0);

	return context.var_location;
}

static bool
locate_var_of_level_walker(Node *node,
						   locate_var_of_level_context *context)
{
	if (node == NULL)
		return false;
	if (IsA(node, Var))
	{
		Var		   *var = (Var *) node;

		if (var->varlevelsup == context->sublevels_up &&
			var->location >= 0)
		{
			context->var_location = var->location;
			return true;		/* abort tree traversal and return true */
		}
		return false;
	}
	if (IsA(node, CurrentOfExpr))
	{
		/* since CurrentOfExpr doesn't carry location, nothing we can do */
		return false;
	}
	/* No extra code needed for PlaceHolderVar; just look in contained expr */
	if (IsA(node, Query))
	{
		/* Recurse into subselects */
		bool		result;

		context->sublevels_up++;
		result = query_tree_walker((Query *) node,
								   locate_var_of_level_walker,
								   (void *) context,
								   0);
		context->sublevels_up--;
		return result;
	}
	return expression_tree_walker(node,
								  locate_var_of_level_walker,
								  (void *) context);
}

/*
 * contain_vars_of_level_or_above
 *	  Recursively scan a clause to discover whether it contains any Var or
 *    Aggref nodes of the specified query level or above.  For example,
 *    pass 1 to detect all nonlocal Vars.
 *
 *	  Returns true if any such Var found.
 *
 * Will recurse into sublinks.	Also, may be invoked directly on a Query.
 */
static bool
contain_vars_of_level_or_above_cbVar(Var *var, void *unused, int sublevelsup)
{
	if ((int)var->varlevelsup >= sublevelsup)
		return true;		    /* abort tree traversal and return true */
    return false;
}

static bool
contain_vars_of_level_or_above_cbAggref(Aggref *aggref, void *unused, int sublevelsup)
{
	if ((int)aggref->agglevelsup >= sublevelsup)
        return true;

    /* visit aggregate's args */
	return cdb_walk_vars((Node *)aggref->args,
                         contain_vars_of_level_or_above_cbVar,
                         contain_vars_of_level_or_above_cbAggref,
                         NULL,
                         NULL,
                         sublevelsup);
}

bool
contain_vars_of_level_or_above(Node *node, int levelsup)
{
	return cdb_walk_vars(node,
                         contain_vars_of_level_or_above_cbVar,
                         contain_vars_of_level_or_above_cbAggref,
                         NULL,
                         NULL,
                         levelsup);
}


/*
 * find_minimum_var_level
 *	  Recursively scan a clause to find the lowest variable level it
 *	  contains --- for example, zero is returned if there are any local
 *	  variables, one if there are no local variables but there are
 *	  one-level-up outer references, etc.  Subqueries are scanned to see
 *	  if they possess relevant outer references.  (But any local variables
 *	  within subqueries are not relevant.)
 *
 *	  -1 is returned if the clause has no variables at all.
 *
 * Will recurse into sublinks.	Also, may be invoked directly on a Query.
 */
static bool
find_minimum_var_level_cbVar(Var   *var,
							 void  *context,
                             int    sublevelsup)
{
    find_minimum_var_level_context *ctx = (find_minimum_var_level_context *)context;
    int			varlevelsup = var->varlevelsup;

	/* convert levelsup to frame of reference of original query */
	varlevelsup -= sublevelsup;
	/* ignore local vars of subqueries */
	if (varlevelsup >= 0)
	{
		if (ctx->min_varlevel < 0 ||
			ctx->min_varlevel > varlevelsup)
		{
			ctx->min_varlevel = varlevelsup;

			/*
			 * As soon as we find a local variable, we can abort the tree
			 * traversal, since min_varlevel is then certainly 0.
			 */
			if (varlevelsup == 0)
				return true;
		}
	}
<<<<<<< HEAD
    return false;
}
=======
	if (IsA(node, CurrentOfExpr))
	{
		int			varlevelsup = 0;

		/* convert levelsup to frame of reference of original query */
		varlevelsup -= context->sublevels_up;
		/* ignore local vars of subqueries */
		if (varlevelsup >= 0)
		{
			if (context->min_varlevel < 0 ||
				context->min_varlevel > varlevelsup)
			{
				context->min_varlevel = varlevelsup;

				/*
				 * As soon as we find a local variable, we can abort the tree
				 * traversal, since min_varlevel is then certainly 0.
				 */
				if (varlevelsup == 0)
					return true;
			}
		}
	}
>>>>>>> d13f41d2

static bool
find_minimum_var_level_cbAggref(Aggref *aggref,
						        void   *context,
                                int     sublevelsup)
{
	/*
	 * An Aggref must be treated like a Var of its level.  Normally we'd get
	 * the same result from looking at the Vars in the aggregate's argument,
	 * but this fails in the case of a Var-less aggregate call (COUNT(*)).
	 */
    find_minimum_var_level_context *ctx = (find_minimum_var_level_context *)context;
    int			agglevelsup = aggref->agglevelsup;

	/* convert levelsup to frame of reference of original query */
	agglevelsup -= sublevelsup;
	/* ignore local aggs of subqueries */
	if (agglevelsup >= 0)
	{
		if (ctx->min_varlevel < 0 ||
			ctx->min_varlevel > agglevelsup)
		{
			ctx->min_varlevel = agglevelsup;

			/*
			 * As soon as we find a local aggregate, we can abort the tree
			 * traversal, since min_varlevel is then certainly 0.
			 */
			if (agglevelsup == 0)
				return true;
		}
	}

    /* visit aggregate's args */
	return cdb_walk_vars((Node *)aggref->args,
                         find_minimum_var_level_cbVar,
                         find_minimum_var_level_cbAggref,
                         NULL,
                         ctx,
                         sublevelsup);
}

int
find_minimum_var_level(Node *node)
{
	find_minimum_var_level_context context;

	context.min_varlevel = -1;	/* signifies nothing found yet */

	cdb_walk_vars(node,
                  find_minimum_var_level_cbVar,
                  find_minimum_var_level_cbAggref,
                  NULL,
                  &context,
                  0);

	return context.min_varlevel;
}


/*
 * pull_var_clause
 *	  Recursively pulls all var nodes from an expression clause.
 *
 *	  Upper-level vars (with varlevelsup > 0) are included only
 *	  if includeUpperVars is true.	Most callers probably want
 *	  to ignore upper-level vars.
 *
 *	  Returns list of varnodes found.  Note the varnodes themselves are not
 *	  copied, only referenced.
 *
 * Does not examine subqueries, therefore must only be used after reduction
 * of sublinks to subplans!
 */
List *
pull_var_clause(Node *node, bool includeUpperVars)
{
	pull_var_clause_context context;

	context.varlist = NIL;
	context.includeUpperVars = includeUpperVars;

	pull_var_clause_walker(node, &context);
	return context.varlist;
}

static bool
pull_var_clause_walker(Node *node, pull_var_clause_context *context)
{
	if (node == NULL)
		return false;
	if (IsA(node, Var))
	{
		if (((Var *) node)->varlevelsup == 0 || context->includeUpperVars)
			context->varlist = lappend(context->varlist, node);
		return false;
	}
	return expression_tree_walker(node, pull_var_clause_walker,
								  (void *) context);
}


/*
 * flatten_join_alias_vars
 *	  Replace Vars that reference JOIN outputs with references to the original
 *	  relation variables instead.  This allows quals involving such vars to be
 *	  pushed down.	Whole-row Vars that reference JOIN relations are expanded
 *	  into RowExpr constructs that name the individual output Vars.  This
 *	  is necessary since we will not scan the JOIN as a base relation, which
 *	  is the only way that the executor can directly handle whole-row Vars.
 *
 * If a JOIN contains sub-selects that have been flattened, its join alias
 * entries might now be arbitrary expressions, not just Vars.  This affects
 * this function in one important way: we might find ourselves inserting
 * SubLink expressions into subqueries, and we must make sure that their
 * Query.hasSubLinks fields get set to TRUE if so.  If there are any
 * SubLinks in the join alias lists, the outer Query should already have
 * hasSubLinks = TRUE, so this is only relevant to un-flattened subqueries.
 *
 * NOTE: this is used on not-yet-planned expressions.  We do not expect it
 * to be applied directly to a Query node.
 */
Node *
flatten_join_alias_vars(PlannerInfo *root, Node *node)
{
	flatten_join_alias_vars_context context;

	context.root = root;
	context.sublevels_up = 0;
	/* flag whether join aliases could possibly contain SubLinks */
	context.possible_sublink = root->parse->hasSubLinks;
	/* if hasSubLinks is already true, no need to work hard */
	context.inserted_sublink = root->parse->hasSubLinks;

	return flatten_join_alias_vars_mutator(node, &context);
}

static Node *
flatten_join_alias_vars_mutator(Node *node,
								flatten_join_alias_vars_context *context)
{
	if (node == NULL)
		return NULL;
	if (IsA(node, Var))
	{
		Var		   *var = (Var *) node;
		RangeTblEntry *rte;
		Node	   *newvar;

		/* No change unless Var belongs to a JOIN of the target level */
		if ((int)var->varlevelsup != context->sublevels_up)
			return node;		/* no need to copy, really */
		rte = rt_fetch(var->varno, context->root->parse->rtable);
		if (rte->rtekind != RTE_JOIN)
			return node;
		if (var->varattno == InvalidAttrNumber)
		{
			/* Must expand whole-row reference */
			RowExpr    *rowexpr;
			List	   *fields = NIL;
			AttrNumber	attnum;
			ListCell   *l;

			attnum = 0;
			foreach(l, rte->joinaliasvars)
			{
				newvar = (Node *) lfirst(l);
				attnum++;
				/* Ignore dropped columns */
				if (IsA(newvar, Const))
					continue;

				/*
				 * If we are expanding an alias carried down from an upper
				 * query, must adjust its varlevelsup fields.
				 */
				if (context->sublevels_up != 0)
				{
					newvar = copyObject(newvar);
					IncrementVarSublevelsUp(newvar, context->sublevels_up, 0);
				}
				/* Recurse in case join input is itself a join */
				/* (also takes care of setting inserted_sublink if needed) */
				newvar = flatten_join_alias_vars_mutator(newvar, context);
				fields = lappend(fields, newvar);
			}
			rowexpr = makeNode(RowExpr);
			rowexpr->args = fields;
			rowexpr->row_typeid = var->vartype;
			rowexpr->row_format = COERCE_IMPLICIT_CAST;

			return (Node *) rowexpr;
		}

		/* Expand join alias reference */
		Assert(var->varattno > 0);
		newvar = (Node *) list_nth(rte->joinaliasvars, var->varattno - 1);

		/*
		 * If we are expanding an alias carried down from an upper query, must
		 * adjust its varlevelsup fields.
		 */
		if (context->sublevels_up != 0)
		{
			newvar = copyObject(newvar);
			IncrementVarSublevelsUp(newvar, context->sublevels_up, 0);
		}

		/* Recurse in case join input is itself a join */
		newvar = flatten_join_alias_vars_mutator(newvar, context);

		/* Detect if we are adding a sublink to query */
		if (context->possible_sublink && !context->inserted_sublink)
			context->inserted_sublink = checkExprHasSubLink(newvar);

		return newvar;
	}
	if (IsA(node, InClauseInfo))
	{
		/* Copy the InClauseInfo node with correct mutation of subnodes */
		InClauseInfo *ininfo;

		ininfo = (InClauseInfo *) expression_tree_mutator(node,
											 flatten_join_alias_vars_mutator,
														  (void *) context);
		/* now fix InClauseInfo's relid sets */
		if (context->sublevels_up == 0)
			ininfo->righthand = alias_relid_set(context->root,
												ininfo->righthand);
		return (Node *) ininfo;
	}

	if (IsA(node, Query))
	{
		/* Recurse into RTE subquery or not-yet-planned sublink subquery */
		Query	   *newnode;
		bool		save_inserted_sublink;

		context->sublevels_up++;
		save_inserted_sublink = context->inserted_sublink;
		context->inserted_sublink = ((Query *) node)->hasSubLinks;
		newnode = query_tree_mutator((Query *) node,
									 flatten_join_alias_vars_mutator,
									 (void *) context,
									 QTW_IGNORE_JOINALIASES);
		newnode->hasSubLinks |= context->inserted_sublink;
		context->inserted_sublink = save_inserted_sublink;
		context->sublevels_up--;
		return (Node *) newnode;
	}
	/* Already-planned tree not supported */
	Assert(!is_subplan(node));

	return expression_tree_mutator(node, flatten_join_alias_vars_mutator,
								   (void *) context);
}

/*
 * alias_relid_set: in a set of RT indexes, replace joins by their
 * underlying base relids
 */
static Relids
alias_relid_set(PlannerInfo *root, Relids relids)
{
	Relids		result = NULL;
	Relids		tmprelids;
	int			rtindex;

	tmprelids = bms_copy(relids);
	while ((rtindex = bms_first_member(tmprelids)) >= 0)
	{
		RangeTblEntry *rte = rt_fetch(rtindex, root->parse->rtable);

		if (rte->rtekind == RTE_JOIN)
			result = bms_join(result, get_relids_for_join(root, rtindex));
		else
			result = bms_add_member(result, rtindex);
	}
	bms_free(tmprelids);
	return result;
}<|MERGE_RESOLUTION|>--- conflicted
+++ resolved
@@ -3,10 +3,7 @@
  * var.c
  *	  Var node manipulation routines
  *
-<<<<<<< HEAD
  * Portions Copyright (c) 2006-2008, Greenplum inc
-=======
->>>>>>> d13f41d2
  * Portions Copyright (c) 1996-2008, PostgreSQL Global Development Group
  * Portions Copyright (c) 1994, Regents of the University of California
  *
@@ -63,14 +60,8 @@
 	bool		inserted_sublink;		/* have we inserted a SubLink? */
 } flatten_join_alias_vars_context;
 
-<<<<<<< HEAD
-=======
-static bool pull_varnos_walker(Node *node,
-				   pull_varnos_context *context);
 static bool pull_varattnos_walker(Node *node, Bitmapset **varattnos);
-static bool contain_var_reference_walker(Node *node,
-							 contain_var_reference_context *context);
->>>>>>> d13f41d2
+
 static bool contain_var_clause_walker(Node *node, void *context);
 static bool contain_vars_of_level_walker(Node *node, int *sublevels_up);
 static bool locate_var_of_level_walker(Node *node,
@@ -185,29 +176,10 @@
 	return false;
 }
 
-<<<<<<< HEAD
 static inline Relids
 pull_varnos_of_level(Node *node, int levelsup)      /*CDB*/
 {
 	pull_varnos_context context;
-=======
-		if (var->varlevelsup == context->sublevels_up)
-			context->varnos = bms_add_member(context->varnos, var->varno);
-		return false;
-	}
-	if (IsA(node, CurrentOfExpr))
-	{
-		CurrentOfExpr *cexpr = (CurrentOfExpr *) node;
-
-		if (context->sublevels_up == 0)
-			context->varnos = bms_add_member(context->varnos, cexpr->cvarno);
-		return false;
-	}
-	if (IsA(node, Query))
-	{
-		/* Recurse into RTE subquery or not-yet-planned sublink subquery */
-		bool		result;
->>>>>>> d13f41d2
 
 	context.varnos = NULL;
     cdb_walk_vars(node, pull_varnos_cbVar, NULL, pull_varnos_cbCurrentOf, &context, levelsup);
@@ -561,34 +533,8 @@
 				return true;
 		}
 	}
-<<<<<<< HEAD
     return false;
 }
-=======
-	if (IsA(node, CurrentOfExpr))
-	{
-		int			varlevelsup = 0;
-
-		/* convert levelsup to frame of reference of original query */
-		varlevelsup -= context->sublevels_up;
-		/* ignore local vars of subqueries */
-		if (varlevelsup >= 0)
-		{
-			if (context->min_varlevel < 0 ||
-				context->min_varlevel > varlevelsup)
-			{
-				context->min_varlevel = varlevelsup;
-
-				/*
-				 * As soon as we find a local variable, we can abort the tree
-				 * traversal, since min_varlevel is then certainly 0.
-				 */
-				if (varlevelsup == 0)
-					return true;
-			}
-		}
-	}
->>>>>>> d13f41d2
 
 static bool
 find_minimum_var_level_cbAggref(Aggref *aggref,
@@ -820,7 +766,6 @@
 												ininfo->righthand);
 		return (Node *) ininfo;
 	}
-
 	if (IsA(node, Query))
 	{
 		/* Recurse into RTE subquery or not-yet-planned sublink subquery */
