/*-------------------------------------------------------------------------
 *
 * clauses.c
 *	  routines to manipulate qualification clauses
 *
<<<<<<< HEAD
 * Portions Copyright (c) 2005-2008, Greenplum inc
 * Portions Copyright (c) 2012-Present Pivotal Software, Inc.
 * Portions Copyright (c) 1996-2008, PostgreSQL Global Development Group
=======
 * Portions Copyright (c) 1996-2009, PostgreSQL Global Development Group
>>>>>>> b0a6ad70
 * Portions Copyright (c) 1994, Regents of the University of California
 *
 *
 * IDENTIFICATION
<<<<<<< HEAD
 *	  $PostgreSQL: pgsql/src/backend/optimizer/util/clauses.c,v 1.271 2008/12/18 18:20:34 tgl Exp $
=======
 *	  $PostgreSQL: pgsql/src/backend/optimizer/util/clauses.c,v 1.273 2009/01/01 17:23:44 momjian Exp $
>>>>>>> b0a6ad70
 *
 * HISTORY
 *	  AUTHOR			DATE			MAJOR EVENT
 *	  Andrew Yu			Nov 3, 1994		clause.c and clauses.c combined
 *
 *-------------------------------------------------------------------------
 */

#include "postgres.h"

#include "catalog/pg_aggregate.h"
#include "catalog/pg_language.h"
#include "catalog/pg_operator.h"
#include "catalog/pg_proc.h"
#include "catalog/pg_type.h"
#include "executor/executor.h"
#include "executor/functions.h"
#include "miscadmin.h"
#include "nodes/makefuncs.h"
#include "nodes/nodeFuncs.h"
#include "optimizer/clauses.h"
#include "optimizer/cost.h"
#include "optimizer/planmain.h"
#include "optimizer/prep.h"
#include "optimizer/var.h"
#include "parser/analyze.h"
#include "parser/parse_agg.h"
#include "parser/parse_coerce.h"
#include "parser/parse_func.h"
#include "rewrite/rewriteManip.h"
#include "tcop/tcopprot.h"
#include "utils/acl.h"
#include "utils/builtins.h"
#include "utils/datum.h"
#include "utils/lsyscache.h"
#include "utils/memutils.h"
#include "utils/syscache.h"
#include "utils/typcache.h"


typedef struct
{
	ParamListInfo boundParams;
	PlannerGlobal *glob;
	List	   *active_fns;
	Node	   *case_val;
	bool		estimate;
	bool		recurse_queries; /* recurse into query structures */
	bool		recurse_sublink_testexpr; /* recurse into sublink test expressions */
	Size        max_size; /* max constant binary size in bytes, 0: no restrictions */
} eval_const_expressions_context;

typedef struct
{
	int			nargs;
	List	   *args;
	int		   *usecounts;
} substitute_actual_parameters_context;

typedef struct
{
	int			nargs;
	List	   *args;
	int			sublevels_up;
} substitute_actual_srf_parameters_context;

static bool contain_agg_clause_walker(Node *node, void *context);
static bool count_agg_clauses_walker(Node *node, AggClauseCounts *counts);
static bool find_window_functions_walker(Node *node, WindowFuncLists *lists);
static bool expression_returns_set_rows_walker(Node *node, double *count);
static bool contain_subplans_walker(Node *node, void *context);
static bool contain_mutable_functions_walker(Node *node, void *context);
static bool contain_volatile_functions_walker(Node *node, void *context);
static bool contain_nonstrict_functions_walker(Node *node, void *context);
static Relids find_nonnullable_rels_walker(Node *node, bool top_level);
static List *find_nonnullable_vars_walker(Node *node, bool top_level);
static bool is_strict_saop(ScalarArrayOpExpr *expr, bool falseOK);
static bool set_coercionform_dontcare_walker(Node *node, void *context);
static Node *eval_const_expressions_mutator(Node *node,
							   eval_const_expressions_context *context);
static List *simplify_or_arguments(List *args,
					  eval_const_expressions_context *context,
					  bool *haveNull, bool *forceTrue);
static List *simplify_and_arguments(List *args,
					   eval_const_expressions_context *context,
					   bool *haveNull, bool *forceFalse);
static Expr *simplify_boolean_equality(List *args);
static Expr *simplify_function(Oid funcid,
				  Oid result_type, int32 result_typmod, List **args,
				  bool funcvariadic, 
				  bool allow_inline,
				  eval_const_expressions_context *context);
static bool large_const(Expr *expr, Size max_size);
static List *add_function_defaults(List *args, Oid result_type,
								   HeapTuple func_tuple);
static Expr *evaluate_function(Oid funcid,
				  Oid result_type, int32 result_typmod, List *args,
				  bool funcvariadic,
				  HeapTuple func_tuple,
				  eval_const_expressions_context *context);
static Expr *inline_function(Oid funcid, Oid result_type, List *args,
				bool funcvariadic,
				HeapTuple func_tuple,
				eval_const_expressions_context *context);
static Node *substitute_actual_parameters(Node *expr, int nargs, List *args,
							 int *usecounts);
static Node *substitute_actual_parameters_mutator(Node *node,
							  substitute_actual_parameters_context *context);
static void sql_inline_error_callback(void *arg);
static Query *substitute_actual_srf_parameters(Query *expr,
								 int nargs, List *args);
static Node *substitute_actual_srf_parameters_mutator(Node *node,
							substitute_actual_srf_parameters_context *context);
static bool tlist_matches_coltypelist(List *tlist, List *coltypelist);
static bool contain_grouping_clause_walker(Node *node, void *context);


/*****************************************************************************
 *		OPERATOR clause functions
 *****************************************************************************/

/*
 * make_opclause
 *	  Creates an operator clause given its operator info, left operand,
 *	  and right operand (pass NULL to create single-operand clause).
 */
Expr *
make_opclause(Oid opno, Oid opresulttype, bool opretset,
			  Expr *leftop, Expr *rightop)
{
	OpExpr	   *expr = makeNode(OpExpr);

	expr->opno = opno;
	expr->opfuncid = InvalidOid;
	expr->opresulttype = opresulttype;
	expr->opretset = opretset;
	if (rightop)
		expr->args = list_make2(leftop, rightop);
	else
		expr->args = list_make1(leftop);
	expr->location = -1;
	return (Expr *) expr;
}

/*
 * get_leftop
 *
 * Returns the left operand of a clause of the form (op expr expr)
 *		or (op expr)
 */
Node *
get_leftop(Expr *clause)
{
	OpExpr	   *expr = (OpExpr *) clause;

	if (expr->args != NIL)
		return linitial(expr->args);
	else
		return NULL;
}

/*
 * get_rightop
 *
 * Returns the right operand in a clause of the form (op expr expr).
 * NB: result will be NULL if applied to a unary op clause.
 */
Node *
get_rightop(Expr *clause)
{
	OpExpr	   *expr = (OpExpr *) clause;

	if (list_length(expr->args) >= 2)
		return lsecond(expr->args);
	else
		return NULL;
}

/*****************************************************************************
 *		NOT clause functions
 *****************************************************************************/

/*
 * not_clause
 *
 * Returns t iff this is a 'not' clause: (NOT expr).
 */
bool
not_clause(Node *clause)
{
	return (clause != NULL &&
			IsA(clause, BoolExpr) &&
			((BoolExpr *) clause)->boolop == NOT_EXPR);
}

/*
 * make_notclause
 *
 * Create a 'not' clause given the expression to be negated.
 */
Expr *
make_notclause(Expr *notclause)
{
	BoolExpr   *expr = makeNode(BoolExpr);

	expr->boolop = NOT_EXPR;
	expr->args = list_make1(notclause);
	expr->location = -1;
	return (Expr *) expr;
}

/*
 * get_notclausearg
 *
 * Retrieve the clause within a 'not' clause
 */
Expr *
get_notclausearg(Expr *notclause)
{
	return linitial(((BoolExpr *) notclause)->args);
}

/*****************************************************************************
 *		OR clause functions
 *****************************************************************************/

/*
 * or_clause
 *
 * Returns t iff the clause is an 'or' clause: (OR { expr }).
 */
bool
or_clause(Node *clause)
{
	return (clause != NULL &&
			IsA(clause, BoolExpr) &&
			((BoolExpr *) clause)->boolop == OR_EXPR);
}

/*
 * make_orclause
 *
 * Creates an 'or' clause given a list of its subclauses.
 */
Expr *
make_orclause(List *orclauses)
{
	BoolExpr   *expr = makeNode(BoolExpr);

	expr->boolop = OR_EXPR;
	expr->args = orclauses;
	expr->location = -1;
	return (Expr *) expr;
}

/*****************************************************************************
 *		AND clause functions
 *****************************************************************************/


/*
 * and_clause
 *
 * Returns t iff its argument is an 'and' clause: (AND { expr }).
 */
bool
and_clause(Node *clause)
{
	return (clause != NULL &&
			IsA(clause, BoolExpr) &&
			((BoolExpr *) clause)->boolop == AND_EXPR);
}

/*
 * make_andclause
 *
 * Creates an 'and' clause given a list of its subclauses.
 */
Expr *
make_andclause(List *andclauses)
{
	BoolExpr   *expr = makeNode(BoolExpr);

	expr->boolop = AND_EXPR;
	expr->args = andclauses;
	expr->location = -1;
	return (Expr *) expr;
}

/*
 * make_and_qual
 *
 * Variant of make_andclause for ANDing two qual conditions together.
 * Qual conditions have the property that a NULL nodetree is interpreted
 * as 'true'.
 *
 * NB: this makes no attempt to preserve AND/OR flatness; so it should not
 * be used on a qual that has already been run through prepqual.c.
 */
Node *
make_and_qual(Node *qual1, Node *qual2)
{
	if (qual1 == NULL)
		return qual2;
	if (qual2 == NULL)
		return qual1;
	return (Node *) make_andclause(list_make2(qual1, qual2));
}

/*
 * Sometimes (such as in the input of ExecQual), we use lists of expression
 * nodes with implicit AND semantics.
 *
 * These functions convert between an AND-semantics expression list and the
 * ordinary representation of a boolean expression.
 *
 * Note that an empty list is considered equivalent to TRUE.
 */
Expr *
make_ands_explicit(List *andclauses)
{
	if (andclauses == NIL)
		return (Expr *) makeBoolConst(true, false);
	else if (list_length(andclauses) == 1)
		return (Expr *) linitial(andclauses);
	else
		return make_andclause(andclauses);
}

List *
make_ands_implicit(Expr *clause)
{
	/*
	 * NB: because the parser sets the qual field to NULL in a query that has
	 * no WHERE clause, we must consider a NULL input clause as TRUE, even
	 * though one might more reasonably think it FALSE.  Grumble. If this
	 * causes trouble, consider changing the parser's behavior.
	 */
	if (clause == NULL)
		return NIL;				/* NULL -> NIL list == TRUE */
	else if (and_clause((Node *) clause))
		return ((BoolExpr *) clause)->args;
	else if (IsA(clause, Const) &&
			 !((Const *) clause)->constisnull &&
			 DatumGetBool(((Const *) clause)->constvalue))
		return NIL;				/* constant TRUE input -> NIL list */
	else if (IsA(clause, List))
	{
		/* already a list */
		Assert(list_length((List *) clause) == 0 || !IsA(list_nth((List *) clause, 0), List));
		return (List *) clause;
	}
	else
		return list_make1(clause);
}


/*****************************************************************************
 *		Aggregate-function clause manipulation
 *****************************************************************************/

/*
 * contain_agg_clause
 *	  Recursively search for Aggref nodes, GroupId, GroupingFunc within a clause.
 *
 *	  Returns true if any aggregate found.
 *
 * This does not descend into subqueries, and so should be used only after
 * reduction of sublinks to subplans, or in contexts where it's known there
 * are no subqueries.  There mustn't be outer-aggregate references either.
 *
 * (If you want something like this but able to deal with subqueries,
 * see rewriteManip.c's contain_aggs_of_level().)
 */
bool
contain_agg_clause(Node *clause)
{
	return contain_agg_clause_walker(clause, NULL);
}

static bool
contain_agg_clause_walker(Node *node, void *context)
{
	if (node == NULL)
		return false;
	if (IsA(node, Aggref))
	{
		Assert(((Aggref *) node)->agglevelsup == 0);
		return true;			/* abort the tree traversal and return true */
	}

	if (IsA(node, GroupId) || IsA(node, GroupingFunc))
		return true;

	Assert(!IsA(node, SubLink));
	return expression_tree_walker(node, contain_agg_clause_walker, context);
}

/*
 * count_agg_clauses
 *	  Recursively count the Aggref nodes in an expression tree.
 *
 *	  Note: this also checks for nested aggregates, which are an error.
 *
 * We not only count the nodes, but attempt to estimate the total space
 * needed for their transition state values if all are evaluated in parallel
 * (as would be done in a HashAgg plan).  See AggClauseCounts for the exact
 * set of statistics returned.
 *
 * NOTE that the counts are ADDED to those already in *counts ... so the
 * caller is responsible for zeroing the struct initially.
 *
 * This does not descend into subqueries, and so should be used only after
 * reduction of sublinks to subplans, or in contexts where it's known there
 * are no subqueries.  There mustn't be outer-aggregate references either.
 */
void
count_agg_clauses(Node *clause, AggClauseCounts *counts)
{
	/* no setup needed */
	count_agg_clauses_walker(clause, counts);
}

static bool
count_agg_clauses_walker(Node *node, AggClauseCounts *counts)
{
	if (node == NULL)
		return false;
	if (IsA(node, Aggref))
	{
		Aggref	   *aggref = (Aggref *) node;
		Oid			inputTypes[FUNC_MAX_ARGS];
		int			numArguments;
		HeapTuple	aggTuple;
		Form_pg_aggregate aggform;
		Oid			aggtranstype;
		Oid			aggprelimfn;

		Assert(aggref->agglevelsup == 0);

		/* fetch aggregate transition datatype from pg_aggregate */
		aggTuple = SearchSysCache(AGGFNOID,
								  ObjectIdGetDatum(aggref->aggfnoid),
								  0, 0, 0);
		if (!HeapTupleIsValid(aggTuple))
			elog(ERROR, "cache lookup failed for aggregate %u",
				 aggref->aggfnoid);
		aggform = (Form_pg_aggregate) GETSTRUCT(aggTuple);
		aggtranstype = aggform->aggtranstype;
		aggprelimfn = aggform->aggprelimfn;
		ReleaseSysCache(aggTuple);

		/* count it; note ordered-set aggs always have nonempty aggorder */
		counts->numAggs++;
		if (aggref->aggorder != NIL || aggref->aggdistinct != NIL)
			counts->numOrderedAggs++;

		if (aggref->aggdistinct != NIL)
		{
			ListCell *lc;

			foreach(lc, aggref->args)
			{
				TargetEntry *tle = (TargetEntry *) lfirst(lc);

				if ( !list_member(counts->dqaArgs, tle->expr) )
					counts->dqaArgs = lappend(counts->dqaArgs, tle->expr);
			}
		}

		/* CDB wants to know whether the function can do 2-stage aggregation */
		if ( aggprelimfn == InvalidOid )
		{
			counts->missing_prelimfunc = true; /* Nope! */
		}

		/* extract argument types (ignoring any ORDER BY expressions) */
		numArguments = get_aggregate_argtypes(aggref, inputTypes);

		/* resolve actual type of transition state, if polymorphic */
		aggtranstype = resolve_aggregate_transtype(aggref->aggfnoid,
												   aggtranstype,
												   inputTypes,
												   numArguments);

		/*
		 * If the transition type is pass-by-value then it doesn't add
		 * anything to the required size of the hashtable.	If it is
		 * pass-by-reference then we have to add the estimated size of the
		 * value itself, plus palloc overhead.
		 */
		if (!get_typbyval(aggtranstype))
		{
			int32		aggtranstypmod;
			int32		avgwidth;

			/*
			 * If transition state is of same type as first input, assume it's
			 * the same typmod (same width) as well.  This works for cases
			 * like MAX/MIN and is probably somewhat reasonable otherwise.
			 */
			if (numArguments > 0 && aggtranstype == inputTypes[0])
				aggtranstypmod = exprTypmod((Node *) linitial(aggref->args));
			else
				aggtranstypmod = -1;

			avgwidth = get_typavgwidth(aggtranstype, aggtranstypmod);
			avgwidth = MAXALIGN(avgwidth);

			counts->transitionSpace += avgwidth + 2 * sizeof(void *);
		}
		else if (aggtranstype == INTERNALOID)
		{
			/*
			 * INTERNAL transition type is a special case: although INTERNAL
			 * is pass-by-value, it's almost certainly being used as a pointer
			 * to some large data structure.  We assume usage of
			 * ALLOCSET_DEFAULT_INITSIZE, which is a good guess if the data is
			 * being kept in a private memory context, as is done by
			 * array_agg() for instance.
			 */
			counts->transitionSpace += ALLOCSET_DEFAULT_INITSIZE;
		}

		/*
		 * Complain if the aggregate's arguments contain any aggregates;
		 * nested agg functions are semantically nonsensical.  Aggregates in
		 * the FILTER clause are detected in transformAggregateCall().
		 */
		if (contain_agg_clause((Node *) aggref->args) ||
			contain_agg_clause((Node *) aggref->aggorder))
			ereport(ERROR,
					(errcode(ERRCODE_GROUPING_ERROR),
					 errmsg("aggregate function calls cannot be nested")));

		/*
		 * Having checked that, we need not recurse into the argument.
		 */
		return false;
	}
	Assert(!IsA(node, SubLink));
	return expression_tree_walker(node, count_agg_clauses_walker,
								  (void *) counts);
}


/*****************************************************************************
 *		Window-function clause manipulation
 *****************************************************************************/

/*
 * contain_window_function
 *	  Recursively search for WindowFunc nodes within a clause.
 *
 * Since window functions don't have level fields, but are hard-wired to
 * be associated with the current query level, this is just the same as
 * rewriteManip.c's function.
 */
bool
contain_window_function(Node *clause)
{
	return contain_windowfuncs(clause);
}

/*
 * find_window_functions
 *	  Locate all the WindowFunc nodes in an expression tree, and organize
 *	  them by winref ID number.
 *
 * Caller must provide an upper bound on the winref IDs expected in the tree.
 */
WindowFuncLists *
find_window_functions(Node *clause, Index maxWinRef)
{
	WindowFuncLists *lists = palloc(sizeof(WindowFuncLists));

	lists->numWindowFuncs = 0;
	lists->maxWinRef = maxWinRef;
	lists->windowFuncs = (List **) palloc0((maxWinRef + 1) * sizeof(List *));
	(void) find_window_functions_walker(clause, lists);
	return lists;
}

static bool
find_window_functions_walker(Node *node, WindowFuncLists *lists)
{
	if (node == NULL)
		return false;
	if (IsA(node, WindowFunc))
	{
		WindowFunc *wfunc = (WindowFunc *) node;

		/* winref is unsigned, so one-sided test is OK */
		if (wfunc->winref > lists->maxWinRef)
			elog(ERROR, "WindowFunc contains out-of-range winref %u",
				 wfunc->winref);
		lists->windowFuncs[wfunc->winref] =
			lappend(lists->windowFuncs[wfunc->winref], wfunc);
		lists->numWindowFuncs++;

		/*
		 * We assume that the parser checked that there are no window
		 * functions in the arguments or filter clause.  Hence, we need not
		 * recurse into them.  (If either the parser or the planner screws up
		 * on this point, the executor will still catch it; see ExecInitExpr.)
		 */
		return false;
	}
	Assert(!IsA(node, SubLink));
	return expression_tree_walker(node, find_window_functions_walker,
								  (void *) lists);
}


/*****************************************************************************
 *		Support for expressions returning sets
 *****************************************************************************/

/*
 * expression_returns_set_rows
 *	  Estimate the number of rows in a set result.
 *
 * We use the product of the rowcount estimates of all the functions in
 * the given tree.	The result is 1 if there are no set-returning functions.
 *
 * Note: keep this in sync with expression_returns_set() in nodes/nodeFuncs.c.
 */
double
expression_returns_set_rows(Node *clause)
{
	double		result = 1;

	(void) expression_returns_set_rows_walker(clause, &result);
	return result;
}

static bool
expression_returns_set_rows_walker(Node *node, double *count)
{
	if (node == NULL)
		return false;
	if (IsA(node, FuncExpr))
	{
		FuncExpr   *expr = (FuncExpr *) node;

		if (expr->funcretset)
			*count *= get_func_rows(expr->funcid);
	}
	if (IsA(node, OpExpr))
	{
		OpExpr	   *expr = (OpExpr *) node;

		if (expr->opretset)
		{
			set_opfuncid(expr);
			*count *= get_func_rows(expr->opfuncid);
		}
	}

	/* Avoid recursion for some cases that can't return a set */
	if (IsA(node, Aggref))
		return false;
	if (IsA(node, WindowFunc))
		return false;
	if (IsA(node, DistinctExpr))
		return false;
	if (IsA(node, ScalarArrayOpExpr))
		return false;
	if (IsA(node, BoolExpr))
		return false;
	if (IsA(node, SubLink))
		return false;
	if (IsA(node, SubPlan))
		return false;
	if (IsA(node, AlternativeSubPlan))
		return false;
	if (IsA(node, ArrayExpr))
		return false;
	if (IsA(node, RowExpr))
		return false;
	if (IsA(node, RowCompareExpr))
		return false;
	if (IsA(node, CoalesceExpr))
		return false;
	if (IsA(node, MinMaxExpr))
		return false;
	if (IsA(node, XmlExpr))
		return false;
	if (IsA(node, NullIfExpr))
		return false;

	return expression_tree_walker(node, expression_returns_set_rows_walker,
								  (void *) count);
}


/*****************************************************************************
 *		Subplan clause manipulation
 *****************************************************************************/

/*
 * contain_subplans
 *	  Recursively search for subplan nodes within a clause.
 *
 * If we see a SubLink node, we will return TRUE.  This is only possible if
 * the expression tree hasn't yet been transformed by subselect.c.  We do not
 * know whether the node will produce a true subplan or just an initplan,
 * but we make the conservative assumption that it will be a subplan.
 *
 * Returns true if any subplan found.
 */
bool
contain_subplans(Node *clause)
{
	return contain_subplans_walker(clause, NULL);
}

static bool
contain_subplans_walker(Node *node, void *context)
{
	if (node == NULL)
		return false;
	if (IsA(node, SubPlan) ||
		IsA(node, AlternativeSubPlan) ||
		IsA(node, SubLink))
		return true;			/* abort the tree traversal and return true */
	return expression_tree_walker(node, contain_subplans_walker, context);
}


/*****************************************************************************
 *		Check clauses for mutable functions
 *****************************************************************************/

/*
 * contain_mutable_functions
 *	  Recursively search for mutable functions within a clause.
 *
 * Returns true if any mutable function (or operator implemented by a
 * mutable function) is found.	This test is needed so that we don't
 * mistakenly think that something like "WHERE random() < 0.5" can be treated
 * as a constant qualification.
 *
 * XXX we do not examine sub-selects to see if they contain uses of
 * mutable functions.  It's not real clear if that is correct or not...
 */
bool
contain_mutable_functions(Node *clause)
{
	return contain_mutable_functions_walker(clause, NULL);
}

static bool
contain_mutable_functions_walker(Node *node, void *context)
{
	if (node == NULL)
		return false;

    /* the functions in predtest.c handle expressions and
     * RestrictInfo objects -- so make this function handle
     * them too for convenience */
    if (IsA(node, RestrictInfo))
    {
        RestrictInfo * info = (RestrictInfo *) node;
        return contain_mutable_functions_walker((Node*)info->clause, context);
    }

	if (IsA(node, FuncExpr))
	{
		FuncExpr   *expr = (FuncExpr *) node;

		if (func_volatile(expr->funcid) != PROVOLATILE_IMMUTABLE)
			return true;
		/* else fall through to check args */
	}
	else if (IsA(node, OpExpr))
	{
		OpExpr	   *expr = (OpExpr *) node;

		set_opfuncid(expr);
		if (func_volatile(expr->opfuncid) != PROVOLATILE_IMMUTABLE)
			return true;
		/* else fall through to check args */
	}
	else if (IsA(node, DistinctExpr))
	{
		DistinctExpr *expr = (DistinctExpr *) node;

		set_opfuncid((OpExpr *) expr);	/* rely on struct equivalence */
		if (func_volatile(expr->opfuncid) != PROVOLATILE_IMMUTABLE)
			return true;
		/* else fall through to check args */
	}
	else if (IsA(node, ScalarArrayOpExpr))
	{
		ScalarArrayOpExpr *expr = (ScalarArrayOpExpr *) node;

		set_sa_opfuncid(expr);
		if (func_volatile(expr->opfuncid) != PROVOLATILE_IMMUTABLE)
			return true;
		/* else fall through to check args */
	}
	else if (IsA(node, CoerceViaIO))
	{
		CoerceViaIO *expr = (CoerceViaIO *) node;
		Oid			iofunc;
		Oid			typioparam;
		bool		typisvarlena;

		/* check the result type's input function */
		getTypeInputInfo(expr->resulttype,
						 &iofunc, &typioparam);
		if (func_volatile(iofunc) != PROVOLATILE_IMMUTABLE)
			return true;
		/* check the input type's output function */
		getTypeOutputInfo(exprType((Node *) expr->arg),
						  &iofunc, &typisvarlena);
		if (func_volatile(iofunc) != PROVOLATILE_IMMUTABLE)
			return true;
		/* else fall through to check args */
	}
	else if (IsA(node, ArrayCoerceExpr))
	{
		ArrayCoerceExpr *expr = (ArrayCoerceExpr *) node;

		if (OidIsValid(expr->elemfuncid) &&
			func_volatile(expr->elemfuncid) != PROVOLATILE_IMMUTABLE)
			return true;
		/* else fall through to check args */
	}
	else if (IsA(node, NullIfExpr))
	{
		NullIfExpr *expr = (NullIfExpr *) node;

		set_opfuncid((OpExpr *) expr);	/* rely on struct equivalence */
		if (func_volatile(expr->opfuncid) != PROVOLATILE_IMMUTABLE)
			return true;
		/* else fall through to check args */
	}
	else if (IsA(node, RowCompareExpr))
	{
		RowCompareExpr *rcexpr = (RowCompareExpr *) node;
		ListCell   *opid;

		foreach(opid, rcexpr->opnos)
		{
			if (op_volatile(lfirst_oid(opid)) != PROVOLATILE_IMMUTABLE)
				return true;
		}
		/* else fall through to check args */
	}
	return expression_tree_walker(node, contain_mutable_functions_walker,
								  context);
}


/*****************************************************************************
 *		Check clauses for volatile functions
 *****************************************************************************/

/*
 * contain_volatile_functions
 *	  Recursively search for volatile functions within a clause.
 *
 * Returns true if any volatile function (or operator implemented by a
 * volatile function) is found. This test prevents invalid conversions
 * of volatile expressions into indexscan quals.
 *
 * XXX we do not examine sub-selects to see if they contain uses of
 * volatile functions.	It's not real clear if that is correct or not...
 */
bool
contain_volatile_functions(Node *clause)
{
	return contain_volatile_functions_walker(clause, NULL);
}

static bool
contain_volatile_functions_walker(Node *node, void *context)
{
	if (node == NULL)
		return false;
	if (IsA(node, FuncExpr))
	{
		FuncExpr   *expr = (FuncExpr *) node;

		if (func_volatile(expr->funcid) == PROVOLATILE_VOLATILE)
			return true;
		/* else fall through to check args */
	}
	else if (IsA(node, OpExpr))
	{
		OpExpr	   *expr = (OpExpr *) node;

		set_opfuncid(expr);
		if (func_volatile(expr->opfuncid) == PROVOLATILE_VOLATILE)
			return true;
		/* else fall through to check args */
	}
	else if (IsA(node, DistinctExpr))
	{
		DistinctExpr *expr = (DistinctExpr *) node;

		set_opfuncid((OpExpr *) expr);	/* rely on struct equivalence */
		if (func_volatile(expr->opfuncid) == PROVOLATILE_VOLATILE)
			return true;
		/* else fall through to check args */
	}
	else if (IsA(node, ScalarArrayOpExpr))
	{
		ScalarArrayOpExpr *expr = (ScalarArrayOpExpr *) node;

		set_sa_opfuncid(expr);
		if (func_volatile(expr->opfuncid) == PROVOLATILE_VOLATILE)
			return true;
		/* else fall through to check args */
	}
	else if (IsA(node, CoerceViaIO))
	{
		CoerceViaIO *expr = (CoerceViaIO *) node;
		Oid			iofunc;
		Oid			typioparam;
		bool		typisvarlena;

		/* check the result type's input function */
		getTypeInputInfo(expr->resulttype,
						 &iofunc, &typioparam);
		if (func_volatile(iofunc) == PROVOLATILE_VOLATILE)
			return true;
		/* check the input type's output function */
		getTypeOutputInfo(exprType((Node *) expr->arg),
						  &iofunc, &typisvarlena);
		if (func_volatile(iofunc) == PROVOLATILE_VOLATILE)
			return true;
		/* else fall through to check args */
	}
	else if (IsA(node, ArrayCoerceExpr))
	{
		ArrayCoerceExpr *expr = (ArrayCoerceExpr *) node;

		if (OidIsValid(expr->elemfuncid) &&
			func_volatile(expr->elemfuncid) == PROVOLATILE_VOLATILE)
			return true;
		/* else fall through to check args */
	}
	else if (IsA(node, NullIfExpr))
	{
		NullIfExpr *expr = (NullIfExpr *) node;

		set_opfuncid((OpExpr *) expr);	/* rely on struct equivalence */
		if (func_volatile(expr->opfuncid) == PROVOLATILE_VOLATILE)
			return true;
		/* else fall through to check args */
	}
	else if (IsA(node, RowCompareExpr))
	{
		/* RowCompare probably can't have volatile ops, but check anyway */
		RowCompareExpr *rcexpr = (RowCompareExpr *) node;
		ListCell   *opid;

		foreach(opid, rcexpr->opnos)
		{
			if (op_volatile(lfirst_oid(opid)) == PROVOLATILE_VOLATILE)
				return true;
		}
		/* else fall through to check args */
	}
	return expression_tree_walker(node, contain_volatile_functions_walker,
								  context);
}


/*****************************************************************************
 *		Check clauses for nonstrict functions
 *****************************************************************************/

/*
 * contain_nonstrict_functions
 *	  Recursively search for nonstrict functions within a clause.
 *
 * Returns true if any nonstrict construct is found --- ie, anything that
 * could produce non-NULL output with a NULL input.
 *
 * The idea here is that the caller has verified that the expression contains
 * one or more Var or Param nodes (as appropriate for the caller's need), and
 * now wishes to prove that the expression result will be NULL if any of these
 * inputs is NULL.	If we return false, then the proof succeeded.
 */
bool
contain_nonstrict_functions(Node *clause)
{
	return contain_nonstrict_functions_walker(clause, NULL);
}

static bool
contain_nonstrict_functions_walker(Node *node, void *context)
{
	if (node == NULL)
		return false;
	if (IsA(node, Aggref))
	{
		/* an aggregate could return non-null with null input */
		return true;
	}
	if (IsA(node, WindowFunc))
	{
		/* a window function could return non-null with null input */
		return true;
	}
	if (IsA(node, ArrayRef))
	{
		/* array assignment is nonstrict, but subscripting is strict */
		if (((ArrayRef *) node)->refassgnexpr != NULL)
			return true;
		/* else fall through to check args */
	}
	if (IsA(node, FuncExpr))
	{
		FuncExpr   *expr = (FuncExpr *) node;

		if (!func_strict(expr->funcid))
			return true;
		/* else fall through to check args */
	}
	if (IsA(node, OpExpr))
	{
		OpExpr	   *expr = (OpExpr *) node;

		set_opfuncid(expr);
		if (!func_strict(expr->opfuncid))
			return true;
		/* else fall through to check args */
	}
	if (IsA(node, DistinctExpr))
	{
		/* IS DISTINCT FROM is inherently non-strict */
		return true;
	}
	if (IsA(node, ScalarArrayOpExpr))
	{
		ScalarArrayOpExpr *expr = (ScalarArrayOpExpr *) node;

		if (!is_strict_saop(expr, false))
			return true;
		/* else fall through to check args */
	}
	if (IsA(node, BoolExpr))
	{
		BoolExpr   *expr = (BoolExpr *) node;

		switch (expr->boolop)
		{
			case AND_EXPR:
			case OR_EXPR:
				/* AND, OR are inherently non-strict */
				return true;
			default:
				break;
		}
	}
	if (IsA(node, SubLink))
	{
		/* In some cases a sublink might be strict, but in general not */
		return true;
	}
	if (IsA(node, SubPlan))
		return true;
	if (IsA(node, AlternativeSubPlan))
		return true;
	/* ArrayCoerceExpr is strict at the array level, regardless of elemfunc */
	if (IsA(node, FieldStore))
		return true;
	if (IsA(node, CaseExpr))
		return true;
	if (IsA(node, ArrayExpr))
		return true;
	if (IsA(node, RowExpr))
		return true;
	if (IsA(node, RowCompareExpr))
		return true;
	if (IsA(node, CoalesceExpr))
		return true;
	if (IsA(node, MinMaxExpr))
		return true;
	if (IsA(node, XmlExpr))
		return true;
	if (IsA(node, NullIfExpr))
		return true;
	if (IsA(node, NullTest))
		return true;
	if (IsA(node, BooleanTest))
		return true;
	return expression_tree_walker(node, contain_nonstrict_functions_walker,
								  context);
}


/*
 * find_nonnullable_rels
 *		Determine which base rels are forced nonnullable by given clause.
 *
 * Returns the set of all Relids that are referenced in the clause in such
 * a way that the clause cannot possibly return TRUE if any of these Relids
 * is an all-NULL row.	(It is OK to err on the side of conservatism; hence
 * the analysis here is simplistic.)
 *
 * The semantics here are subtly different from contain_nonstrict_functions:
 * that function is concerned with NULL results from arbitrary expressions,
 * but here we assume that the input is a Boolean expression, and wish to
 * see if NULL inputs will provably cause a FALSE-or-NULL result.  We expect
 * the expression to have been AND/OR flattened and converted to implicit-AND
 * format.
 *
 * Note: this function is largely duplicative of find_nonnullable_vars().
 * The reason not to simplify this function into a thin wrapper around
 * find_nonnullable_vars() is that the tested conditions really are different:
 * a clause like "t1.v1 IS NOT NULL OR t1.v2 IS NOT NULL" does not prove
 * that either v1 or v2 can't be NULL, but it does prove that the t1 row
 * as a whole can't be all-NULL.
 *
 * top_level is TRUE while scanning top-level AND/OR structure; here, showing
 * the result is either FALSE or NULL is good enough.  top_level is FALSE when
 * we have descended below a NOT or a strict function: now we must be able to
 * prove that the subexpression goes to NULL.
 *
 * We don't use expression_tree_walker here because we don't want to descend
 * through very many kinds of nodes; only the ones we can be sure are strict.
 */
Relids
find_nonnullable_rels(Node *clause)
{
	return find_nonnullable_rels_walker(clause, true);
}

static Relids
find_nonnullable_rels_walker(Node *node, bool top_level)
{
	Relids		result = NULL;
	ListCell   *l;

	if (node == NULL)
		return NULL;
	if (IsA(node, Var))
	{
		Var		   *var = (Var *) node;

		if (var->varlevelsup == 0)
			result = bms_make_singleton(var->varno);
	}
	else if (IsA(node, List))
	{
		/*
		 * At top level, we are examining an implicit-AND list: if any of the
		 * arms produces FALSE-or-NULL then the result is FALSE-or-NULL. If
		 * not at top level, we are examining the arguments of a strict
		 * function: if any of them produce NULL then the result of the
		 * function must be NULL.  So in both cases, the set of nonnullable
		 * rels is the union of those found in the arms, and we pass down the
		 * top_level flag unmodified.
		 */
		foreach(l, (List *) node)
		{
			result = bms_join(result,
							  find_nonnullable_rels_walker(lfirst(l),
														   top_level));
		}
	}
	else if (IsA(node, FuncExpr))
	{
		FuncExpr   *expr = (FuncExpr *) node;

		if (func_strict(expr->funcid))
			result = find_nonnullable_rels_walker((Node *) expr->args, false);
	}
	else if (IsA(node, OpExpr))
	{
		OpExpr	   *expr = (OpExpr *) node;

		set_opfuncid(expr);
		if (func_strict(expr->opfuncid))
			result = find_nonnullable_rels_walker((Node *) expr->args, false);
	}
	else if (IsA(node, ScalarArrayOpExpr))
	{
		/* Strict if it's "foo op ANY array" and op is strict */
		ScalarArrayOpExpr *expr = (ScalarArrayOpExpr *) node;

		if (expr->useOr && op_strict(expr->opno))
			result = find_nonnullable_rels_walker((Node *) expr->args, false);
	}
	else if (IsA(node, BoolExpr))
	{
		BoolExpr   *expr = (BoolExpr *) node;

		switch (expr->boolop)
		{
			case AND_EXPR:
				/* At top level we can just recurse (to the List case) */
				if (top_level)
				{
					result = find_nonnullable_rels_walker((Node *) expr->args,
														  top_level);
					break;
				}

				/*
				 * Below top level, even if one arm produces NULL, the result
				 * could be FALSE (hence not NULL).  However, if *all* the
				 * arms produce NULL then the result is NULL, so we can take
				 * the intersection of the sets of nonnullable rels, just as
				 * for OR.	Fall through to share code.
				 */
				/* FALL THRU */
			case OR_EXPR:

				/*
				 * OR is strict if all of its arms are, so we can take the
				 * intersection of the sets of nonnullable rels for each arm.
				 * This works for both values of top_level.
				 */
				foreach(l, expr->args)
				{
					Relids		subresult;

					subresult = find_nonnullable_rels_walker(lfirst(l),
															 top_level);
					if (result == NULL) /* first subresult? */
						result = subresult;
					else
						result = bms_int_members(result, subresult);

					/*
					 * If the intersection is empty, we can stop looking. This
					 * also justifies the test for first-subresult above.
					 */
					if (bms_is_empty(result))
						break;
				}
				break;
			case NOT_EXPR:
				/* NOT will return null if its arg is null */
				result = find_nonnullable_rels_walker((Node *) expr->args,
													  false);
				break;
			default:
				elog(ERROR, "unrecognized boolop: %d", (int) expr->boolop);
				break;
		}
	}
	else if (IsA(node, RelabelType))
	{
		RelabelType *expr = (RelabelType *) node;

		result = find_nonnullable_rels_walker((Node *) expr->arg, top_level);
	}
	else if (IsA(node, CoerceViaIO))
	{
		/* not clear this is useful, but it can't hurt */
		CoerceViaIO *expr = (CoerceViaIO *) node;

		result = find_nonnullable_rels_walker((Node *) expr->arg, top_level);
	}
	else if (IsA(node, ArrayCoerceExpr))
	{
		/* ArrayCoerceExpr is strict at the array level */
		ArrayCoerceExpr *expr = (ArrayCoerceExpr *) node;

		result = find_nonnullable_rels_walker((Node *) expr->arg, top_level);
	}
	else if (IsA(node, ConvertRowtypeExpr))
	{
		/* not clear this is useful, but it can't hurt */
		ConvertRowtypeExpr *expr = (ConvertRowtypeExpr *) node;

		result = find_nonnullable_rels_walker((Node *) expr->arg, top_level);
	}
	else if (IsA(node, NullTest))
	{
		/* IS NOT NULL can be considered strict, but only at top level */
		NullTest   *expr = (NullTest *) node;

		if (top_level && expr->nulltesttype == IS_NOT_NULL)
			result = find_nonnullable_rels_walker((Node *) expr->arg, false);
	}
	else if (IsA(node, BooleanTest))
	{
		/* Boolean tests that reject NULL are strict at top level */
		BooleanTest *expr = (BooleanTest *) node;

		if (top_level &&
			(expr->booltesttype == IS_TRUE ||
			 expr->booltesttype == IS_FALSE ||
			 expr->booltesttype == IS_NOT_UNKNOWN))
			result = find_nonnullable_rels_walker((Node *) expr->arg, false);
	}
	else if (IsA(node, PlaceHolderVar))
	{
		PlaceHolderVar *phv = (PlaceHolderVar *) node;

		result = find_nonnullable_rels_walker((Node *) phv->phexpr, top_level);
	}
	return result;
}

/*
 * find_nonnullable_vars
 *		Determine which Vars are forced nonnullable by given clause.
 *
 * Returns a list of all level-zero Vars that are referenced in the clause in
 * such a way that the clause cannot possibly return TRUE if any of these Vars
 * is NULL.  (It is OK to err on the side of conservatism; hence the analysis
 * here is simplistic.)
 *
 * The semantics here are subtly different from contain_nonstrict_functions:
 * that function is concerned with NULL results from arbitrary expressions,
 * but here we assume that the input is a Boolean expression, and wish to
 * see if NULL inputs will provably cause a FALSE-or-NULL result.  We expect
 * the expression to have been AND/OR flattened and converted to implicit-AND
 * format.
 *
 * The result is a palloc'd List, but we have not copied the member Var nodes.
 * Also, we don't bother trying to eliminate duplicate entries.
 *
 * top_level is TRUE while scanning top-level AND/OR structure; here, showing
 * the result is either FALSE or NULL is good enough.  top_level is FALSE when
 * we have descended below a NOT or a strict function: now we must be able to
 * prove that the subexpression goes to NULL.
 *
 * We don't use expression_tree_walker here because we don't want to descend
 * through very many kinds of nodes; only the ones we can be sure are strict.
 */
List *
find_nonnullable_vars(Node *clause)
{
	return find_nonnullable_vars_walker(clause, true);
}

static List *
find_nonnullable_vars_walker(Node *node, bool top_level)
{
	List	   *result = NIL;
	ListCell   *l;

	if (node == NULL)
		return NIL;
	if (IsA(node, Var))
	{
		Var		   *var = (Var *) node;

		if (var->varlevelsup == 0)
			result = list_make1(var);
	}
	else if (IsA(node, List))
	{
		/*
		 * At top level, we are examining an implicit-AND list: if any of the
		 * arms produces FALSE-or-NULL then the result is FALSE-or-NULL. If
		 * not at top level, we are examining the arguments of a strict
		 * function: if any of them produce NULL then the result of the
		 * function must be NULL.  So in both cases, the set of nonnullable
		 * vars is the union of those found in the arms, and we pass down the
		 * top_level flag unmodified.
		 */
		foreach(l, (List *) node)
		{
			result = list_concat(result,
								 find_nonnullable_vars_walker(lfirst(l),
															  top_level));
		}
	}
	else if (IsA(node, FuncExpr))
	{
		FuncExpr   *expr = (FuncExpr *) node;

		if (func_strict(expr->funcid))
			result = find_nonnullable_vars_walker((Node *) expr->args, false);
	}
	else if (IsA(node, OpExpr))
	{
		OpExpr	   *expr = (OpExpr *) node;

		set_opfuncid(expr);
		if (func_strict(expr->opfuncid))
			result = find_nonnullable_vars_walker((Node *) expr->args, false);
	}
	else if (IsA(node, ScalarArrayOpExpr))
	{
		ScalarArrayOpExpr *expr = (ScalarArrayOpExpr *) node;

		if (is_strict_saop(expr, true))
			result = find_nonnullable_vars_walker((Node *) expr->args, false);
	}
	else if (IsA(node, BoolExpr))
	{
		BoolExpr   *expr = (BoolExpr *) node;

		switch (expr->boolop)
		{
			case AND_EXPR:
				/* At top level we can just recurse (to the List case) */
				if (top_level)
				{
					result = find_nonnullable_vars_walker((Node *) expr->args,
														  top_level);
					break;
				}

				/*
				 * Below top level, even if one arm produces NULL, the result
				 * could be FALSE (hence not NULL).  However, if *all* the
				 * arms produce NULL then the result is NULL, so we can take
				 * the intersection of the sets of nonnullable vars, just as
				 * for OR.	Fall through to share code.
				 */
				/* FALL THRU */
			case OR_EXPR:

				/*
				 * OR is strict if all of its arms are, so we can take the
				 * intersection of the sets of nonnullable vars for each arm.
				 * This works for both values of top_level.
				 */
				foreach(l, expr->args)
				{
					List	   *subresult;

					subresult = find_nonnullable_vars_walker(lfirst(l),
															 top_level);
					if (result == NIL)	/* first subresult? */
						result = subresult;
					else
						result = list_intersection(result, subresult);

					/*
					 * If the intersection is empty, we can stop looking. This
					 * also justifies the test for first-subresult above.
					 */
					if (result == NIL)
						break;
				}
				break;
			case NOT_EXPR:
				/* NOT will return null if its arg is null */
				result = find_nonnullable_vars_walker((Node *) expr->args,
													  false);
				break;
			default:
				elog(ERROR, "unrecognized boolop: %d", (int) expr->boolop);
				break;
		}
	}
	else if (IsA(node, RelabelType))
	{
		RelabelType *expr = (RelabelType *) node;

		result = find_nonnullable_vars_walker((Node *) expr->arg, top_level);
	}
	else if (IsA(node, CoerceViaIO))
	{
		/* not clear this is useful, but it can't hurt */
		CoerceViaIO *expr = (CoerceViaIO *) node;

		result = find_nonnullable_vars_walker((Node *) expr->arg, false);
	}
	else if (IsA(node, ArrayCoerceExpr))
	{
		/* ArrayCoerceExpr is strict at the array level */
		ArrayCoerceExpr *expr = (ArrayCoerceExpr *) node;

		result = find_nonnullable_vars_walker((Node *) expr->arg, top_level);
	}
	else if (IsA(node, ConvertRowtypeExpr))
	{
		/* not clear this is useful, but it can't hurt */
		ConvertRowtypeExpr *expr = (ConvertRowtypeExpr *) node;

		result = find_nonnullable_vars_walker((Node *) expr->arg, top_level);
	}
	else if (IsA(node, NullTest))
	{
		/* IS NOT NULL can be considered strict, but only at top level */
		NullTest   *expr = (NullTest *) node;

		if (top_level && expr->nulltesttype == IS_NOT_NULL)
			result = find_nonnullable_vars_walker((Node *) expr->arg, false);
	}
	else if (IsA(node, BooleanTest))
	{
		/* Boolean tests that reject NULL are strict at top level */
		BooleanTest *expr = (BooleanTest *) node;

		if (top_level &&
			(expr->booltesttype == IS_TRUE ||
			 expr->booltesttype == IS_FALSE ||
			 expr->booltesttype == IS_NOT_UNKNOWN))
			result = find_nonnullable_vars_walker((Node *) expr->arg, false);
	}
	else if (IsA(node, PlaceHolderVar))
	{
		PlaceHolderVar *phv = (PlaceHolderVar *) node;

		result = find_nonnullable_vars_walker((Node *) phv->phexpr, top_level);
	}
	return result;
}

/*
 * find_forced_null_vars
 *		Determine which Vars must be NULL for the given clause to return TRUE.
 *
 * This is the complement of find_nonnullable_vars: find the level-zero Vars
 * that must be NULL for the clause to return TRUE.  (It is OK to err on the
 * side of conservatism; hence the analysis here is simplistic.  In fact,
 * we only detect simple "var IS NULL" tests at the top level.)
 *
 * The result is a palloc'd List, but we have not copied the member Var nodes.
 * Also, we don't bother trying to eliminate duplicate entries.
 */
List *
find_forced_null_vars(Node *node)
{
	List	   *result = NIL;
	Var		   *var;
	ListCell   *l;

	if (node == NULL)
		return NIL;
	/* Check single-clause cases using subroutine */
	var = find_forced_null_var(node);
	if (var)
	{
		result = list_make1(var);
	}
	/* Otherwise, handle AND-conditions */
	else if (IsA(node, List))
	{
		/*
		 * At top level, we are examining an implicit-AND list: if any of the
		 * arms produces FALSE-or-NULL then the result is FALSE-or-NULL.
		 */
		foreach(l, (List *) node)
		{
			result = list_concat(result,
								 find_forced_null_vars(lfirst(l)));
		}
	}
	else if (IsA(node, BoolExpr))
	{
		BoolExpr   *expr = (BoolExpr *) node;

		/*
		 * We don't bother considering the OR case, because it's fairly
		 * unlikely anyone would write "v1 IS NULL OR v1 IS NULL".
		 * Likewise, the NOT case isn't worth expending code on.
		 */
		if (expr->boolop == AND_EXPR)
		{
			/* At top level we can just recurse (to the List case) */
			result = find_forced_null_vars((Node *) expr->args);
		}
	}
	return result;
}

/*
 * find_forced_null_var
 *		Return the Var forced null by the given clause, or NULL if it's
 *		not an IS NULL-type clause.  For success, the clause must enforce
 *		*only* nullness of the particular Var, not any other conditions.
 *
 * This is just the single-clause case of find_forced_null_vars(), without
 * any allowance for AND conditions.  It's used by initsplan.c on individual
 * qual clauses.  The reason for not just applying find_forced_null_vars()
 * is that if an AND of an IS NULL clause with something else were to somehow
 * survive AND/OR flattening, initsplan.c might get fooled into discarding
 * the whole clause when only the IS NULL part of it had been proved redundant.
 */
Var *
find_forced_null_var(Node *node)
{
	if (node == NULL)
		return NULL;
	if (IsA(node, NullTest))
	{
		/* check for var IS NULL */
		NullTest   *expr = (NullTest *) node;

		if (expr->nulltesttype == IS_NULL)
		{
			Var	   *var = (Var *) expr->arg;

			if (var && IsA(var, Var) &&
				var->varlevelsup == 0)
				return var;
		}
	}
	else if (IsA(node, BooleanTest))
	{
		/* var IS UNKNOWN is equivalent to var IS NULL */
		BooleanTest *expr = (BooleanTest *) node;

		if (expr->booltesttype == IS_UNKNOWN)
		{
			Var	   *var = (Var *) expr->arg;

			if (var && IsA(var, Var) &&
				var->varlevelsup == 0)
				return var;
		}
	}
	return NULL;
}

/*
 * Can we treat a ScalarArrayOpExpr as strict?
 *
 * If "falseOK" is true, then a "false" result can be considered strict,
 * else we need to guarantee an actual NULL result for NULL input.
 *
 * "foo op ALL array" is strict if the op is strict *and* we can prove
 * that the array input isn't an empty array.  We can check that
 * for the cases of an array constant and an ARRAY[] construct.
 *
 * "foo op ANY array" is strict in the falseOK sense if the op is strict.
 * If not falseOK, the test is the same as for "foo op ALL array".
 */
static bool
is_strict_saop(ScalarArrayOpExpr *expr, bool falseOK)
{
	Node	   *rightop;

	/* The contained operator must be strict. */
	set_sa_opfuncid(expr);
	if (!func_strict(expr->opfuncid))
		return false;
	/* If ANY and falseOK, that's all we need to check. */
	if (expr->useOr && falseOK)
		return true;
	/* Else, we have to see if the array is provably non-empty. */
	Assert(list_length(expr->args) == 2);
	rightop = (Node *) lsecond(expr->args);
	if (rightop && IsA(rightop, Const))
	{
		Datum		arraydatum = ((Const *) rightop)->constvalue;
		bool		arrayisnull = ((Const *) rightop)->constisnull;
		ArrayType  *arrayval;
		int			nitems;

		if (arrayisnull)
			return false;
		arrayval = DatumGetArrayTypeP(arraydatum);
		nitems = ArrayGetNItems(ARR_NDIM(arrayval), ARR_DIMS(arrayval));
		if (nitems > 0)
			return true;
	}
	else if (rightop && IsA(rightop, ArrayExpr))
	{
		ArrayExpr  *arrayexpr = (ArrayExpr *) rightop;

		if (arrayexpr->elements != NIL && !arrayexpr->multidims)
			return true;
	}
	return false;
}



typedef struct
{
	char		exec_location;
} check_execute_on_functions_context;

static bool
check_execute_on_functions_walker(Node *node,
								  check_execute_on_functions_context *context)
{
	if (node == NULL)
		return false;

	if (IsA(node, FuncExpr))
	{
		FuncExpr   *expr = (FuncExpr *) node;
		char		exec_location;

		exec_location = func_exec_location(expr->funcid);
		if (exec_location != PROEXECLOCATION_ANY && exec_location != context->exec_location)
		{
			if (context->exec_location != PROEXECLOCATION_ANY)
				ereport(ERROR,
						(errcode(ERRCODE_FEATURE_NOT_SUPPORTED),
						 errmsg("cannot mix EXECUTE ON MASTER and EXECUTE ON ALL SEGMENTS functions in same query level")));
			context->exec_location = exec_location;
		}
		/* fall through to check args */
	}
	return expression_tree_walker(node, check_execute_on_functions_walker, context);
}


char
check_execute_on_functions(Node *clause)
{
	check_execute_on_functions_context context;

	context.exec_location = PROEXECLOCATION_ANY;

	check_execute_on_functions_walker(clause, &context);

	return context.exec_location;
}

/*****************************************************************************
 *		Check for "pseudo-constant" clauses
 *****************************************************************************/

/*
 * is_pseudo_constant_clause
 *	  Detect whether an expression is "pseudo constant", ie, it contains no
 *	  variables of the current query level and no uses of volatile functions.
 *	  Such an expr is not necessarily a true constant: it can still contain
 *	  Params and outer-level Vars, not to mention functions whose results
 *	  may vary from one statement to the next.	However, the expr's value
 *	  will be constant over any one scan of the current query, so it can be
 *	  used as, eg, an indexscan key.
 *
 * CAUTION: this function omits to test for one very important class of
 * not-constant expressions, namely aggregates (Aggrefs).  In current usage
 * this is only applied to WHERE clauses and so a check for Aggrefs would be
 * a waste of cycles; but be sure to also check contain_agg_clause() if you
 * want to know about pseudo-constness in other contexts.  The same goes
 * for window functions (WindowFuncs).
 */
bool
is_pseudo_constant_clause(Node *clause)
{
	/*
	 * We could implement this check in one recursive scan.  But since the
	 * check for volatile functions is both moderately expensive and unlikely
	 * to fail, it seems better to look for Vars first and only check for
	 * volatile functions if we find no Vars.
	 */
	if (!contain_var_clause(clause) &&
		!contain_volatile_functions(clause))
		return true;
	return false;
}

/*
 * is_pseudo_constant_clause_relids
 *	  Same as above, except caller already has available the var membership
 *	  of the expression; this lets us avoid the contain_var_clause() scan.
 */
bool
is_pseudo_constant_clause_relids(Node *clause, Relids relids)
{
	if (bms_is_empty(relids) &&
		!contain_volatile_functions(clause))
		return true;
	return false;
}


/*****************************************************************************
 *																			 *
 *		General clause-manipulating routines								 *
 *																			 *
 *****************************************************************************/

/*
 * NumRelids
 *		(formerly clause_relids)
 *
 * Returns the number of different relations referenced in 'clause'.
 */
int
NumRelids(Node *clause)
{
	Relids		varnos = pull_varnos(clause);
	int			result = bms_num_members(varnos);

	bms_free(varnos);
	return result;
}

/*
 * CommuteOpExpr: commute a binary operator clause
 *
 * XXX the clause is destructively modified!
 */
void
CommuteOpExpr(OpExpr *clause)
{
	Oid			opoid;
	Node	   *temp;

	/* Sanity checks: caller is at fault if these fail */
	if (!is_opclause(clause) ||
		list_length(clause->args) != 2)
		elog(ERROR, "cannot commute non-binary-operator clause");

	opoid = get_commutator(clause->opno);

	if (!OidIsValid(opoid))
		elog(ERROR, "could not find commutator for operator %u",
			 clause->opno);

	/*
	 * modify the clause in-place!
	 */
	clause->opno = opoid;
	clause->opfuncid = InvalidOid;
	/* opresulttype and opretset are assumed not to change */

	temp = linitial(clause->args);
	linitial(clause->args) = lsecond(clause->args);
	lsecond(clause->args) = temp;
}

/*
 * CommuteRowCompareExpr: commute a RowCompareExpr clause
 *
 * XXX the clause is destructively modified!
 */
void
CommuteRowCompareExpr(RowCompareExpr *clause)
{
	List	   *newops;
	List	   *temp;
	ListCell   *l;

	/* Sanity checks: caller is at fault if these fail */
	if (!IsA(clause, RowCompareExpr))
		elog(ERROR, "expected a RowCompareExpr");

	/* Build list of commuted operators */
	newops = NIL;
	foreach(l, clause->opnos)
	{
		Oid			opoid = lfirst_oid(l);

		opoid = get_commutator(opoid);
		if (!OidIsValid(opoid))
			elog(ERROR, "could not find commutator for operator %u",
				 lfirst_oid(l));
		newops = lappend_oid(newops, opoid);
	}

	/*
	 * modify the clause in-place!
	 */
	switch (clause->rctype)
	{
		case ROWCOMPARE_LT:
			clause->rctype = ROWCOMPARE_GT;
			break;
		case ROWCOMPARE_LE:
			clause->rctype = ROWCOMPARE_GE;
			break;
		case ROWCOMPARE_GE:
			clause->rctype = ROWCOMPARE_LE;
			break;
		case ROWCOMPARE_GT:
			clause->rctype = ROWCOMPARE_LT;
			break;
		default:
			elog(ERROR, "unexpected RowCompare type: %d",
				 (int) clause->rctype);
			break;
	}

	clause->opnos = newops;

	/*
	 * Note: we need not change the opfamilies list; we assume any btree
	 * opfamily containing an operator will also contain its commutator.
	 */

	temp = clause->largs;
	clause->largs = clause->rargs;
	clause->rargs = temp;
}

/*
 * strip_implicit_coercions: remove implicit coercions at top level of tree
 *
 * Note: there isn't any useful thing we can do with a RowExpr here, so
 * just return it unchanged, even if it's marked as an implicit coercion.
 */
Node *
strip_implicit_coercions(Node *node)
{
	if (node == NULL)
		return NULL;
	if (IsA(node, FuncExpr))
	{
		FuncExpr   *f = (FuncExpr *) node;

		if (f->funcformat == COERCE_IMPLICIT_CAST)
			return strip_implicit_coercions(linitial(f->args));
	}
	else if (IsA(node, RelabelType))
	{
		RelabelType *r = (RelabelType *) node;

		if (r->relabelformat == COERCE_IMPLICIT_CAST)
			return strip_implicit_coercions((Node *) r->arg);
	}
	else if (IsA(node, CoerceViaIO))
	{
		CoerceViaIO *c = (CoerceViaIO *) node;

		if (c->coerceformat == COERCE_IMPLICIT_CAST)
			return strip_implicit_coercions((Node *) c->arg);
	}
	else if (IsA(node, ArrayCoerceExpr))
	{
		ArrayCoerceExpr *c = (ArrayCoerceExpr *) node;

		if (c->coerceformat == COERCE_IMPLICIT_CAST)
			return strip_implicit_coercions((Node *) c->arg);
	}
	else if (IsA(node, ConvertRowtypeExpr))
	{
		ConvertRowtypeExpr *c = (ConvertRowtypeExpr *) node;

		if (c->convertformat == COERCE_IMPLICIT_CAST)
			return strip_implicit_coercions((Node *) c->arg);
	}
	else if (IsA(node, CoerceToDomain))
	{
		CoerceToDomain *c = (CoerceToDomain *) node;

		if (c->coercionformat == COERCE_IMPLICIT_CAST)
			return strip_implicit_coercions((Node *) c->arg);
	}
	return node;
}

/*
 * set_coercionform_dontcare: set all CoercionForm fields to COERCE_DONTCARE
 *
 * This is used to make index expressions and index predicates more easily
 * comparable to clauses of queries.  CoercionForm is not semantically
 * significant (for cases where it does matter, the significant info is
 * coded into the coercion function arguments) so we can ignore it during
 * comparisons.  Thus, for example, an index on "foo::int4" can match an
 * implicit coercion to int4.
 *
 * Caution: the passed expression tree is modified in-place.
 */
void
set_coercionform_dontcare(Node *node)
{
	(void) set_coercionform_dontcare_walker(node, NULL);
}

static bool
set_coercionform_dontcare_walker(Node *node, void *context)
{
	if (node == NULL)
		return false;
	if (IsA(node, FuncExpr))
		((FuncExpr *) node)->funcformat = COERCE_DONTCARE;
	else if (IsA(node, RelabelType))
		((RelabelType *) node)->relabelformat = COERCE_DONTCARE;
	else if (IsA(node, CoerceViaIO))
		((CoerceViaIO *) node)->coerceformat = COERCE_DONTCARE;
	else if (IsA(node, ArrayCoerceExpr))
		((ArrayCoerceExpr *) node)->coerceformat = COERCE_DONTCARE;
	else if (IsA(node, ConvertRowtypeExpr))
		((ConvertRowtypeExpr *) node)->convertformat = COERCE_DONTCARE;
	else if (IsA(node, RowExpr))
		((RowExpr *) node)->row_format = COERCE_DONTCARE;
	else if (IsA(node, CoerceToDomain))
		((CoerceToDomain *) node)->coercionformat = COERCE_DONTCARE;
	return expression_tree_walker(node, set_coercionform_dontcare_walker,
								  context);
}

/*
 * Helper for eval_const_expressions: check that datatype of an attribute
 * is still what it was when the expression was parsed.  This is needed to
 * guard against improper simplification after ALTER COLUMN TYPE.  (XXX we
 * may well need to make similar checks elsewhere?)
 */
static bool
rowtype_field_matches(Oid rowtypeid, int fieldnum,
					  Oid expectedtype, int32 expectedtypmod)
{
	TupleDesc	tupdesc;
	Form_pg_attribute attr;

	/* No issue for RECORD, since there is no way to ALTER such a type */
	if (rowtypeid == RECORDOID)
		return true;
	tupdesc = lookup_rowtype_tupdesc(rowtypeid, -1);
	if (fieldnum <= 0 || fieldnum > tupdesc->natts)
	{
		ReleaseTupleDesc(tupdesc);
		return false;
	}
	attr = tupdesc->attrs[fieldnum - 1];
	if (attr->attisdropped ||
		attr->atttypid != expectedtype ||
		attr->atttypmod != expectedtypmod)
	{
		ReleaseTupleDesc(tupdesc);
		return false;
	}
	ReleaseTupleDesc(tupdesc);
	return true;
}


/**
 * fold_constants
 *
 * Recurses into query tree and folds all constant expressions.
 */
Query *
fold_constants(PlannerGlobal *glob, Query *q, ParamListInfo boundParams, Size max_size)
{
	eval_const_expressions_context context;

	context.glob = glob;
	context.boundParams = boundParams;
	context.active_fns = NIL;	/* nothing being recursively simplified */
	context.case_val = NULL;	/* no CASE being examined */
	context.estimate = false;	/* safe transformations only */
	context.recurse_queries = true; /* recurse into query structures */
	context.recurse_sublink_testexpr = false; /* do not recurse into sublink test expressions */

	context.max_size = max_size;
	
	return (Query *) query_or_expression_tree_mutator
						(
						(Node *) q,
						eval_const_expressions_mutator,
						&context,
						0
						);
}

/*
 * Transform a small array constant to an ArrayExpr.
 *
 * This used by ORCA, to transform the array argument of a ScalarArrayExpr
 * into an ArrayExpr. If a ScalarArrayExpr has an ArrayExpr argument, ORCA
 * can perform some optimizations - partition pruning at least - based on
 * the elements in the ArrayExpr. It doesn't currently know how to extract
 * elements from an Array const, however, so to enable those optimizations
 * in ORCA, we convert small Array Consts into corresponding ArrayExprs.
 *
 * If the argument is not an array constant or the number of elements in the
 * array is greater than optimizer_array_expansion_threshold, returns the
 * original Const unmodified.
 */
Expr *
transform_array_Const_to_ArrayExpr(Const *c)
{
	Oid			elemtype;
	int16		elemlen;
	bool		elembyval;
	char		elemalign;
	int			nelems;
	Datum	   *elems;
	bool	   *nulls;
	ArrayType  *ac;
	ArrayExpr *aexpr;
	int			i;

	Assert(IsA(c, Const));

	/* Does it look like the right kind of an array Const? */
	if (c->constisnull)
		return (Expr *) c;	/* NULL const */

	elemtype = get_element_type(c->consttype);
	if (elemtype == InvalidOid)
		return (Expr *) c;	/* not an array */

	ac = (ArrayType *) c->constvalue;
	nelems = ArrayGetNItems(ARR_NDIM(ac), ARR_DIMS(ac));

	/* All set, extract the elements, and an ArrayExpr to hold them. */
	get_typlenbyvalalign(elemtype, &elemlen, &elembyval, &elemalign);
	deconstruct_array(ac, elemtype, elemlen, elembyval, elemalign,
					  &elems, &nulls, &nelems);

	if (nelems > optimizer_array_expansion_threshold)
		return (Expr *) c;	/* too many elements */

	aexpr = makeNode(ArrayExpr);
	aexpr->array_typeid = c->consttype;
	aexpr->element_typeid = elemtype;
	aexpr->multidims = false;
	aexpr->location = c->location;

	for (i = 0; i < nelems; i++)
	{
		aexpr->elements = lappend(aexpr->elements,
								  makeConst(elemtype,
											-1,
											elemlen,
											elems[i],
											nulls[i],
											elembyval));
	}

	return (Expr *) aexpr;
}

/*--------------------
 * eval_const_expressions
 *
 * Reduce any recognizably constant subexpressions of the given
 * expression tree, for example "2 + 2" => "4".  More interestingly,
 * we can reduce certain boolean expressions even when they contain
 * non-constant subexpressions: "x OR true" => "true" no matter what
 * the subexpression x is.	(XXX We assume that no such subexpression
 * will have important side-effects, which is not necessarily a good
 * assumption in the presence of user-defined functions; do we need a
 * pg_proc flag that prevents discarding the execution of a function?)
 *
 * We do understand that certain functions may deliver non-constant
 * results even with constant inputs, "nextval()" being the classic
 * example.  Functions that are not marked "immutable" in pg_proc
 * will not be pre-evaluated here, although we will reduce their
 * arguments as far as possible.
 *
 * We assume that the tree has already been type-checked and contains
 * only operators and functions that are reasonable to try to execute.
 *
 * NOTE: "root" can be passed as NULL if the caller never wants to do any
 * Param substitutions.
 *
 * NOTE: the planner assumes that this will always flatten nested AND and
 * OR clauses into N-argument form.  See comments in prepqual.c.
 *
 * NOTE: another critical effect is that any function calls that require
 * default arguments will be expanded.
 *--------------------
 */
Node *
eval_const_expressions(PlannerInfo *root, Node *node)
{
	eval_const_expressions_context context;

	if (root)
	{
		context.boundParams = root->glob->boundParams;	/* bound Params */
		context.glob = root->glob; /* for inlined-function dependencies */
	}
	else
	{
		context.boundParams = NULL;
		context.glob = NULL;
	}
	context.active_fns = NIL;	/* nothing being recursively simplified */
	context.case_val = NULL;	/* no CASE being examined */
	context.estimate = false;	/* safe transformations only */
	context.recurse_queries = false; /* do not recurse into query structures */
	context.recurse_sublink_testexpr = true;
	context.max_size = 0;

	return eval_const_expressions_mutator(node, &context);
}

/*--------------------
 * estimate_expression_value
 *
 * This function attempts to estimate the value of an expression for
 * planning purposes.  It is in essence a more aggressive version of
 * eval_const_expressions(): we will perform constant reductions that are
 * not necessarily 100% safe, but are reasonable for estimation purposes.
 *
 * Currently the extra steps that are taken in this mode are:
 * 1. Substitute values for Params, where a bound Param value has been made
 *	  available by the caller of planner(), even if the Param isn't marked
 *	  constant.  This effectively means that we plan using the first supplied
 *	  value of the Param.
 * 2. Fold stable, as well as immutable, functions to constants.
 * 3. Reduce PlaceHolderVar nodes to their contained expressions.
 *--------------------
 */
Node *
estimate_expression_value(PlannerInfo *root, Node *node)
{
	eval_const_expressions_context context;

	context.boundParams = root->glob->boundParams;		/* bound Params */
	/* we do not need to mark the plan as depending on inlined functions */
	context.glob = NULL;
	context.active_fns = NIL;	/* nothing being recursively simplified */
	context.case_val = NULL;	/* no CASE being examined */
	context.estimate = true;	/* unsafe transformations OK */
	context.recurse_queries = false; /* do not recurse into query structures */
	context.recurse_sublink_testexpr = true;
	context.max_size = 0;

	return eval_const_expressions_mutator(node, &context);
}

static Node *
eval_const_expressions_mutator(Node *node,
							   eval_const_expressions_context *context)
{
	if (node == NULL)
		return NULL;
	if (IsA(node, Param))
	{
		Param	   *param = (Param *) node;

		/* Look to see if we've been given a value for this Param */
		if (param->paramkind == PARAM_EXTERN &&
			context->boundParams != NULL &&
			param->paramid > 0 &&
			param->paramid <= context->boundParams->numParams)
		{
			ParamExternData *prm = &context->boundParams->params[param->paramid - 1];

			if (OidIsValid(prm->ptype))
			{
				/* OK to substitute parameter value? */
				if (context->estimate || (prm->pflags & PARAM_FLAG_CONST) ||
					context->glob)
				{
					/*
					 * Return a Const representing the param value.  Must copy
					 * pass-by-ref datatypes, since the Param might be in a
					 * memory context shorter-lived than our output plan
					 * should be.
					 */
					int16		typLen;
					bool		typByVal;
					Datum		pval;

					/*
					 * In GPDB, unlike in upstream, we go ahead and evaluate
					 * stable functions in any case. But it means that the
					 * plan is only good for this execution, and will need to
					 * be re-planned on next one. For GPDB, that's considered
					 * a good tradeoff, as typical queries are long running,
					 * and evaluating the stable functions aggressively can
					 * allow partition pruning to happen, which can be a big
					 * win.
					 */
					if (!(context->estimate || (prm->pflags & PARAM_FLAG_CONST)))
						context->glob->oneoffPlan = true;

					Assert(prm->ptype == param->paramtype);
					get_typlenbyval(param->paramtype, &typLen, &typByVal);
					if (prm->isnull || typByVal)
						pval = prm->value;
					else
						pval = datumCopy(prm->value, typByVal, typLen);
					return (Node *) makeConst(param->paramtype,
											  param->paramtypmod,
											  (int) typLen,
											  pval,
											  prm->isnull,
											  typByVal);
				}
			}
		}
		/* Not replaceable, so just copy the Param (no need to recurse) */
		return (Node *) copyObject(param);
	}
	if (IsA(node, FuncExpr))
	{
		FuncExpr   *expr = (FuncExpr *) node;
		List	   *args;
		Expr	   *simple;
		FuncExpr   *newexpr;

		/*
		 * Reduce constants in the FuncExpr's arguments.  We know args is
		 * either NIL or a List node, so we can call expression_tree_mutator
		 * directly rather than recursing to self.
		 */
		args = (List *) expression_tree_mutator((Node *) expr->args,
											  eval_const_expressions_mutator,
												(void *) context);

		/*
		 * Code for op/func reduction is pretty bulky, so split it out as a
		 * separate function.  Note: exprTypmod normally returns -1 for a
		 * FuncExpr, but not when the node is recognizably a length coercion;
		 * we want to preserve the typmod in the eventual Const if so.
		 */
		simple = simplify_function(expr->funcid,
								   expr->funcresulttype, exprTypmod(node),
								   &args,
								   expr->funcvariadic,
								   true, context);
		if (simple)				/* successfully simplified it */
			return (Node *) simple;

		/*
		 * The expression cannot be simplified any further, so build and
		 * return a replacement FuncExpr node using the possibly-simplified
		 * arguments.
		 */
		newexpr = makeNode(FuncExpr);
		newexpr->funcid = expr->funcid;
		newexpr->funcresulttype = expr->funcresulttype;
		newexpr->funcretset = expr->funcretset;
		newexpr->funcvariadic = expr->funcvariadic;
		newexpr->funcformat = expr->funcformat;
		newexpr->args = args;
		newexpr->location = expr->location;
		return (Node *) newexpr;
	}
	if (IsA(node, OpExpr))
	{
		OpExpr	   *expr = (OpExpr *) node;
		List	   *args;
		Expr	   *simple;
		OpExpr	   *newexpr;

		/*
		 * Reduce constants in the OpExpr's arguments.  We know args is either
		 * NIL or a List node, so we can call expression_tree_mutator directly
		 * rather than recursing to self.
		 */
		args = (List *) expression_tree_mutator((Node *) expr->args,
											  eval_const_expressions_mutator,
												(void *) context);

		/*
		 * Need to get OID of underlying function.	Okay to scribble on input
		 * to this extent.
		 */
		set_opfuncid(expr);
		
		/*
		 * CDB: don't optimize divide, because we might hit a divide by zero in
		 * an expression that won't necessarily get executed later.  2006-01-09
		 */
		if ((expr->opfuncid >=153 && expr->opfuncid <=157) ||
			(expr->opfuncid >=172 && expr->opfuncid <=176))
		{
			simple = NULL;
		}
		else

		/*
		 * Code for op/func reduction is pretty bulky, so split it out as a
		 * separate function.
		 */
		simple = simplify_function(expr->opfuncid,
								   expr->opresulttype, -1,
								   &args,
								   false,
								   true, context);
		if (simple)				/* successfully simplified it */
			return (Node *) simple;

		/*
		 * If the operator is boolean equality, we know how to simplify cases
		 * involving one constant and one non-constant argument.
		 */
		if (expr->opno == BooleanEqualOperator)
		{
			simple = simplify_boolean_equality(args);
			if (simple)			/* successfully simplified it */
				return (Node *) simple;
		}

		/*
		 * The expression cannot be simplified any further, so build and
		 * return a replacement OpExpr node using the possibly-simplified
		 * arguments.
		 */
		newexpr = makeNode(OpExpr);
		newexpr->opno = expr->opno;
		newexpr->opfuncid = expr->opfuncid;
		newexpr->opresulttype = expr->opresulttype;
		newexpr->opretset = expr->opretset;
		newexpr->args = args;
		newexpr->location = expr->location;
		return (Node *) newexpr;
	}
	if (IsA(node, DistinctExpr))
	{
		DistinctExpr *expr = (DistinctExpr *) node;
		List	   *args;
		ListCell   *arg;
		bool		has_null_input = false;
		bool		all_null_input = true;
		bool		has_nonconst_input = false;
		Expr	   *simple;
		DistinctExpr *newexpr;

		/*
		 * Reduce constants in the DistinctExpr's arguments.  We know args is
		 * either NIL or a List node, so we can call expression_tree_mutator
		 * directly rather than recursing to self.
		 */
		args = (List *) expression_tree_mutator((Node *) expr->args,
											  eval_const_expressions_mutator,
												(void *) context);

		/*
		 * We must do our own check for NULLs because DistinctExpr has
		 * different results for NULL input than the underlying operator does.
		 */
		foreach(arg, args)
		{
			if (IsA(lfirst(arg), Const))
			{
				has_null_input |= ((Const *) lfirst(arg))->constisnull;
				all_null_input &= ((Const *) lfirst(arg))->constisnull;
			}
			else
				has_nonconst_input = true;
		}

		/* all constants? then can optimize this out */
		if (!has_nonconst_input)
		{
			/* all nulls? then not distinct */
			if (all_null_input)
				return makeBoolConst(false, false);

			/* one null? then distinct */
			if (has_null_input)
				return makeBoolConst(true, false);

			/* otherwise try to evaluate the '=' operator */
			/* (NOT okay to try to inline it, though!) */

			/*
			 * Need to get OID of underlying function.	Okay to scribble on
			 * input to this extent.
			 */
			set_opfuncid((OpExpr *) expr);		/* rely on struct equivalence */

			/*
			 * Code for op/func reduction is pretty bulky, so split it out as
			 * a separate function.
			 */
			simple = simplify_function(expr->opfuncid,
									   expr->opresulttype, -1,
									   &args,
									   false,
									   false, context);
			if (simple)			/* successfully simplified it */
			{
				/*
				 * Since the underlying operator is "=", must negate its
				 * result
				 */
				Const	   *csimple = (Const *) simple;

				Assert(IsA(csimple, Const));
				csimple->constvalue =
					BoolGetDatum(!DatumGetBool(csimple->constvalue));
				return (Node *) csimple;
			}
		}

		/*
		 * The expression cannot be simplified any further, so build and
		 * return a replacement DistinctExpr node using the
		 * possibly-simplified arguments.
		 */
		newexpr = makeNode(DistinctExpr);
		newexpr->opno = expr->opno;
		newexpr->opfuncid = expr->opfuncid;
		newexpr->opresulttype = expr->opresulttype;
		newexpr->opretset = expr->opretset;
		newexpr->args = args;
		newexpr->location = expr->location;
		return (Node *) newexpr;
	}
	if (IsA(node, BoolExpr))
	{
		BoolExpr   *expr = (BoolExpr *) node;

		switch (expr->boolop)
		{
			case OR_EXPR:
				{
					List	   *newargs;
					bool		haveNull = false;
					bool		forceTrue = false;

					newargs = simplify_or_arguments(expr->args, context,
													&haveNull, &forceTrue);
					if (forceTrue)
						return makeBoolConst(true, false);
					if (haveNull)
						newargs = lappend(newargs, makeBoolConst(false, true));
					/* If all the inputs are FALSE, result is FALSE */
					if (newargs == NIL)
						return makeBoolConst(false, false);
					/* If only one nonconst-or-NULL input, it's the result */
					if (list_length(newargs) == 1)
						return (Node *) linitial(newargs);
					/* Else we still need an OR node */
					return (Node *) make_orclause(newargs);
				}
			case AND_EXPR:
				{
					List	   *newargs;
					bool		haveNull = false;
					bool		forceFalse = false;

					newargs = simplify_and_arguments(expr->args, context,
													 &haveNull, &forceFalse);
					if (forceFalse)
						return makeBoolConst(false, false);
					if (haveNull)
						newargs = lappend(newargs, makeBoolConst(false, true));
					/* If all the inputs are TRUE, result is TRUE */
					if (newargs == NIL)
						return makeBoolConst(true, false);
					/* If only one nonconst-or-NULL input, it's the result */
					if (list_length(newargs) == 1)
						return (Node *) linitial(newargs);
					/* Else we still need an AND node */
					return (Node *) make_andclause(newargs);
				}
			case NOT_EXPR:
				{
					Node	   *arg;

					Assert(list_length(expr->args) == 1);
					arg = eval_const_expressions_mutator(linitial(expr->args),
														 context);
					if (IsA(arg, Const))
					{
						Const	   *const_input = (Const *) arg;

						/* NOT NULL => NULL */
						if (const_input->constisnull)
							return makeBoolConst(false, true);
						/* otherwise pretty easy */
						return makeBoolConst(!DatumGetBool(const_input->constvalue),
											 false);
					}
					else if (not_clause(arg))
					{
						/* Cancel NOT/NOT */
						return (Node *) get_notclausearg((Expr *) arg);
					}
					/* Else we still need a NOT node */
					return (Node *) make_notclause((Expr *) arg);
				}
			default:
				elog(ERROR, "unrecognized boolop: %d",
					 (int) expr->boolop);
				break;
		}
	}
	if (IsA(node, SubPlan) ||
		IsA(node, AlternativeSubPlan))
	{
		/*
		 * Return a SubPlan unchanged --- too late to do anything with it.
		 *
		 * XXX should we ereport() here instead?  Probably this routine should
		 * never be invoked after SubPlan creation.
		 */
		return node;
	}
	if (IsA(node, RelabelType))
	{
		/*
		 * If we can simplify the input to a constant, then we don't need the
		 * RelabelType node anymore: just change the type field of the Const
		 * node.  Otherwise, must copy the RelabelType node.
		 */
		RelabelType *relabel = (RelabelType *) node;
		Node	   *arg;

		arg = eval_const_expressions_mutator((Node *) relabel->arg,
											 context);

		/*
		 * If we find stacked RelabelTypes (eg, from foo :: int :: oid) we can
		 * discard all but the top one.
		 */
		while (arg && IsA(arg, RelabelType))
			arg = (Node *) ((RelabelType *) arg)->arg;

		if (arg && IsA(arg, Const))
		{
			Const	   *con = (Const *) arg;

			con->consttype = relabel->resulttype;
			con->consttypmod = relabel->resulttypmod;
			return (Node *) con;
		}
		else
		{
			RelabelType *newrelabel = makeNode(RelabelType);

			newrelabel->arg = (Expr *) arg;
			newrelabel->resulttype = relabel->resulttype;
			newrelabel->resulttypmod = relabel->resulttypmod;
			newrelabel->relabelformat = relabel->relabelformat;
			newrelabel->location = relabel->location;
			return (Node *) newrelabel;
		}
	}
	if (IsA(node, CoerceViaIO))
	{
		CoerceViaIO *expr = (CoerceViaIO *) node;
		Expr	   *arg;
		List	   *args;
		Oid			outfunc;
		bool		outtypisvarlena;
		Oid			infunc;
		Oid			intypioparam;
		Expr	   *simple;
		CoerceViaIO *newexpr;

		/*
		 * Reduce constants in the CoerceViaIO's argument.
		 */
		arg = (Expr *) eval_const_expressions_mutator((Node *) expr->arg,
													  context);
		args = list_make1(arg);

		/*
		 * CoerceViaIO represents calling the source type's output function
		 * then the result type's input function.  So, try to simplify it
		 * as though it were a stack of two such function calls.  First we
		 * need to know what the functions are.
		 */
		getTypeOutputInfo(exprType((Node *) arg), &outfunc, &outtypisvarlena);
		getTypeInputInfo(expr->resulttype, &infunc, &intypioparam);

		simple = simplify_function(outfunc,
								   CSTRINGOID, -1,
								   &args,
								   false,
								   true,
								   context);
		if (simple)				/* successfully simplified output fn */
		{
			/*
			 * Input functions may want 1 to 3 arguments.  We always supply
			 * all three, trusting that nothing downstream will complain.
			 */
			args = list_make3(simple,
							  makeConst(OIDOID, -1, sizeof(Oid),
										ObjectIdGetDatum(intypioparam),
										false, true),
							  makeConst(INT4OID, -1, sizeof(int32),
										Int32GetDatum(-1),
										false, true));

			simple = simplify_function(infunc,
									   expr->resulttype, -1,
									   &args,
									   false,
									   true,
									   context);
			if (simple)			/* successfully simplified input fn */
				return (Node *) simple;
		}

		/*
		 * The expression cannot be simplified any further, so build and
		 * return a replacement CoerceViaIO node using the possibly-simplified
		 * argument.
		 */
		newexpr = makeNode(CoerceViaIO);
		newexpr->arg = arg;
		newexpr->resulttype = expr->resulttype;
		newexpr->coerceformat = expr->coerceformat;
		newexpr->location = expr->location;
		return (Node *) newexpr;
	}
	if (IsA(node, ArrayCoerceExpr))
	{
		ArrayCoerceExpr *expr = (ArrayCoerceExpr *) node;
		Expr	   *arg;
		ArrayCoerceExpr *newexpr;

		/*
		 * Reduce constants in the ArrayCoerceExpr's argument, then build
		 * a new ArrayCoerceExpr.
		 */
		arg = (Expr *) eval_const_expressions_mutator((Node *) expr->arg,
													  context);

		newexpr = makeNode(ArrayCoerceExpr);
		newexpr->arg = arg;
		newexpr->elemfuncid = expr->elemfuncid;
		newexpr->resulttype = expr->resulttype;
		newexpr->resulttypmod = expr->resulttypmod;
		newexpr->isExplicit = expr->isExplicit;
		newexpr->coerceformat = expr->coerceformat;
		newexpr->location = expr->location;

		/*
		 * If constant argument and it's a binary-coercible or immutable
		 * conversion, we can simplify it to a constant.
		 */
		if (arg && IsA(arg, Const) &&
			(!OidIsValid(newexpr->elemfuncid) ||
			 func_volatile(newexpr->elemfuncid) == PROVOLATILE_IMMUTABLE))
			return (Node *) evaluate_expr((Expr *) newexpr,
										  newexpr->resulttype,
										  newexpr->resulttypmod);

		/* Else we must return the partially-simplified node */
		return (Node *) newexpr;
	}
	if (IsA(node, ArrayCoerceExpr))
	{
		ArrayCoerceExpr *expr = (ArrayCoerceExpr *) node;
		Expr	   *arg;
		ArrayCoerceExpr *newexpr;

		/*
		 * Reduce constants in the ArrayCoerceExpr's argument, then build
		 * a new ArrayCoerceExpr.
		 */
		arg = (Expr *) eval_const_expressions_mutator((Node *) expr->arg,
													  context);

		newexpr = makeNode(ArrayCoerceExpr);
		newexpr->arg = arg;
		newexpr->elemfuncid = expr->elemfuncid;
		newexpr->resulttype = expr->resulttype;
		newexpr->resulttypmod = expr->resulttypmod;
		newexpr->isExplicit = expr->isExplicit;
		newexpr->coerceformat = expr->coerceformat;

		/*
		 * If constant argument and it's a binary-coercible or immutable
		 * conversion, we can simplify it to a constant.
		 */
		if (arg && IsA(arg, Const) &&
			(!OidIsValid(newexpr->elemfuncid) ||
			 func_volatile(newexpr->elemfuncid) == PROVOLATILE_IMMUTABLE))
			return (Node *) evaluate_expr((Expr *) newexpr,
										  newexpr->resulttype,
										  newexpr->resulttypmod);

		/* Else we must return the partially-simplified node */
		return (Node *) newexpr;
	}
	if (IsA(node, CaseExpr))
	{
		/*----------
		 * CASE expressions can be simplified if there are constant
		 * condition clauses:
		 *		FALSE (or NULL): drop the alternative
		 *		TRUE: drop all remaining alternatives
		 * If the first non-FALSE alternative is a constant TRUE, we can
		 * simplify the entire CASE to that alternative's expression.
		 * If there are no non-FALSE alternatives, we simplify the entire
		 * CASE to the default result (ELSE result).
		 *
		 * If we have a simple-form CASE with constant test expression,
		 * we substitute the constant value for contained CaseTestExpr
		 * placeholder nodes, so that we have the opportunity to reduce
		 * constant test conditions.  For example this allows
		 *		CASE 0 WHEN 0 THEN 1 ELSE 1/0 END
		 * to reduce to 1 rather than drawing a divide-by-0 error.  Note
		 * that when the test expression is constant, we don't have to
		 * include it in the resulting CASE; for example
		 *		CASE 0 WHEN x THEN y ELSE z END
		 * is transformed by the parser to
		 *		CASE 0 WHEN CaseTestExpr = x THEN y ELSE z END
		 * which we can simplify to
		 *		CASE WHEN 0 = x THEN y ELSE z END
		 * It is not necessary for the executor to evaluate the "arg"
		 * expression when executing the CASE, since any contained
		 * CaseTestExprs that might have referred to it will have been
		 * replaced by the constant.
		 *----------
		 */
		CaseExpr   *caseexpr = (CaseExpr *) node;
		CaseExpr   *newcase;
		Node	   *save_case_val;
		Node	   *newarg;
		List	   *newargs;
		bool		const_true_cond;
		Node	   *defresult = NULL;
		ListCell   *arg;

		/* Simplify the test expression, if any */
		newarg = eval_const_expressions_mutator((Node *) caseexpr->arg,
												context);

		/* Set up for contained CaseTestExpr nodes */
		save_case_val = context->case_val;
		if (newarg && IsA(newarg, Const))
		{
			context->case_val = newarg;
			newarg = NULL;		/* not needed anymore, see comment above */
		}
		else
			context->case_val = NULL;

		/* Simplify the WHEN clauses */
		newargs = NIL;
		const_true_cond = false;
		foreach(arg, caseexpr->args)
		{
			CaseWhen   *oldcasewhen = (CaseWhen *) lfirst(arg);
			Node	   *casecond;
			Node	   *caseresult;

			Assert(IsA(oldcasewhen, CaseWhen));

			/* Simplify this alternative's test condition */
			casecond =
				eval_const_expressions_mutator((Node *) oldcasewhen->expr,
											   context);

			/*
			 * If the test condition is constant FALSE (or NULL), then drop
			 * this WHEN clause completely, without processing the result.
			 */
			if (casecond && IsA(casecond, Const))
			{
				Const	   *const_input = (Const *) casecond;

				if (const_input->constisnull ||
					!DatumGetBool(const_input->constvalue))
					continue;	/* drop alternative with FALSE condition */
				/* Else it's constant TRUE */
				const_true_cond = true;
			}

			/* Simplify this alternative's result value */
			caseresult =
				eval_const_expressions_mutator((Node *) oldcasewhen->result,
											   context);

			/* If non-constant test condition, emit a new WHEN node */
			if (!const_true_cond)
			{
				CaseWhen   *newcasewhen = makeNode(CaseWhen);

				newcasewhen->expr = (Expr *) casecond;
				newcasewhen->result = (Expr *) caseresult;
				newcasewhen->location = oldcasewhen->location;
				newargs = lappend(newargs, newcasewhen);
				continue;
			}

			/*
			 * Found a TRUE condition, so none of the remaining alternatives
			 * can be reached.	We treat the result as the default result.
			 */
			defresult = caseresult;
			break;
		}

		/* Simplify the default result, unless we replaced it above */
		if (!const_true_cond)
			defresult =
				eval_const_expressions_mutator((Node *) caseexpr->defresult,
											   context);

		context->case_val = save_case_val;

		/* If no non-FALSE alternatives, CASE reduces to the default result */
		if (newargs == NIL)
			return defresult;
		/* Otherwise we need a new CASE node */
		newcase = makeNode(CaseExpr);
		newcase->casetype = caseexpr->casetype;
		newcase->arg = (Expr *) newarg;
		newcase->args = newargs;
		newcase->defresult = (Expr *) defresult;
		newcase->location = caseexpr->location;
		return (Node *) newcase;
	}
	if (IsA(node, CaseTestExpr))
	{
		/*
		 * If we know a constant test value for the current CASE construct,
		 * substitute it for the placeholder.  Else just return the
		 * placeholder as-is.
		 */
		if (context->case_val)
			return copyObject(context->case_val);
		else
			return copyObject(node);
	}

	if (IsA(node, ScalarArrayOpExpr ))
	{
        ScalarArrayOpExpr *saop;
        Node *scalar;
        Node *values;

		saop = (ScalarArrayOpExpr *) expression_tree_mutator(node, eval_const_expressions_mutator,
															 (void *) context);

		Assert( IsA(saop, ScalarArrayOpExpr));
		Assert( list_length(saop->args) == 2);

		scalar = (Node *) linitial(saop->args);
		values = (Node *) lsecond(saop->args);

		if ( IsA(scalar, Const) && IsA(values, Const))
		{
			Node *result = (Node *) evaluate_expr( (Expr *) saop, BOOLOID, -1);
			Assert(IsA(result, Const));
			return result;
		}

		/* note a couple things:
		 *
		 * 1) If values is not a constant (it could be an ArrayExpr) then that means
		 *    the ArrayExpr could not be reduced to a constant ...
		 * 2) We could further improve this by, for OR scalar array ops, extract only the Const values
		 *    from the array and make a constant out of those to evaluate.  If it evaluates to true then
		 *    we can return true, otherwise we can return a new ScalarArrayOpExpr with values being
		 *    only the non-Const values.  This seems overkill: I think      a in (1,2,3,x,y,z)    is rare
		 */

        return (Node *) saop; /* this has been walked and is a new one */
	}
	if (IsA(node, ArrayExpr))
	{
		ArrayExpr  *arrayexpr = (ArrayExpr *) node;
		ArrayExpr  *newarray;
		bool		all_const = true;
		List	   *newelems;
		ListCell   *element;

		newelems = NIL;
		foreach(element, arrayexpr->elements)
		{
			Node	   *e;

			e = eval_const_expressions_mutator((Node *) lfirst(element),
											   context);
			if (!IsA(e, Const))
				all_const = false;
			newelems = lappend(newelems, e);
		}

		newarray = makeNode(ArrayExpr);
		newarray->array_typeid = arrayexpr->array_typeid;
		newarray->element_typeid = arrayexpr->element_typeid;
		newarray->elements = newelems;
		newarray->multidims = arrayexpr->multidims;
		newarray->location = arrayexpr->location;

		if (all_const)
			return (Node *) evaluate_expr((Expr *) newarray,
										  newarray->array_typeid,
										  exprTypmod(node));

		return (Node *) newarray;
	}
	if (IsA(node, CoalesceExpr))
	{
		CoalesceExpr *coalesceexpr = (CoalesceExpr *) node;
		CoalesceExpr *newcoalesce;
		List	   *newargs;
		ListCell   *arg;

		newargs = NIL;
		foreach(arg, coalesceexpr->args)
		{
			Node	   *e;

			e = eval_const_expressions_mutator((Node *) lfirst(arg),
											   context);

			/*
			 * We can remove null constants from the list. For a non-null
			 * constant, if it has not been preceded by any other
			 * non-null-constant expressions then it is the result.  Otherwise,
			 * it's the next argument, but we can drop following arguments
			 * since they will never be reached.
			 */
			if (IsA(e, Const))
			{
				if (((Const *) e)->constisnull)
					continue;	/* drop null constant */
				if (newargs == NIL)
					return e;	/* first expr */
				newargs = lappend(newargs, e);
				break;
			}
			newargs = lappend(newargs, e);
		}

		/* If all the arguments were constant null, the result is just null */
		if (newargs == NIL)
			return (Node *) makeNullConst(coalesceexpr->coalescetype, -1);

		newcoalesce = makeNode(CoalesceExpr);
		newcoalesce->coalescetype = coalesceexpr->coalescetype;
		newcoalesce->args = newargs;
		newcoalesce->location = coalesceexpr->location;
		return (Node *) newcoalesce;
	}
	if (IsA(node, FieldSelect))
	{
		/*
		 * We can optimize field selection from a whole-row Var into a simple
		 * Var.  (This case won't be generated directly by the parser, because
		 * ParseComplexProjection short-circuits it. But it can arise while
		 * simplifying functions.)	Also, we can optimize field selection from
		 * a RowExpr construct.
		 *
		 * We must however check that the declared type of the field is still
		 * the same as when the FieldSelect was created --- this can change if
		 * someone did ALTER COLUMN TYPE on the rowtype.
		 */
		FieldSelect *fselect = (FieldSelect *) node;
		FieldSelect *newfselect;
		Node	   *arg;

		arg = eval_const_expressions_mutator((Node *) fselect->arg,
											 context);
		if (arg && IsA(arg, Var) &&
			((Var *) arg)->varattno == InvalidAttrNumber)
		{
			if (rowtype_field_matches(((Var *) arg)->vartype,
									  fselect->fieldnum,
									  fselect->resulttype,
									  fselect->resulttypmod))
				return (Node *) makeVar(((Var *) arg)->varno,
										fselect->fieldnum,
										fselect->resulttype,
										fselect->resulttypmod,
										((Var *) arg)->varlevelsup);
		}
		if (arg && IsA(arg, RowExpr))
		{
			RowExpr    *rowexpr = (RowExpr *) arg;

			if (fselect->fieldnum > 0 &&
				fselect->fieldnum <= list_length(rowexpr->args))
			{
				Node	   *fld = (Node *) list_nth(rowexpr->args,
													fselect->fieldnum - 1);

				if (rowtype_field_matches(rowexpr->row_typeid,
										  fselect->fieldnum,
										  fselect->resulttype,
										  fselect->resulttypmod) &&
					fselect->resulttype == exprType(fld) &&
					fselect->resulttypmod == exprTypmod(fld))
					return fld;
			}
		}
		newfselect = makeNode(FieldSelect);
		newfselect->arg = (Expr *) arg;
		newfselect->fieldnum = fselect->fieldnum;
		newfselect->resulttype = fselect->resulttype;
		newfselect->resulttypmod = fselect->resulttypmod;
		return (Node *) newfselect;
	}
	if (IsA(node, NullTest))
	{
		NullTest   *ntest = (NullTest *) node;
		NullTest   *newntest;
		Node	   *arg;

		arg = eval_const_expressions_mutator((Node *) ntest->arg,
											 context);
		if (arg && IsA(arg, RowExpr))
		{
			RowExpr    *rarg = (RowExpr *) arg;
			List	   *newargs = NIL;
			ListCell   *l;

			/*
			 * We break ROW(...) IS [NOT] NULL into separate tests on its
			 * component fields.  This form is usually more efficient to
			 * evaluate, as well as being more amenable to optimization.
			 */
			foreach(l, rarg->args)
			{
				Node	   *relem = (Node *) lfirst(l);

				/*
				 * A constant field refutes the whole NullTest if it's of the
				 * wrong nullness; else we can discard it.
				 */
				if (relem && IsA(relem, Const))
				{
					Const	   *carg = (Const *) relem;

					if (carg->constisnull ?
						(ntest->nulltesttype == IS_NOT_NULL) :
						(ntest->nulltesttype == IS_NULL))
						return makeBoolConst(false, false);
					continue;
				}
				newntest = makeNode(NullTest);
				newntest->arg = (Expr *) relem;
				newntest->nulltesttype = ntest->nulltesttype;
				newargs = lappend(newargs, newntest);
			}
			/* If all the inputs were constants, result is TRUE */
			if (newargs == NIL)
				return makeBoolConst(true, false);
			/* If only one nonconst input, it's the result */
			if (list_length(newargs) == 1)
				return (Node *) linitial(newargs);
			/* Else we need an AND node */
			return (Node *) make_andclause(newargs);
		}
		if (arg && IsA(arg, Const))
		{
			Const	   *carg = (Const *) arg;
			bool		result;

			switch (ntest->nulltesttype)
			{
				case IS_NULL:
					result = carg->constisnull;
					break;
				case IS_NOT_NULL:
					result = !carg->constisnull;
					break;
				default:
					elog(ERROR, "unrecognized nulltesttype: %d",
						 (int) ntest->nulltesttype);
					result = false;		/* keep compiler quiet */
					break;
			}

			return makeBoolConst(result, false);
		}

		newntest = makeNode(NullTest);
		newntest->arg = (Expr *) arg;
		newntest->nulltesttype = ntest->nulltesttype;
		return (Node *) newntest;
	}
	if (IsA(node, BooleanTest))
	{
		BooleanTest *btest = (BooleanTest *) node;
		BooleanTest *newbtest;
		Node	   *arg;

		arg = eval_const_expressions_mutator((Node *) btest->arg,
											 context);
		if (arg && IsA(arg, Const))
		{
			Const	   *carg = (Const *) arg;
			bool		result;

			switch (btest->booltesttype)
			{
				case IS_TRUE:
					result = (!carg->constisnull &&
							  DatumGetBool(carg->constvalue));
					break;
				case IS_NOT_TRUE:
					result = (carg->constisnull ||
							  !DatumGetBool(carg->constvalue));
					break;
				case IS_FALSE:
					result = (!carg->constisnull &&
							  !DatumGetBool(carg->constvalue));
					break;
				case IS_NOT_FALSE:
					result = (carg->constisnull ||
							  DatumGetBool(carg->constvalue));
					break;
				case IS_UNKNOWN:
					result = carg->constisnull;
					break;
				case IS_NOT_UNKNOWN:
					result = !carg->constisnull;
					break;
				default:
					elog(ERROR, "unrecognized booltesttype: %d",
						 (int) btest->booltesttype);
					result = false;		/* keep compiler quiet */
					break;
			}

			return makeBoolConst(result, false);
		}

		newbtest = makeNode(BooleanTest);
		newbtest->arg = (Expr *) arg;
		newbtest->booltesttype = btest->booltesttype;
		return (Node *) newbtest;
	}
	if (IsA(node, PlaceHolderVar) && context->estimate)
	{
		/*
		 * In estimation mode, just strip the PlaceHolderVar node altogether;
		 * this amounts to estimating that the contained value won't be forced
		 * to null by an outer join.  In regular mode we just use the default
		 * behavior (ie, simplify the expression but leave the PlaceHolderVar
		 * node intact).
		 */
		PlaceHolderVar *phv = (PlaceHolderVar *) node;

		return eval_const_expressions_mutator((Node *) phv->phexpr,
											  context);
	}

	/* prevent recursion into sublinks */
	if (IsA(node, SubLink) && !context->recurse_sublink_testexpr)
	{
		SubLink    *sublink = (SubLink *) node;
		SubLink    *newnode = copyObject(sublink);

		/*
		 * Also invoke the mutator on the sublink's Query node, so it
		 * can recurse into the sub-query if it wants to.
		 */
		newnode->subselect = (Node *) query_tree_mutator((Query *) sublink->subselect, eval_const_expressions_mutator, (void*) context, 0);
		return (Node *) newnode;
	}

	/* recurse into query structure if requested */
	if (IsA(node, Query) && context->recurse_queries)
	{
		return (Node *)
					query_tree_mutator
					(
					(Query *) node,
					eval_const_expressions_mutator,
					(void *) context,
					0);
	}

	if (IsA(node, PlaceHolderVar) && context->estimate)
	{
		/*
		 * In estimation mode, just strip the PlaceHolderVar node altogether;
		 * this amounts to estimating that the contained value won't be forced
		 * to null by an outer join.  In regular mode we just use the default
		 * behavior (ie, simplify the expression but leave the PlaceHolderVar
		 * node intact).
		 */
		PlaceHolderVar *phv = (PlaceHolderVar *) node;
		
		return eval_const_expressions_mutator((Node *) phv->phexpr,
											  context);
	}

	/*
	 * For any node type not handled above, we recurse using
	 * expression_tree_mutator, which will copy the node unchanged but try to
	 * simplify its arguments (if any) using this routine. For example: we
	 * cannot eliminate an ArrayRef node, but we might be able to simplify
	 * constant expressions in its subscripts.
	 */
	return expression_tree_mutator(node, eval_const_expressions_mutator,
								   (void *) context);
}

/*
 * Subroutine for eval_const_expressions: process arguments of an OR clause
 *
 * This includes flattening of nested ORs as well as recursion to
 * eval_const_expressions to simplify the OR arguments.
 *
 * After simplification, OR arguments are handled as follows:
 *		non constant: keep
 *		FALSE: drop (does not affect result)
 *		TRUE: force result to TRUE
 *		NULL: keep only one
 * We must keep one NULL input because ExecEvalOr returns NULL when no input
 * is TRUE and at least one is NULL.  We don't actually include the NULL
 * here, that's supposed to be done by the caller.
 *
 * The output arguments *haveNull and *forceTrue must be initialized FALSE
 * by the caller.  They will be set TRUE if a null constant or true constant,
 * respectively, is detected anywhere in the argument list.
 */
static List *
simplify_or_arguments(List *args,
					  eval_const_expressions_context *context,
					  bool *haveNull, bool *forceTrue)
{
	List	   *newargs = NIL;
	List	   *unprocessed_args;

	/*
	 * Since the parser considers OR to be a binary operator, long OR lists
	 * become deeply nested expressions.  We must flatten these into long
	 * argument lists of a single OR operator.	To avoid blowing out the stack
	 * with recursion of eval_const_expressions, we resort to some tenseness
	 * here: we keep a list of not-yet-processed inputs, and handle flattening
	 * of nested ORs by prepending to the to-do list instead of recursing.
	 */
	unprocessed_args = list_copy(args);
	while (unprocessed_args)
	{
		Node	   *arg = (Node *) linitial(unprocessed_args);

		unprocessed_args = list_delete_first(unprocessed_args);

		/* flatten nested ORs as per above comment */
		if (or_clause(arg))
		{
			List	   *subargs = list_copy(((BoolExpr *) arg)->args);

			/* overly tense code to avoid leaking unused list header */
			if (!unprocessed_args)
				unprocessed_args = subargs;
			else
			{
				List	   *oldhdr = unprocessed_args;

				unprocessed_args = list_concat(subargs, unprocessed_args);
				pfree(oldhdr);
			}
			continue;
		}

		/* If it's not an OR, simplify it */
		arg = eval_const_expressions_mutator(arg, context);

		/*
		 * It is unlikely but not impossible for simplification of a non-OR
		 * clause to produce an OR.  Recheck, but don't be too tense about it
		 * since it's not a mainstream case. In particular we don't worry
		 * about const-simplifying the input twice.
		 */
		if (or_clause(arg))
		{
			List	   *subargs = list_copy(((BoolExpr *) arg)->args);

			unprocessed_args = list_concat(subargs, unprocessed_args);
			continue;
		}

		/*
		 * OK, we have a const-simplified non-OR argument.	Process it per
		 * comments above.
		 */
		if (IsA(arg, Const))
		{
			Const	   *const_input = (Const *) arg;

			if (const_input->constisnull)
				*haveNull = true;
			else if (DatumGetBool(const_input->constvalue))
			{
				*forceTrue = true;

				/*
				 * Once we detect a TRUE result we can just exit the loop
				 * immediately.  However, if we ever add a notion of
				 * non-removable functions, we'd need to keep scanning.
				 */
				return NIL;
			}
			/* otherwise, we can drop the constant-false input */
			continue;
		}

		/* else emit the simplified arg into the result list */
		newargs = lappend(newargs, arg);
	}

	return newargs;
}

/*
 * Subroutine for eval_const_expressions: process arguments of an AND clause
 *
 * This includes flattening of nested ANDs as well as recursion to
 * eval_const_expressions to simplify the AND arguments.
 *
 * After simplification, AND arguments are handled as follows:
 *		non constant: keep
 *		TRUE: drop (does not affect result)
 *		FALSE: force result to FALSE
 *		NULL: keep only one
 * We must keep one NULL input because ExecEvalAnd returns NULL when no input
 * is FALSE and at least one is NULL.  We don't actually include the NULL
 * here, that's supposed to be done by the caller.
 *
 * The output arguments *haveNull and *forceFalse must be initialized FALSE
 * by the caller.  They will be set TRUE if a null constant or false constant,
 * respectively, is detected anywhere in the argument list.
 */
static List *
simplify_and_arguments(List *args,
					   eval_const_expressions_context *context,
					   bool *haveNull, bool *forceFalse)
{
	List	   *newargs = NIL;
	List	   *unprocessed_args;

	/* See comments in simplify_or_arguments */
	unprocessed_args = list_copy(args);
	while (unprocessed_args)
	{
		Node	   *arg = (Node *) linitial(unprocessed_args);

		unprocessed_args = list_delete_first(unprocessed_args);

		/* flatten nested ANDs as per above comment */
		if (and_clause(arg))
		{
			List	   *subargs = list_copy(((BoolExpr *) arg)->args);

			/* overly tense code to avoid leaking unused list header */
			if (!unprocessed_args)
				unprocessed_args = subargs;
			else
			{
				List	   *oldhdr = unprocessed_args;

				unprocessed_args = list_concat(subargs, unprocessed_args);
				pfree(oldhdr);
			}
			continue;
		}

		/* If it's not an AND, simplify it */
		arg = eval_const_expressions_mutator(arg, context);

		/*
		 * It is unlikely but not impossible for simplification of a non-AND
		 * clause to produce an AND.  Recheck, but don't be too tense about it
		 * since it's not a mainstream case. In particular we don't worry
		 * about const-simplifying the input twice.
		 */
		if (and_clause(arg))
		{
			List	   *subargs = list_copy(((BoolExpr *) arg)->args);

			unprocessed_args = list_concat(subargs, unprocessed_args);
			continue;
		}

		/*
		 * OK, we have a const-simplified non-AND argument.  Process it per
		 * comments above.
		 */
		if (IsA(arg, Const))
		{
			Const	   *const_input = (Const *) arg;

			if (const_input->constisnull)
				*haveNull = true;
			else if (!DatumGetBool(const_input->constvalue))
			{
				*forceFalse = true;

				/*
				 * Once we detect a FALSE result we can just exit the loop
				 * immediately.  However, if we ever add a notion of
				 * non-removable functions, we'd need to keep scanning.
				 */
				return NIL;
			}
			/* otherwise, we can drop the constant-true input */
			continue;
		}

		/* else emit the simplified arg into the result list */
		newargs = lappend(newargs, arg);
	}

	return newargs;
}

/*
 * Subroutine for eval_const_expressions: try to simplify boolean equality
 *
 * Input is the list of simplified arguments to the operator.
 * Returns a simplified expression if successful, or NULL if cannot
 * simplify the expression.
 *
 * The idea here is to reduce "x = true" to "x" and "x = false" to "NOT x".
 * This is only marginally useful in itself, but doing it in constant folding
 * ensures that we will recognize the two forms as being equivalent in, for
 * example, partial index matching.
 *
 * We come here only if simplify_function has failed; therefore we cannot
 * see two constant inputs, nor a constant-NULL input.
 */
static Expr *
simplify_boolean_equality(List *args)
{
	Expr	   *leftop;
	Expr	   *rightop;

	Assert(list_length(args) == 2);
	leftop = linitial(args);
	rightop = lsecond(args);
	if (leftop && IsA(leftop, Const))
	{
		Assert(!((Const *) leftop)->constisnull);
		if (DatumGetBool(((Const *) leftop)->constvalue))
			return rightop;		/* true = foo */
		else
			return make_notclause(rightop);		/* false = foo */
	}
	if (rightop && IsA(rightop, Const))
	{
		Assert(!((Const *) rightop)->constisnull);
		if (DatumGetBool(((Const *) rightop)->constvalue))
			return leftop;		/* foo = true */
		else
			return make_notclause(leftop);		/* foo = false */
	}
	return NULL;
}

/*
 * Subroutine for eval_const_expressions: try to simplify a function call
 * (which might originally have been an operator; we don't care)
 *
 * Inputs are the function OID, actual result type OID (which is needed for
 * polymorphic functions) and typmod, and the pre-simplified argument list;
 * also the context data for eval_const_expressions.
 *
 * Returns a simplified expression if successful, or NULL if cannot
 * simplify the function call.
 *
 * This function is also responsible for adding any default argument
 * expressions onto the function argument list; which is a bit grotty,
 * but it avoids an extra fetch of the function's pg_proc tuple.  For this
 * reason, the args list is pass-by-reference, and it may get modified
 * even if simplification fails.
 */
static Expr *
simplify_function(Oid funcid, Oid result_type, int32 result_typmod,
				  List **args,
				  bool funcvariadic,
				  bool allow_inline,
				  eval_const_expressions_context *context)
{
	HeapTuple	func_tuple;
	Expr	   *newexpr;

	/*
	 * We have two strategies for simplification: either execute the function
	 * to deliver a constant result, or expand in-line the body of the
	 * function definition (which only works for simple SQL-language
	 * functions, but that is a common case).  In either case we need access
	 * to the function's pg_proc tuple, so fetch it just once to use in both
	 * attempts.
	 */
	func_tuple = SearchSysCache(PROCOID,
								ObjectIdGetDatum(funcid),
								0, 0, 0);
	if (!HeapTupleIsValid(func_tuple))
		elog(ERROR, "cache lookup failed for function %u", funcid);

	/* While we have the tuple, check if we need to add defaults */
	if (((Form_pg_proc) GETSTRUCT(func_tuple))->pronargs > list_length(*args))
		*args = add_function_defaults(*args, result_type, func_tuple);

	newexpr = evaluate_function(funcid, result_type, result_typmod, *args,
								funcvariadic,
								func_tuple, context);

	if (large_const(newexpr, context->max_size))
	{
		// folded expression prohibitively large
		newexpr = NULL;
	}

	if (!newexpr && allow_inline)
		newexpr = inline_function(funcid, result_type, *args,
								  funcvariadic,
								  func_tuple, context);

	ReleaseSysCache(func_tuple);

	return newexpr;
}

/*
 * add_function_defaults: add missing function arguments from its defaults
 *
 * It is possible for some of the defaulted arguments to be polymorphic;
 * therefore we can't assume that the default expressions have the correct
 * data types already.  We have to re-resolve polymorphics and do coercion
 * just like the parser did.
 */
static List *
add_function_defaults(List *args, Oid result_type, HeapTuple func_tuple)
{
	Form_pg_proc funcform = (Form_pg_proc) GETSTRUCT(func_tuple);
	Datum		proargdefaults;
	bool		isnull;
	char	   *str;
	List	   *defaults;
	int			ndelete;
	int			nargs;
	Oid			actual_arg_types[FUNC_MAX_ARGS];
	Oid			declared_arg_types[FUNC_MAX_ARGS];
	Oid			rettype;
	ListCell   *lc;

	/* The error cases here shouldn't happen, but check anyway */
	proargdefaults = SysCacheGetAttr(PROCOID, func_tuple,
									 Anum_pg_proc_proargdefaults,
									 &isnull);
	if (isnull)
		elog(ERROR, "not enough default arguments");
	str = TextDatumGetCString(proargdefaults);
	defaults = (List *) stringToNode(str);
	Assert(IsA(defaults, List));
	pfree(str);
	/* Delete any unused defaults from the list */
	ndelete = list_length(args) + list_length(defaults) - funcform->pronargs;
	if (ndelete < 0)
		elog(ERROR, "not enough default arguments");
	while (ndelete-- > 0)
		defaults = list_delete_first(defaults);
	/* And form the combined argument list */
	args = list_concat(args, defaults);
	Assert(list_length(args) == funcform->pronargs);

	/*
	 * The rest of this should be a no-op if there are no polymorphic
	 * arguments, but we do it anyway to be sure.
	 */
	if (list_length(args) > FUNC_MAX_ARGS)
		elog(ERROR, "too many function arguments");
	nargs = 0;
	foreach(lc, args)
	{
		actual_arg_types[nargs++] = exprType((Node *) lfirst(lc));
	}
	memcpy(declared_arg_types, funcform->proargtypes.values,
		   funcform->pronargs * sizeof(Oid));
	rettype = enforce_generic_type_consistency(actual_arg_types,
											   declared_arg_types,
											   nargs,
											   funcform->prorettype,
											   false);
	/* let's just check we got the same answer as the parser did ... */
	if (rettype != result_type)
		elog(ERROR, "function's resolved result type changed during planning");

	/* perform any necessary typecasting of arguments */
	make_fn_arguments(NULL, args, actual_arg_types, declared_arg_types);

	return args;
}

/*
 * large_const: check if given expression is a Const expression larger than
 * the given size
 *
 */
static bool
large_const(Expr *expr, Size max_size)
{
	if (NULL == expr || 0 == max_size)
	{
		return false;
	}
	
	if (!IsA(expr, Const))
	{
		return false;
	}
	
	Const *const_expr = (Const *) expr;
	
	if (const_expr->constisnull)
	{
		return false;
	}
	
	Size size = datumGetSize(const_expr->constvalue, const_expr->constbyval, const_expr->constlen);
	return size > max_size;
}

/*
 * evaluate_function: try to pre-evaluate a function call
 *
 * We can do this if the function is strict and has any constant-null inputs
 * (just return a null constant), or if the function is immutable and has all
 * constant inputs (call it and return the result as a Const node).  In
 * estimation mode we are willing to pre-evaluate stable functions too.
 *
 * Returns a simplified expression if successful, or NULL if cannot
 * simplify the function.
 */
static Expr *
evaluate_function(Oid funcid, Oid result_type, int32 result_typmod, List *args,
				  bool funcvariadic,
				  HeapTuple func_tuple,
				  eval_const_expressions_context *context)
{
	Form_pg_proc funcform = (Form_pg_proc) GETSTRUCT(func_tuple);
	bool		has_nonconst_input = false;
	bool		has_null_input = false;
	ListCell   *arg;
	FuncExpr   *newexpr;

	/*
	 * Can't simplify if it returns a set.
	 */
	if (funcform->proretset)
		return NULL;

	/*
	 * Can't simplify if it returns RECORD.  The immediate problem is that it
	 * will be needing an expected tupdesc which we can't supply here.
	 *
	 * In the case where it has OUT parameters, it could get by without an
	 * expected tupdesc, but we still have issues: get_expr_result_type()
	 * doesn't know how to extract type info from a RECORD constant, and in
	 * the case of a NULL function result there doesn't seem to be any clean
	 * way to fix that.  In view of the likelihood of there being still other
	 * gotchas, seems best to leave the function call unreduced.
	 */
	if (funcform->prorettype == RECORDOID)
		return NULL;

	/*
	 * Check for constant inputs and especially constant-NULL inputs.
	 */
	foreach(arg, args)
	{
		if (IsA(lfirst(arg), Const))
			has_null_input |= ((Const *) lfirst(arg))->constisnull;
		else
			has_nonconst_input = true;
	}

	/*
	 * If the function is strict and has a constant-NULL input, it will never
	 * be called at all, so we can replace the call by a NULL constant, even
	 * if there are other inputs that aren't constant, and even if the
	 * function is not otherwise immutable.
	 */
	if (funcform->proisstrict && has_null_input)
		return (Expr *) makeNullConst(result_type, result_typmod);

	/*
	 * Otherwise, can simplify only if all inputs are constants. (For a
	 * non-strict function, constant NULL inputs are treated the same as
	 * constant non-NULL inputs.)
	 */
	if (has_nonconst_input)
		return NULL;

	/*
	 * Ordinarily we are only allowed to simplify immutable functions. But for
	 * purposes of estimation, we consider it okay to simplify functions that
	 * are merely stable; the risk that the result might change from planning
	 * time to execution time is worth taking in preference to not being able
	 * to estimate the value at all.
	 */
	if (funcform->provolatile == PROVOLATILE_IMMUTABLE)
		 /* okay */ ;
	else if (context->estimate && funcform->provolatile == PROVOLATILE_STABLE)
		 /* okay */ ;
	else if (context->glob && funcform->provolatile == PROVOLATILE_STABLE)
	{
		 /* okay, but we cannot reuse this plan */
		context->glob->oneoffPlan = true;
	}
	else
		return NULL;

	/*
	 * OK, looks like we can simplify this operator/function.
	 *
	 * Build a new FuncExpr node containing the already-simplified arguments.
	 */
	newexpr = makeNode(FuncExpr);
	newexpr->funcid = funcid;
	newexpr->funcresulttype = result_type;
	newexpr->funcretset = false;
	newexpr->funcvariadic = funcvariadic;
	newexpr->funcformat = COERCE_DONTCARE;		/* doesn't matter */
	newexpr->args = args;
	newexpr->location = -1;

	return evaluate_expr((Expr *) newexpr, result_type, result_typmod);
}

/*
 * inline_function: try to expand a function call inline
 *
 * If the function is a sufficiently simple SQL-language function
 * (just "SELECT expression"), then we can inline it and avoid the rather
 * high per-call overhead of SQL functions.  Furthermore, this can expose
 * opportunities for constant-folding within the function expression.
 *
 * We have to beware of some special cases however.  A directly or
 * indirectly recursive function would cause us to recurse forever,
 * so we keep track of which functions we are already expanding and
 * do not re-expand them.  Also, if a parameter is used more than once
 * in the SQL-function body, we require it not to contain any volatile
 * functions (volatiles might deliver inconsistent answers) nor to be
 * unreasonably expensive to evaluate.	The expensiveness check not only
 * prevents us from doing multiple evaluations of an expensive parameter
 * at runtime, but is a safety value to limit growth of an expression due
 * to repeated inlining.
 *
 * We must also beware of changing the volatility or strictness status of
 * functions by inlining them.
 *
 * Also, at the moment we can't inline functions returning RECORD.  This
 * doesn't work in the general case because it discards information such
 * as OUT-parameter declarations.
 *
 * Returns a simplified expression if successful, or NULL if cannot
 * simplify the function.
 */
static Expr *
inline_function(Oid funcid, Oid result_type, List *args,
				bool funcvariadic,
				HeapTuple func_tuple,
				eval_const_expressions_context *context)
{
	Form_pg_proc funcform = (Form_pg_proc) GETSTRUCT(func_tuple);
	Oid		   *argtypes;
	char	   *src;
	Datum		tmp;
	bool		isNull;
	MemoryContext oldcxt;
	MemoryContext mycxt;
	ErrorContextCallback sqlerrcontext;
	List	   *raw_parsetree_list;
	Query	   *querytree;
	Node	   *newexpr;
	int		   *usecounts;
	ListCell   *arg;
	int			i;

	/*
	 * Forget it if the function is not SQL-language or has other showstopper
	 * properties.	(The nargs check is just paranoia.)
	 */
	if (funcform->prolang != SQLlanguageId ||
		funcform->prosecdef ||
		funcform->proretset ||
		funcform->prorettype == RECORDOID ||
		!heap_attisnull(func_tuple, Anum_pg_proc_proconfig) ||
		funcform->pronargs != list_length(args))
		return NULL;

	/* Check for recursive function, and give up trying to expand if so */
	if (list_member_oid(context->active_fns, funcid))
		return NULL;

	/* Check permission to call function (fail later, if not) */
	if (pg_proc_aclcheck(funcid, GetUserId(), ACL_EXECUTE) != ACLCHECK_OK)
		return NULL;

	/*
	 * Setup error traceback support for ereport().  This is so that we can
	 * finger the function that bad information came from.
	 */
	sqlerrcontext.callback = sql_inline_error_callback;
	sqlerrcontext.arg = func_tuple;
	sqlerrcontext.previous = error_context_stack;
	error_context_stack = &sqlerrcontext;

	/*
	 * Make a temporary memory context, so that we don't leak all the stuff
	 * that parsing might create.
	 */
	mycxt = AllocSetContextCreate(CurrentMemoryContext,
								  "inline_function",
								  ALLOCSET_DEFAULT_MINSIZE,
								  ALLOCSET_DEFAULT_INITSIZE,
								  ALLOCSET_DEFAULT_MAXSIZE);
	oldcxt = MemoryContextSwitchTo(mycxt);

	/* Check for polymorphic arguments, and substitute actual arg types */
	argtypes = (Oid *) palloc(funcform->pronargs * sizeof(Oid));
	memcpy(argtypes, funcform->proargtypes.values,
		   funcform->pronargs * sizeof(Oid));
	for (i = 0; i < funcform->pronargs; i++)
	{
		if (IsPolymorphicType(argtypes[i]))
		{
			argtypes[i] = exprType((Node *) list_nth(args, i));
		}
	}

	/* Fetch and parse the function body */
	tmp = SysCacheGetAttr(PROCOID,
						  func_tuple,
						  Anum_pg_proc_prosrc,
						  &isNull);
	if (isNull)
		elog(ERROR, "null prosrc for function %u", funcid);
	src = TextDatumGetCString(tmp);

	/*
	 * We just do parsing and parse analysis, not rewriting, because rewriting
	 * will not affect table-free-SELECT-only queries, which is all that we
	 * care about.	Also, we can punt as soon as we detect more than one
	 * command in the function body.
	 */
	raw_parsetree_list = pg_parse_query(src);
	if (list_length(raw_parsetree_list) != 1)
		goto fail;

	querytree = parse_analyze(linitial(raw_parsetree_list), src,
							  argtypes, funcform->pronargs);

	/*
	 * The single command must be a simple "SELECT expression".
	 */
	if (!IsA(querytree, Query) ||
		querytree->commandType != CMD_SELECT ||
		querytree->utilityStmt ||
		querytree->intoClause ||
		querytree->hasAggs ||
		querytree->hasWindowFuncs ||
		querytree->hasSubLinks ||
		querytree->cteList ||
		querytree->rtable ||
		querytree->jointree->fromlist ||
		querytree->jointree->quals ||
		querytree->groupClause ||
		querytree->havingQual ||
		querytree->windowClause ||
		querytree->distinctClause ||
		querytree->sortClause ||
		querytree->limitOffset ||
		querytree->limitCount ||
		querytree->setOperations ||
		list_length(querytree->targetList) != 1)
		goto fail;

	/*
	 * Make sure the function (still) returns what it's declared to.  This
	 * will raise an error if wrong, but that's okay since the function would
	 * fail at runtime anyway.  Note that check_sql_fn_retval will also insert
	 * a RelabelType if needed to make the tlist expression match the declared
	 * type of the function.
	 *
	 * Note: we do not try this until we have verified that no rewriting was
	 * needed; that's probably not important, but let's be careful.
	 */
	if (check_sql_fn_retval(funcid, result_type, list_make1(querytree),
							true, NULL))
		goto fail;				/* reject whole-tuple-result cases */

	/* Now we can grab the tlist expression */
	newexpr = (Node *) ((TargetEntry *) linitial(querytree->targetList))->expr;

	/* Assert that check_sql_fn_retval did the right thing */
	Assert(exprType(newexpr) == result_type);

	/*
	 * Additional validity checks on the expression.  It mustn't return a set,
	 * and it mustn't be more volatile than the surrounding function (this is
	 * to avoid breaking hacks that involve pretending a function is immutable
	 * when it really ain't).  If the surrounding function is declared strict,
	 * then the expression must contain only strict constructs and must use
	 * all of the function parameters (this is overkill, but an exact analysis
	 * is hard).
	 */
	if (expression_returns_set(newexpr))
		goto fail;

	if (funcform->provolatile == PROVOLATILE_IMMUTABLE &&
		contain_mutable_functions(newexpr))
		goto fail;
	else if (funcform->provolatile == PROVOLATILE_STABLE &&
			 contain_volatile_functions(newexpr))
		goto fail;

	if (funcform->proisstrict &&
		contain_nonstrict_functions(newexpr))
		goto fail;

	/*
	 * We may be able to do it; there are still checks on parameter usage to
	 * make, but those are most easily done in combination with the actual
	 * substitution of the inputs.	So start building expression with inputs
	 * substituted.
	 */
	usecounts = (int *) palloc0(funcform->pronargs * sizeof(int));
	newexpr = substitute_actual_parameters(newexpr, funcform->pronargs,
										   args, usecounts);

	/* Now check for parameter usage */
	i = 0;
	foreach(arg, args)
	{
		Node	   *param = lfirst(arg);

		if (usecounts[i] == 0)
		{
			/* Param not used at all: uncool if func is strict */
			if (funcform->proisstrict)
				goto fail;
		}
		else if (usecounts[i] != 1)
		{
			/* Param used multiple times: uncool if expensive or volatile */
			QualCost	eval_cost;

			/*
			 * We define "expensive" as "contains any subplan or more than 10
			 * operators".  Note that the subplan search has to be done
			 * explicitly, since cost_qual_eval() will barf on unplanned
			 * subselects.
			 */
			if (contain_subplans(param))
				goto fail;
			cost_qual_eval(&eval_cost, list_make1(param), NULL);
			if (eval_cost.startup + eval_cost.per_tuple >
				10 * cpu_operator_cost)
				goto fail;

			/*
			 * Check volatility last since this is more expensive than the
			 * above tests
			 */
			if (contain_volatile_functions(param))
				goto fail;
		}
		i++;
	}

	/*
	 * Whew --- we can make the substitution.  Copy the modified expression
	 * out of the temporary memory context, and clean up.
	 */
	MemoryContextSwitchTo(oldcxt);

	newexpr = copyObject(newexpr);

	MemoryContextDelete(mycxt);

	/*
	 * Since there is now no trace of the function in the plan tree, we
	 * must explicitly record the plan's dependency on the function.
	 */
	if (context->glob)
		record_plan_function_dependency(context->glob, funcid);

	/*
	 * Recursively try to simplify the modified expression.  Here we must add
	 * the current function to the context list of active functions.
	 */
	context->active_fns = lcons_oid(funcid, context->active_fns);
	newexpr = eval_const_expressions_mutator(newexpr, context);
	context->active_fns = list_delete_first(context->active_fns);

	error_context_stack = sqlerrcontext.previous;

	return (Expr *) newexpr;

	/* Here if func is not inlinable: release temp memory and return NULL */
fail:
	MemoryContextSwitchTo(oldcxt);
	MemoryContextDelete(mycxt);
	error_context_stack = sqlerrcontext.previous;

	return NULL;
}

/*
 * Replace Param nodes by appropriate actual parameters
 */
static Node *
substitute_actual_parameters(Node *expr, int nargs, List *args,
							 int *usecounts)
{
	substitute_actual_parameters_context context;

	context.nargs = nargs;
	context.args = args;
	context.usecounts = usecounts;

	return substitute_actual_parameters_mutator(expr, &context);
}

static Node *
substitute_actual_parameters_mutator(Node *node,
							   substitute_actual_parameters_context *context)
{
	if (node == NULL)
		return NULL;
	if (IsA(node, Param))
	{
		Param	   *param = (Param *) node;

		if (param->paramkind != PARAM_EXTERN)
			elog(ERROR, "unexpected paramkind: %d", (int) param->paramkind);
		if (param->paramid <= 0 || param->paramid > context->nargs)
			elog(ERROR, "invalid paramid: %d", param->paramid);

		/* Count usage of parameter */
		context->usecounts[param->paramid - 1]++;

		/* Select the appropriate actual arg and replace the Param with it */
		/* We don't need to copy at this time (it'll get done later) */
		return list_nth(context->args, param->paramid - 1);
	}
	return expression_tree_mutator(node, substitute_actual_parameters_mutator,
								   (void *) context);
}

/*
 * error context callback to let us supply a call-stack traceback
 */
static void
sql_inline_error_callback(void *arg)
{
	HeapTuple	func_tuple = (HeapTuple) arg;
	Form_pg_proc funcform = (Form_pg_proc) GETSTRUCT(func_tuple);
	int			syntaxerrposition;

	/* If it's a syntax error, convert to internal syntax error report */
	syntaxerrposition = geterrposition();
	if (syntaxerrposition > 0)
	{
		bool		isnull;
		Datum		tmp;
		char	   *prosrc;

		tmp = SysCacheGetAttr(PROCOID, func_tuple, Anum_pg_proc_prosrc,
							  &isnull);
		if (isnull)
			elog(ERROR, "null prosrc");
		prosrc = TextDatumGetCString(tmp);
		errposition(0);
		internalerrposition(syntaxerrposition);
		internalerrquery(prosrc);
	}

	errcontext("SQL function \"%s\" during inlining",
			   NameStr(funcform->proname));
}

/*
 * evaluate_expr: pre-evaluate a constant expression
 *
 * We use the executor's routine ExecEvalExpr() to avoid duplication of
 * code and ensure we get the same result as the executor would get.
 */
Expr *
evaluate_expr(Expr *expr, Oid result_type, int32 result_typmod)
{
	EState	   *estate;
	ExprState  *exprstate;
	MemoryContext oldcontext;
	Datum		const_val;
	bool		const_is_null;
	int16		resultTypLen;
	bool		resultTypByVal;

	/*
	 * To use the executor, we need an EState.
	 */
	estate = CreateExecutorState();

	/* We can use the estate's working context to avoid memory leaks. */
	oldcontext = MemoryContextSwitchTo(estate->es_query_cxt);

	/*
	 * Prepare expr for execution.
	 */
	exprstate = ExecPrepareExpr(expr, estate);

	/*
	 * And evaluate it.
	 *
	 * It is OK to use a default econtext because none of the ExecEvalExpr()
	 * code used in this situation will use econtext.  That might seem
	 * fortuitous, but it's not so unreasonable --- a constant expression does
	 * not depend on context, by definition, n'est ce pas?
	 */
	const_val = ExecEvalExprSwitchContext(exprstate,
										  GetPerTupleExprContext(estate),
										  &const_is_null, NULL);

	/* Get info needed about result datatype */
	get_typlenbyval(result_type, &resultTypLen, &resultTypByVal);

	/* Get back to outer memory context */
	MemoryContextSwitchTo(oldcontext);

	/*
	 * Must copy result out of sub-context used by expression eval.
	 *
	 * Also, if it's varlena, forcibly detoast it.  This protects us against
	 * storing TOAST pointers into plans that might outlive the referenced
	 * data.
	 */
	if (!const_is_null)
	{
		if (resultTypLen == -1)
			const_val = PointerGetDatum(PG_DETOAST_DATUM_COPY(const_val));
		else
			const_val = datumCopy(const_val, resultTypByVal, resultTypLen);
	}

	/* Release all the junk we just created */
	FreeExecutorState(estate);

	/*
	 * Make the constant result node.
	 */
	return (Expr *) makeConst(result_type, result_typmod, resultTypLen,
							  const_val, const_is_null,
							  resultTypByVal);
}


/*
 * inline_set_returning_function
 *		Attempt to "inline" a set-returning function in the FROM clause.
 *
 * "rte" is an RTE_FUNCTION rangetable entry.  If it represents a call of a
 * set-returning SQL function that can safely be inlined, expand the function
 * and return the substitute Query structure.  Otherwise, return NULL.
 *
 * This has a good deal of similarity to inline_function(), but that's
 * for the non-set-returning case, and there are enough differences to
 * justify separate functions.
 */
Query *
inline_set_returning_function(PlannerInfo *root, RangeTblEntry *rte)
{
	FuncExpr   *fexpr;
	HeapTuple	func_tuple;
	Form_pg_proc funcform;
	Oid		   *argtypes;
	char	   *src;
	Datum		tmp;
	bool		isNull;
	MemoryContext oldcxt;
	MemoryContext mycxt;
	ErrorContextCallback sqlerrcontext;
	List	   *raw_parsetree_list;
	List	   *querytree_list;
	Query	   *querytree;
	int			i;

	Assert(rte->rtekind == RTE_FUNCTION);

	/*
	 * It doesn't make a lot of sense for a SQL SRF to refer to itself
	 * in its own FROM clause, since that must cause infinite recursion
	 * at runtime.  It will cause this code to recurse too, so check
	 * for stack overflow.  (There's no need to do more.)
	 */
	check_stack_depth();

	/* Fail if FROM item isn't a simple FuncExpr */
	fexpr = (FuncExpr *) rte->funcexpr;
	if (fexpr == NULL || !IsA(fexpr, FuncExpr))
		return NULL;

	/*
	 * The function must be declared to return a set, else inlining would
	 * change the results if the contained SELECT didn't return exactly
	 * one row.
	 */
	if (!fexpr->funcretset)
		return NULL;

	/*
	 * Refuse to inline if the arguments contain any volatile functions or
	 * sub-selects.  Volatile functions are rejected because inlining may
	 * result in the arguments being evaluated multiple times, risking a
	 * change in behavior.  Sub-selects are rejected partly for implementation
	 * reasons (pushing them down another level might change their behavior)
	 * and partly because they're likely to be expensive and so multiple
	 * evaluation would be bad.
	 */
	if (contain_volatile_functions((Node *) fexpr->args) ||
		contain_subplans((Node *) fexpr->args))
		return NULL;

	/* Check permission to call function (fail later, if not) */
	if (pg_proc_aclcheck(fexpr->funcid, GetUserId(), ACL_EXECUTE) != ACLCHECK_OK)
		return NULL;

	/*
	 * OK, let's take a look at the function's pg_proc entry.
	 */
	func_tuple = SearchSysCache(PROCOID,
								ObjectIdGetDatum(fexpr->funcid),
								0, 0, 0);
	if (!HeapTupleIsValid(func_tuple))
		elog(ERROR, "cache lookup failed for function %u", fexpr->funcid);
	funcform = (Form_pg_proc) GETSTRUCT(func_tuple);

	/*
	 * Forget it if the function is not SQL-language or has other showstopper
	 * properties.  In particular it mustn't be declared STRICT, since we
	 * couldn't enforce that.  It also mustn't be VOLATILE, because that is
	 * supposed to cause it to be executed with its own snapshot, rather than
	 * sharing the snapshot of the calling query.  (The nargs check is just
	 * paranoia, ditto rechecking proretset.)
	 */
	if (funcform->prolang != SQLlanguageId ||
		funcform->proisstrict ||
		funcform->provolatile == PROVOLATILE_VOLATILE ||
		funcform->prosecdef ||
		!funcform->proretset ||
		!heap_attisnull(func_tuple, Anum_pg_proc_proconfig) ||
		funcform->pronargs != list_length(fexpr->args))
	{
		ReleaseSysCache(func_tuple);
		return NULL;
	}

	/*
	 * Setup error traceback support for ereport().  This is so that we can
	 * finger the function that bad information came from.
	 */
	sqlerrcontext.callback = sql_inline_error_callback;
	sqlerrcontext.arg = func_tuple;
	sqlerrcontext.previous = error_context_stack;
	error_context_stack = &sqlerrcontext;

	/*
	 * Make a temporary memory context, so that we don't leak all the stuff
	 * that parsing might create.
	 */
	mycxt = AllocSetContextCreate(CurrentMemoryContext,
								  "inline_set_returning_function",
								  ALLOCSET_DEFAULT_MINSIZE,
								  ALLOCSET_DEFAULT_INITSIZE,
								  ALLOCSET_DEFAULT_MAXSIZE);
	oldcxt = MemoryContextSwitchTo(mycxt);

	/* Check for polymorphic arguments, and substitute actual arg types */
	argtypes = (Oid *) palloc(funcform->pronargs * sizeof(Oid));
	memcpy(argtypes, funcform->proargtypes.values,
		   funcform->pronargs * sizeof(Oid));
	for (i = 0; i < funcform->pronargs; i++)
	{
		if (IsPolymorphicType(argtypes[i]))
		{
			argtypes[i] = exprType((Node *) list_nth(fexpr->args, i));
		}
	}

	/* Fetch and parse the function body */
	tmp = SysCacheGetAttr(PROCOID,
						  func_tuple,
						  Anum_pg_proc_prosrc,
						  &isNull);
	if (isNull)
		elog(ERROR, "null prosrc for function %u", fexpr->funcid);
	src = TextDatumGetCString(tmp);

	/*
	 * Parse, analyze, and rewrite (unlike inline_function(), we can't
	 * skip rewriting here).  We can fail as soon as we find more than
	 * one query, though.
	 */
	raw_parsetree_list = pg_parse_query(src);
	if (list_length(raw_parsetree_list) != 1)
		goto fail;

	querytree_list = pg_analyze_and_rewrite(linitial(raw_parsetree_list), src,
							  argtypes, funcform->pronargs);
	if (list_length(querytree_list) != 1)
		goto fail;
	querytree = linitial(querytree_list);

	/*
	 * The single command must be a regular results-returning SELECT.
	 */
	if (!IsA(querytree, Query) ||
		querytree->commandType != CMD_SELECT ||
		querytree->utilityStmt ||
		querytree->intoClause)
		goto fail;

	/*
	 * Make sure the function (still) returns what it's declared to.  This
	 * will raise an error if wrong, but that's okay since the function would
	 * fail at runtime anyway.  Note that check_sql_fn_retval will also insert
	 * RelabelType(s) if needed to make the tlist expression(s) match the
	 * declared type of the function.
	 *
	 * If the function returns a composite type, don't inline unless the
	 * check shows it's returning a whole tuple result; otherwise what
	 * it's returning is a single composite column which is not what we need.
	 */
	if (!check_sql_fn_retval(fexpr->funcid, fexpr->funcresulttype,
							 querytree_list,
							 true, NULL) &&
		(get_typtype(fexpr->funcresulttype) == TYPTYPE_COMPOSITE ||
		 fexpr->funcresulttype == RECORDOID))
		goto fail;				/* reject not-whole-tuple-result cases */

	/*
	 * If it returns RECORD, we have to check against the column type list
	 * provided in the RTE; check_sql_fn_retval can't do that.  (If no match,
	 * we just fail to inline, rather than complaining; see notes for
	 * tlist_matches_coltypelist.)
	 */
	if (fexpr->funcresulttype == RECORDOID &&
		!tlist_matches_coltypelist(querytree->targetList, rte->funccoltypes))
		goto fail;

	/*
	 * Looks good --- substitute parameters into the query.
	 */
	querytree = substitute_actual_srf_parameters(querytree,
												 funcform->pronargs,
												 fexpr->args);

	/*
	 * Copy the modified query out of the temporary memory context,
	 * and clean up.
	 */
	MemoryContextSwitchTo(oldcxt);

	querytree = copyObject(querytree);

	MemoryContextDelete(mycxt);
	error_context_stack = sqlerrcontext.previous;
	ReleaseSysCache(func_tuple);

	/*
	 * Since there is now no trace of the function in the plan tree, we
	 * must explicitly record the plan's dependency on the function.
	 */
	record_plan_function_dependency(root->glob, fexpr->funcid);

	return querytree;

	/* Here if func is not inlinable: release temp memory and return NULL */
fail:
	MemoryContextSwitchTo(oldcxt);
	MemoryContextDelete(mycxt);
	error_context_stack = sqlerrcontext.previous;
	ReleaseSysCache(func_tuple);

	return NULL;
}

/*
 * Replace Param nodes by appropriate actual parameters
 *
 * This is just enough different from substitute_actual_parameters()
 * that it needs its own code.
 */
static Query *
substitute_actual_srf_parameters(Query *expr, int nargs, List *args)
{
	substitute_actual_srf_parameters_context context;

	context.nargs = nargs;
	context.args = args;
	context.sublevels_up = 1;

	return query_tree_mutator(expr,
							  substitute_actual_srf_parameters_mutator,
							  &context,
							  0);
}

static Node *
substitute_actual_srf_parameters_mutator(Node *node,
							substitute_actual_srf_parameters_context *context)
{
	Node   *result;

	if (node == NULL)
		return NULL;
	if (IsA(node, Query))
	{
		context->sublevels_up++;
		result = (Node *) query_tree_mutator((Query *) node,
									  substitute_actual_srf_parameters_mutator,
											 (void *) context,
											 0);
		context->sublevels_up--;
		return result;
	}
	if (IsA(node, Param))
	{
		Param	   *param = (Param *) node;

		if (param->paramkind == PARAM_EXTERN)
		{
			if (param->paramid <= 0 || param->paramid > context->nargs)
				elog(ERROR, "invalid paramid: %d", param->paramid);

			/*
			 * Since the parameter is being inserted into a subquery,
			 * we must adjust levels.
			 */
			result = copyObject(list_nth(context->args, param->paramid - 1));
			IncrementVarSublevelsUp(result, context->sublevels_up, 0);
			return result;
		}
	}
	return expression_tree_mutator(node,
								   substitute_actual_srf_parameters_mutator,
								   (void *) context);
}

/*
 * flatten_join_alias_var_optimizer
 *	  Replace Vars that reference JOIN outputs with references to the original
 *	  relation variables instead.
 */
Query *
flatten_join_alias_var_optimizer(Query *query, int queryLevel)
{
	Query *queryNew = (Query *) copyObject(query);

	/* Create a PlannerInfo data structure for this subquery */
	PlannerInfo *root = makeNode(PlannerInfo);
	root->parse = queryNew;
	root->query_level = queryLevel;

	root->glob = makeNode(PlannerGlobal);
	root->glob->boundParams = NULL;
	root->glob->paramlist = NIL;
	root->glob->subplans = NIL;
	root->glob->subrtables = NIL;
	root->glob->finalrtable = NIL;
	root->glob->relationOids = NIL;
	root->glob->invalItems = NIL;
	root->glob->transientPlan = false;

	root->config = DefaultPlannerConfig();

	root->parent_root = NULL;
	root->planner_cxt = CurrentMemoryContext;
	root->init_plans = NIL;

	root->list_cteplaninfo = NIL;
	root->join_info_list = NIL;
	root->append_rel_list = NIL;

	root->hasJoinRTEs = false;

	ListCell *plc = NULL;
	foreach(plc, queryNew->rtable)
	{
		RangeTblEntry *rte = (RangeTblEntry *) lfirst(plc);

		if (rte->rtekind == RTE_JOIN)
		{
			root->hasJoinRTEs = true;
			if (IS_OUTER_JOIN(rte->jointype))
			{
				break;
			}
		}
	}

	/*
	 * Flatten join alias for expression in
	 * 1. targetlist
	 * 2. returningList
	 * 3. having qual
	 * 4. scatterClause
	 * 5. limit offset
	 * 6. limit count
	 * 
	 * We flatten the above expressions since these entries may be moved during the query 
	 * normalization step before algebrization. In contrast, the planner flattens alias 
	 * inside quals to allow predicates involving such vars to be pushed down. 
	 * 
	 * Here we ignore the flattening of quals due to the following reasons:
	 * 1. we assume that the function will be called before Query->DXL translation:
	 * 2. the quals never gets moved from old query to the new top-level query in the 
	 * query normalization phase before algebrization. In other words, the quals hang of 
	 * the same query structure that is now the new derived table.
	 * 3. the algebrizer can resolve the abiquity of join aliases in quals since we maintain 
	 * all combinations of <query level, varno, varattno> to DXL-ColId during Query->DXL translation.
	 * 
	 */

	List *targetList = queryNew->targetList;
	if (NIL != targetList)
	{
		queryNew->targetList = (List *) flatten_join_alias_vars(root, (Node *) targetList);
		pfree(targetList);
	}

	List * returningList = queryNew->returningList;
	if (NIL != returningList)
	{
		queryNew->returningList = (List *) flatten_join_alias_vars(root, (Node *) returningList);
		pfree(returningList);
	}

	Node *havingQual = queryNew->havingQual;
	if (NULL != havingQual)
	{
		queryNew->havingQual = flatten_join_alias_vars(root, havingQual);
		pfree(havingQual);
	}

	List *scatterClause = queryNew->scatterClause;
	if (NIL != scatterClause)
	{
		queryNew->scatterClause = (List *) flatten_join_alias_vars(root, (Node *) scatterClause);
		pfree(scatterClause);
	}

	Node *limitOffset = queryNew->limitOffset;
	if (NULL != limitOffset)
	{
		queryNew->limitOffset = flatten_join_alias_vars(root, limitOffset);
		pfree(limitOffset);
	}

	List *windowClause = queryNew->windowClause;
	if (NIL != queryNew->windowClause)
	{
		ListCell *l;

		foreach (l, windowClause)
		{
			WindowClause *wc = (WindowClause *) lfirst(l);

			if (wc == NULL)
				continue;

			if (wc->startOffset)
				wc->startOffset = flatten_join_alias_vars(root, wc->startOffset);

			if (wc->endOffset)
				wc->endOffset = flatten_join_alias_vars(root, wc->endOffset);
		}
	}

	Node *limitCount = queryNew->limitCount;
	if (NULL != limitCount)
	{
		queryNew->limitCount = flatten_join_alias_vars(root, limitCount);
		pfree(limitCount);
	}

    return queryNew;
}

/* 
 * Does grp contain GroupingClause or not? Useful for indentifying use of
 * ROLLUP, CUBE and grouping sets.
 */
bool
contain_extended_grouping(List *grp)
{
	return contain_grouping_clause_walker((Node *)grp, NULL);
}

static bool
contain_grouping_clause_walker(Node *node, void *context)
{
	if (node == NULL)
		return false;
	else if (IsA(node, GroupingClause))
		return true;			/* abort the tree traversal and return true */
	
	Assert(!IsA(node, SubLink));
	return expression_tree_walker(node, contain_grouping_clause_walker, 
								  context);
}

/*
 * is_grouping_extension -
 *     Return true if a given grpsets contain multiple grouping sets.
 *
 * This function also returns false when a query has a single unique
 * groupig set appearing multiple times.
 */
bool
is_grouping_extension(CanonicalGroupingSets *grpsets)
{
	if (grpsets == NULL ||
		grpsets->ngrpsets == 0)
		return false;

	if (grpsets->ngrpsets == 1)
		return false;

	return true;
}

/**
 * Returns true if the equality operator with the given opno
 *   values is a true equality operator (unlike some of the
 *   box/rectangle/etc. types which implement 'goofy' operators).
 *
 * This function currently only knows about built-in types, and is
 *   conservative with regard to which it returns true for (only
 *     ones which have been verified to work the right way).
 */
bool is_builtin_true_equality_between_same_type(int opno)
{
	switch (opno)
	{
	case BitEqualOperator:
	case BooleanEqualOperator:
	case BPCharEqualOperator:
	case CashEqualOperator:
	case CharEqualOperator:
	case CidEqualOperator:
	case DateEqualOperator:
	case Float4EqualOperator:
	case Float8EqualOperator:
	case Int2EqualOperator:
	case Int4EqualOperator:
	case Int8EqualOperator:
	case IntervalEqualOperator:
	case NameEqualOperator:
	case NumericEqualOperator:
	case OidEqualOperator:
	case RelTimeEqualOperator:
	case TextEqualOperator:
	case TIDEqualOperator:
	case TimeEqualOperator:
	case TimestampEqualOperator:
	case TimestampTZEqualOperator:
	case TimeTZEqualOperator:
	case XidEqualOperator:
		return true;

	default:
		return false;
	}
}

/**
 * Returns true if the equality operator with the given opno
 *   values is an equality operator, with same type on both sides
 *  (unlike int24 equality) AND the type being compare is greenplum hashable
 *
 *
 * Note that this function is conservative with regard to when it returns true:
 *   it is okay to have some greenplum hashtable types that don't have entries here
 *   (this function may return false even if this is a comparison between
 *        a greenplum hashable type and itself
 *
 * Note also that i think it might be possible for this to return true even
 *   if the operands of the operator are not themselves greenplum hashable,
 *   because of type conversion or something.  I'm not 100% sure on that.
 */
bool
is_builtin_greenplum_hashable_equality_between_same_type(int opno)
{
    switch(opno)
    {
        case BitEqualOperator:
        case BooleanEqualOperator:
        case BPCharEqualOperator:
        case CashEqualOperator:
        case CharEqualOperator:
        case DateEqualOperator:
        case Float4EqualOperator:
        case Float8EqualOperator:
        case Int2EqualOperator:
        case Int4EqualOperator:
        case Int8EqualOperator:
        case IntervalEqualOperator:
        case NameEqualOperator:
        case NumericEqualOperator:
        case OidEqualOperator:
        case RelTimeEqualOperator:
        case TextEqualOperator:
        case TIDEqualOperator:
        case TimeEqualOperator:
        case TimestampEqualOperator:
        case TimestampTZEqualOperator:
        case TimeTZEqualOperator:

        /* these new ones were added to list for MPP-7858 */
        case AbsTimeEqualOperator:
        case ByteaEqualOperator:
        case InetEqualOperator: /* for inet and cidr */
        case MacAddrEqualOperator:
        case TIntervalEqualOperator:
        case VarbitEqualOperator:
            return true;

/*
        these types are greenplum hashable but haven't checked the semantics of these types function
        case ACLITEMOID:
        case ANYARRAYOID: 
        case INT2VECTOROID: 
        case OIDVECTOROID: 
        case REGPROCOID: 
        case REGPROCEDUREOID: 
        case REGOPEROID: 
        case REGOPERATOROID: 
        case REGCLASSOID: 
        case REGTYPEOID: 
  */
        default:

        return false;
    }
}

/**
 * Structs and Methods to support searching of matching subexpressions.
 */

typedef struct subexpression_matching_context
{
	Expr *needle;	/* This is the expression being searched */
} subexpression_matching_context;

/**
 * expression_matching_walker checks if the expression 'needle' in context is a sub-expression of hayStack.
 */
static bool subexpression_matching_walker(Node *hayStack, void *context)
{
	Assert(context);
	subexpression_matching_context *ctx = (subexpression_matching_context *) context;
	Assert(ctx->needle);

	if (!hayStack)
	{
		return false;
	}

	if (equal(ctx->needle, hayStack))
	{
		return true;
	}

	return expression_tree_walker(hayStack, subexpression_matching_walker, (void *) context);
}

/**
 * Method checks if expr1 is a subexpression of expr2.
 * For example, expr1 = (x + 2) and expr = (x + 2 ) * 100 + 20 would return true.
 */
bool subexpression_match(Expr *expr1, Expr *expr2)
{
	subexpression_matching_context ctx;
	ctx.needle = expr1;
	return subexpression_matching_walker((Node *) expr2, (void *) &ctx);
}

/*
 * Check whether a SELECT targetlist emits the specified column types,
 * to see if it's safe to inline a function returning record.
 *
 * We insist on exact match here.  The executor allows binary-coercible
 * cases too, but we don't have a way to preserve the correct column types
 * in the correct places if we inline the function in such a case.
 *
 * Note that we only check type OIDs not typmods; this agrees with what the
 * executor would do at runtime, and attributing a specific typmod to a
 * function result is largely wishful thinking anyway.
 */
static bool
tlist_matches_coltypelist(List *tlist, List *coltypelist)
{
	ListCell   *tlistitem;
	ListCell   *clistitem;

	clistitem = list_head(coltypelist);
	foreach(tlistitem, tlist)
	{
		TargetEntry *tle = (TargetEntry *) lfirst(tlistitem);
		Oid			coltype;

		if (tle->resjunk)
			continue;			/* ignore junk columns */

		if (clistitem == NULL)
			return false;		/* too many tlist items */

		coltype = lfirst_oid(clistitem);
		clistitem = lnext(clistitem);

		if (exprType((Node *) tle->expr) != coltype)
			return false;		/* column type mismatch */
	}

	if (clistitem != NULL)
		return false;			/* too few tlist items */

	return true;
}<|MERGE_RESOLUTION|>--- conflicted
+++ resolved
@@ -3,22 +3,14 @@
  * clauses.c
  *	  routines to manipulate qualification clauses
  *
-<<<<<<< HEAD
  * Portions Copyright (c) 2005-2008, Greenplum inc
  * Portions Copyright (c) 2012-Present Pivotal Software, Inc.
- * Portions Copyright (c) 1996-2008, PostgreSQL Global Development Group
-=======
  * Portions Copyright (c) 1996-2009, PostgreSQL Global Development Group
->>>>>>> b0a6ad70
  * Portions Copyright (c) 1994, Regents of the University of California
  *
  *
  * IDENTIFICATION
-<<<<<<< HEAD
- *	  $PostgreSQL: pgsql/src/backend/optimizer/util/clauses.c,v 1.271 2008/12/18 18:20:34 tgl Exp $
-=======
  *	  $PostgreSQL: pgsql/src/backend/optimizer/util/clauses.c,v 1.273 2009/01/01 17:23:44 momjian Exp $
->>>>>>> b0a6ad70
  *
  * HISTORY
  *	  AUTHOR			DATE			MAJOR EVENT
