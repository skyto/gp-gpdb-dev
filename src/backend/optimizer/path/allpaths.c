/*-------------------------------------------------------------------------
 *
 * allpaths.c
 *	  Routines to find possible search paths for processing a query
 *
 * Portions Copyright (c) 2005-2008, Greenplum inc
 * Portions Copyright (c) 1996-2008, PostgreSQL Global Development Group
 * Portions Copyright (c) 1994, Regents of the University of California
 *
 *
 * IDENTIFICATION
<<<<<<< HEAD
 *	  $PostgreSQL: pgsql/src/backend/optimizer/path/allpaths.c,v 1.154.2.1 2007/01/28 18:50:48 tgl Exp $
=======
 *	  $PostgreSQL: pgsql/src/backend/optimizer/path/allpaths.c,v 1.156 2007/01/09 02:14:12 tgl Exp $
>>>>>>> 1e0bf904
 *
 *-------------------------------------------------------------------------
 */

#include "postgres.h"

#include "catalog/gp_policy.h"              /* GpPolicy */
#include "catalog/pg_type.h"                /* INT4OID, INT8OID */
#include "nodes/makefuncs.h"
#include "nodes/relation.h"
#ifdef OPTIMIZER_DEBUG
#include "nodes/print.h"
#endif
#include "optimizer/clauses.h"
#include "optimizer/cost.h"
#include "optimizer/pathnode.h"
#include "optimizer/paths.h"
#include "optimizer/plancat.h"
#include "optimizer/planmain.h"
#include "optimizer/planner.h"
#include "optimizer/prep.h"
#include "optimizer/var.h"
#include "optimizer/planshare.h"
#include "parser/parse_clause.h"
#include "parser/parse_expr.h"
#include "parser/parsetree.h"
#include "rewrite/rewriteManip.h"
#include "utils/lsyscache.h"

#include "cdb/cdbllize.h"                   /* repartitionPlan */
#include "cdb/cdbmutate.h"                  /* cdbmutate_warn_ctid_without_segid */
#include "cdb/cdbpath.h"                    /* cdbpath_rows() */
#include "cdb/cdbsetop.h"					/* make_motion... routines */

// TODO: these planner/executor gucs need to be refactored into PlannerConfig.
bool		gp_enable_sort_limit = FALSE;
bool		gp_enable_sort_distinct = FALSE;
bool		gp_enable_mk_sort = true;
bool		gp_enable_motion_mk_sort = true;

static void set_base_rel_pathlists(PlannerInfo *root);
static void set_rel_pathlist(PlannerInfo *root, RelOptInfo *rel, Index rti);
static void set_plain_rel_pathlist(PlannerInfo *root, RelOptInfo *rel,
					   RangeTblEntry *rte);
static void set_append_rel_pathlist(PlannerInfo *root, RelOptInfo *rel,
						Index rti);
static bool has_multiple_baserels(PlannerInfo *root);
static void set_subquery_pathlist(PlannerInfo *root, RelOptInfo *rel,
					  Index rti, RangeTblEntry *rte);
static void set_function_pathlist(PlannerInfo *root, RelOptInfo *rel,
					  RangeTblEntry *rte);
static void set_tablefunction_pathlist(PlannerInfo *root, RelOptInfo *rel,
										RangeTblEntry *rte);
static void set_values_pathlist(PlannerInfo *root, RelOptInfo *rel,
					RangeTblEntry *rte);
static void set_cte_pathlist(PlannerInfo *root, RelOptInfo *rel, RangeTblEntry *rte);
static RelOptInfo *make_rel_from_joinlist(PlannerInfo *root, List *joinlist);
static RelOptInfo *make_one_rel_by_joins(PlannerInfo *root, int levels_needed,
										 List *initial_rels, bool fallback);
static Query *push_down_restrict(PlannerInfo *root, RelOptInfo *rel,
				   RangeTblEntry *rte, Index rti,  Query *subquery);
static bool subquery_is_pushdown_safe(Query *subquery, Query *topquery,
						  bool *differentTypes);
static bool recurse_pushdown_safe(Node *setOp, Query *topquery,
					  bool *differentTypes);
static void compare_tlist_datatypes(List *tlist, List *colTypes,
						bool *differentTypes);
static bool qual_is_pushdown_safe(Query *subquery, Index rti, Node *qual,
					  bool *differentTypes);
static void subquery_push_qual(Query *subquery,
				   RangeTblEntry *rte, Index rti, Node *qual);
static void recurse_push_qual(Node *setOp, Query *topquery,
				  RangeTblEntry *rte, Index rti, Node *qual);
#ifdef _MSC_VER
__declspec(noreturn)
#endif
static void cdb_no_path_for_query(void) __attribute__((__noreturn__));


/*
 * make_one_rel
 *	  Finds all possible access paths for executing a query, returning a
 *	  single rel that represents the join of all base rels in the query.
 */
RelOptInfo *
make_one_rel(PlannerInfo *root, List *joinlist)
{
	RelOptInfo *rel;

	/*
	 * Generate access paths for the base rels.
	 */
	set_base_rel_pathlists(root);

    /*
     * CDB: If join, warn of any tables that need ANALYZE.
     */
    if (has_multiple_baserels(root))
    {
		Index           rti;
        RelOptInfo     *brel;
        RangeTblEntry  *brte;

		for (rti = 1; rti < root->simple_rel_array_size; rti++)
		{
			brel = root->simple_rel_array[rti];
            if (brel &&
                brel->cdb_default_stats_used)
            {
                brte = rt_fetch(rti, root->parse->rtable);
                cdb_default_stats_warning_for_table(brte->relid);
            }
		}
    }

	/*
	 * Generate access paths for the entire join tree.
	 */
	rel = make_rel_from_joinlist(root, joinlist);

    /* CDB: No path might be found if user set enable_xxx = off */
    if (!rel ||
        !rel->cheapest_total_path)
        cdb_no_path_for_query();    /* raise error - no return */

	/*
	 * The result should join all and only the query's base rels.
	 */
#ifdef USE_ASSERT_CHECKING
	{
		int			num_base_rels = 0;
		Index		rti;

		for (rti = 1; rti < root->simple_rel_array_size; rti++)
		{
			RelOptInfo *brel = root->simple_rel_array[rti];

			if (brel == NULL)
				continue;

			Assert(brel->relid == rti); /* sanity check on array */

			/* ignore RTEs that are "other rels" */
			if (brel->reloptkind != RELOPT_BASEREL)
				continue;

			Assert(bms_is_member(rti, rel->relids));
			num_base_rels++;
		}

		Assert(bms_num_members(rel->relids) == num_base_rels);
	}
#endif

	return rel;
}

/*
 * set_base_rel_pathlists
 *	  Finds all paths available for scanning each base-relation entry.
 *	  Sequential scan and any available indices are considered.
 *	  Each useful path is attached to its relation's 'pathlist' field.
 */
static void
set_base_rel_pathlists(PlannerInfo *root)
{
	Index		rti;

	for (rti = 1; rti < root->simple_rel_array_size; rti++)
	{
		RelOptInfo *rel = root->simple_rel_array[rti];

		/* there may be empty slots corresponding to non-baserel RTEs */
		if (rel == NULL)
			continue;

		Assert(rel->relid == rti);		/* sanity check on array */

		/* ignore RTEs that are "other rels" */
		if (rel->reloptkind != RELOPT_BASEREL)
			continue;

        /* CDB: Warn if ctid column is referenced but gp_segment_id is not. */
        cdbmutate_warn_ctid_without_segid(root, rel);

		set_rel_pathlist(root, rel, rti);
	}
}

/*
 * set_rel_pathlist
 *	  Build access paths for a base relation
 */
static void
set_rel_pathlist(PlannerInfo *root, RelOptInfo *rel, Index rti)
{
	RangeTblEntry *rte = rt_fetch(rti, root->parse->rtable);

	if (rte->inh)
	{
		/* It's an "append relation", process accordingly */
		set_append_rel_pathlist(root, rel, rti);
	}
	else if (rel->rtekind == RTE_SUBQUERY)
	{
		/* Subquery --- generate a separate plan for it */
		set_subquery_pathlist(root, rel, rti, rte);
	}
	else if (rel->rtekind == RTE_FUNCTION)
	{
		/* RangeFunction --- generate a separate plan for it */
		set_function_pathlist(root, rel, rte);
	}
	else if (rel->rtekind == RTE_TABLEFUNCTION)
	{
		/* RangeFunction --- generate a separate plan for it */
		set_tablefunction_pathlist(root, rel, rte);
	}
	else if (rel->rtekind == RTE_VALUES)
	{
		/* Values list --- generate a separate plan for it */
		set_values_pathlist(root, rel, rte);
	}
	else if (rel->rtekind == RTE_CTE)
	{
		set_cte_pathlist(root, rel, rte);
	}
	else
	{
		/* Plain relation */
		Assert(rel->rtekind == RTE_RELATION);
		set_plain_rel_pathlist(root, rel, rte);
	}

#ifdef OPTIMIZER_DEBUG
	debug_print_rel(root, rel);
#endif
}

/*
 * set_plain_rel_pathlist
 *	  Build access paths for a plain relation (no subquery, no inheritance)
 */
static void
set_plain_rel_pathlist(PlannerInfo *root, RelOptInfo *rel, RangeTblEntry *rte)
{
    List       *pathlist = NIL;
    List       *indexpathlist = NIL;
    List       *bitmappathlist = NIL;
    List       *tidpathlist = NIL;
    Path       *seqpath = NULL;
    ListCell   *cell;
	char		relstorage;

	/* Mark rel with estimated output rows, width, etc */
	set_baserel_size_estimates(root, rel);

	/* Test any partial indexes of rel for applicability */
	check_partial_indexes(root, rel);

	/*
	 * Check to see if we can extract any restriction conditions from join
	 * quals that are OR-of-AND structures.  If so, add them to the rel's
	 * restriction list, and recompute the size estimates.
	 */
	if (create_or_index_quals(root, rel))
		set_baserel_size_estimates(root, rel);

	/*
	 * If we can prove we don't need to scan the rel via constraint exclusion,
	 * set up a single dummy path for it.  (Rather than inventing a special
	 * "dummy" path type, we represent this as an AppendPath with no members.)
	 */
	if (relation_excluded_by_constraints(root, rel, rte))
	{
		/* Reset output-rows estimate to 0 */
		rel->rows = 0;

        /* Obviously won't produce more than one row. */
        rel->onerow = true;

		add_path(root, rel, (Path *) create_append_path(root, rel, NIL));

		/* Select cheapest path (pretty easy in this case...) */
		set_cheapest(root, rel);

		return;
	}

    /* CDB: Attach subquery duplicate suppression info. */
    if (root->in_info_list)
        rel->dedup_info = cdb_make_rel_dedup_info(root, rel);

	/*
	 * Generate paths and add them to the rel's pathlist.
	 *
	 * Note: add_path() will discard any paths that are dominated by another
	 * available path, keeping only those paths that are superior along at
	 * least one dimension of cost or sortedness.
     *
     * CDB: So that create_index_paths() and create_tidscan_paths() can set the
     * rel->onerow flag before it is tested by add_path(), we gather the paths
     * in a temporary list, then add them.
	 */

	relstorage = get_rel_relstorage(rte->relid);
	
	/* early exit for external and append only relations */
	switch (relstorage)
	{
		case RELSTORAGE_EXTERNAL:
			/*
			 * If the relation is external, create an external path for
			 * it and select it (only external path is considered for
			 * an external base rel).
			 */
			add_path(root, rel, (Path *) create_external_path(root, rel));			
			set_cheapest(root, rel);
			return;

		case RELSTORAGE_AOROWS:
			seqpath = (Path *) create_appendonly_path(root, rel);
			break;

		case RELSTORAGE_AOCOLS:
			seqpath = (Path *) create_aocs_path(root, rel);
			break;

		case RELSTORAGE_HEAP:
			seqpath = create_seqscan_path(root, rel);
			break;

		default:
			/*
			 * should not be feasible, usually indicates a failure to correctly
			 * apply rewrite rules.
			 */
			elog(ERROR, "plan contains range table with relstorage='%c'", relstorage);
			return;
	}

	/* Consider sequential scan. */
    if (root->config->enable_seqscan)
        pathlist = lappend(pathlist, seqpath);

	/* Consider index and bitmap scans */
	create_index_paths(root, rel, relstorage, 
					   &indexpathlist, &bitmappathlist);

	/* 
	 * Random access to Append-Only is slow because AO doesn't use the buffer pool and
	 * we want to avoid decompressing blocks multiple times.  So, only consider bitmap
	 * paths because they are processed in TID order.  The appendonlyam.c module will
	 * optimize fetches in TID order by keeping the last decompressed block between fetch
	 * calls.
	 */
	if (relstorage == RELSTORAGE_AOROWS ||
		relstorage == RELSTORAGE_AOCOLS)
		indexpathlist = NIL;

    if (indexpathlist && root->config->enable_indexscan)
        pathlist = list_concat(pathlist, indexpathlist);
    if (bitmappathlist && root->config->enable_bitmapscan)
        pathlist = list_concat(pathlist, bitmappathlist);

	/* Consider TID scans */
    create_tidscan_paths(root, rel, &tidpathlist);
    
    /* AO and CO tables do not currently support TidScans. Disable TidScan path for such tables */
	if (relstorage == RELSTORAGE_AOROWS ||
		relstorage == RELSTORAGE_AOCOLS)
		tidpathlist = NIL;
    
    if (tidpathlist && root->config->enable_tidscan)
        pathlist = list_concat(pathlist, tidpathlist);

    /* If no enabled path was found, consider disabled paths. */
    if (!pathlist)
    {
        pathlist = lappend(pathlist, seqpath);
        if (root->config->gp_enable_fallback_plan)
        {
            pathlist = list_concat(pathlist, indexpathlist);
            pathlist = list_concat(pathlist, bitmappathlist);
            pathlist = list_concat(pathlist, tidpathlist);
        }
    }

    /* Add them, now that we know whether the quals specify a unique key. */
    foreach(cell, pathlist)
        add_path(root, rel, (Path *)lfirst(cell));

	/* Now find the cheapest of the paths for this rel */
	set_cheapest(root, rel);
}

/*
 * set_append_rel_pathlist
 *	  Build access paths for an "append relation"
 *
 * The passed-in rel and RTE represent the entire append relation.	The
 * relation's contents are computed by appending together the output of
 * the individual member relations.  Note that in the inheritance case,
 * the first member relation is actually the same table as is mentioned in
 * the parent RTE ... but it has a different RTE and RelOptInfo.  This is
 * a good thing because their outputs are not the same size.
 */
static void
set_append_rel_pathlist(PlannerInfo *root, RelOptInfo *rel,
						Index rti)
{
	Index       parentRTindex = rti;
	List	   *subpaths = NIL;
	ListCell   *l;

	/* weighted average of widths */
	double width_avg = 0;

	/*
	 * XXX for now, can't handle inherited expansion of FOR UPDATE/SHARE; can
	 * we do better?  (This will take some redesign because the executor
	 * currently supposes that every rowMark relation is involved in every row
	 * returned by the query.)
	 */
	if (get_rowmark(root->parse, parentRTindex))
		ereport(ERROR,
				(errcode(ERRCODE_FEATURE_NOT_SUPPORTED),
				 errmsg("SELECT FOR UPDATE/SHARE is not supported for inheritance queries")));

	/* Mark rel with estimated output rows, width, etc */
	set_baserel_size_estimates(root, rel);

	/*
	 * Initialize to compute size estimates for whole append relation
	 */
	rel->rows = 0;
	rel->tuples = 0;
	rel->width = 0;

	/*
	 * Generate access paths for each member relation, and pick the cheapest
	 * path for each one.
	 */
	foreach(l, root->append_rel_list)
	{
		AppendRelInfo *appinfo = (AppendRelInfo *) lfirst(l);
		Index       childRTindex;
		RelOptInfo *childrel;
		Path	   *childpath;
		ListCell   *parentvars;
		ListCell   *childvars;

		/* append_rel_list contains all append rels; ignore others */
		if (appinfo->parent_relid != parentRTindex)
			continue;

		childRTindex = appinfo->child_relid;

		/*
		 * The child rel's RelOptInfo was already created during
		 * add_base_rels_to_query.
		 */
		childrel = find_base_rel(root, childRTindex);
		Assert(childrel->reloptkind == RELOPT_OTHER_MEMBER_REL);

		/*
		 * Copy the parent's targetlist and quals to the child, with
		 * appropriate substitution of variables.
		 */
		childrel->reltargetlist = (List *)
			adjust_appendrel_attrs(root, (Node *) rel->reltargetlist,
								   appinfo);
		childrel->baserestrictinfo = (List *)
			adjust_appendrel_attrs(root, (Node *) rel->baserestrictinfo,
								   appinfo);
		childrel->joininfo = (List *)
			adjust_appendrel_attrs(root, (Node *) rel->joininfo,
								   appinfo);

		/*
		 * Copy the parent's attr_needed data as well, with appropriate
		 * adjustment of relids and attribute numbers.
		 */
		pfree(childrel->attr_needed);
		childrel->attr_needed =
			adjust_appendrel_attr_needed(root, rel, appinfo,
										 childrel->min_attr,
										 childrel->max_attr);

		/*
		 * Compute the child's access paths, and add the cheapest one to the
		 * Append path we are constructing for the parent.
		 *
		 * It's possible that the child is itself an appendrel, in which case
		 * we can "cut out the middleman" and just add its child paths to our
		 * own list.  (We don't try to do this earlier because we need to
		 * apply both levels of transformation to the quals.) This test also
		 * handles the case where the child rel need not be scanned because of
		 * constraint exclusion: it'll have an Append path with no subpaths,
		 * and will vanish from our list.
		 */
		set_rel_pathlist(root, childrel, childRTindex);

		childpath = childrel->cheapest_total_path;
		if (IsA(childpath, AppendPath))
			subpaths = list_concat(subpaths,
								   ((AppendPath *) childpath)->subpaths);
		else
			subpaths = lappend(subpaths, childpath);


		/*
		 * Propagate size information from the child back to the parent. For
		 * simplicity, we use the largest widths from any child as the parent
		 * estimates.
		 */
        rel->tuples += childrel->tuples;
		rel->rows += cdbpath_rows(root, childrel->cheapest_total_path);
		width_avg += cdbpath_rows(root, childrel->cheapest_total_path) * childrel->width;

		forboth(parentvars, rel->reltargetlist,
				childvars, childrel->reltargetlist)
		{
			Var		   *parentvar = (Var *) lfirst(parentvars);
			Var		   *childvar = (Var *) lfirst(childvars);

			if (IsA(parentvar, Var) &&
				IsA(childvar, Var))
			{
				int			pndx = parentvar->varattno - rel->min_attr;
				int			cndx = childvar->varattno - childrel->min_attr;

				if (childrel->attr_widths[cndx] > rel->attr_widths[pndx])
					rel->attr_widths[pndx] = childrel->attr_widths[cndx];
			}
		}
	}

	rel->width = (int) (width_avg / Max(1.0, rel->rows));

    /* CDB: Just one child (or none)?  Set flag if result is at most 1 row. */
    if (!subpaths)
        rel->onerow = true;
    else if (list_length(subpaths) == 1)
        rel->onerow = ((Path *)linitial(subpaths))->parent->onerow;

	/*
	 * Set "raw tuples" count equal to "rows" for the appendrel; needed
	 * because some places assume rel->tuples is valid for any baserel.
     *
     * CDB: Already set rel->tuples accurately above.
	 */
	/* rel->tuples = rel->rows; */

	/*
	 * Finally, build Append path and install it as the only access path for
	 * the parent rel.	(Note: this is correct even if we have zero or one
	 * live subpath due to constraint exclusion.)
	 */
	add_path(root, rel, (Path *) create_append_path(root, rel, subpaths));

	/* Select cheapest path (pretty easy in this case...) */
	set_cheapest(root, rel);
}

/* quick-and-dirty test to see if any joining is needed */
static bool
has_multiple_baserels(PlannerInfo *root)
{
	int			num_base_rels = 0;
	Index		rti;

	for (rti = 1; rti < root->simple_rel_array_size; rti++)
	{
		RelOptInfo *brel = root->simple_rel_array[rti];

		if (brel == NULL)
			continue;

		/* ignore RTEs that are "other rels" */
		if (brel->reloptkind == RELOPT_BASEREL)
			if (++num_base_rels > 1)
				return true;
	}
	return false;
}

/*
 * set_subquery_pathlist
 *		Build the (single) access path for a subquery RTE
 */
static void
set_subquery_pathlist(PlannerInfo *root, RelOptInfo *rel,
					  Index rti, RangeTblEntry *rte)
{
	Query	   *subquery = rte->subquery;
	double		tuple_fraction;
	List	   *pathkeys;
	PlannerInfo *subroot;
	List	   *subquery_pathkeys;
	bool	   forceDistRand;
	Path	   *subquery_path;

	forceDistRand = rte->forceDistRandom;

	/* CDB: Could be a preplanned subquery from window_planner. */
	if ( rte->subquery_plan == NULL )
	{
		/*
		 * push down quals if possible. Note subquery might be
		 * different pointer from original one.
		 */
		subquery = push_down_restrict(root, rel, rte, rti, subquery);

		/*
		 * CDB: Does the subquery return at most one row?
		 */
		rel->onerow = false;

		/* Set-returning function in tlist could give any number of rows. */
		if (expression_returns_set((Node *)subquery->targetList))
		{}

		/* Always one row if aggregate function without GROUP BY. */
		else if (!subquery->groupClause &&
				 (subquery->hasAggs || subquery->havingQual))
			rel->onerow = true;

		/* LIMIT 1 or less? */
		else if (subquery->limitCount &&
				 IsA(subquery->limitCount, Const) &&
				 !((Const *)subquery->limitCount)->constisnull)
		{
			Const  *cnst = (Const *)subquery->limitCount;

			if (cnst->consttype == INT8OID &&
				DatumGetInt64(cnst->constvalue) <= 1)
				rel->onerow = true;
		}

		/*
		 * We can safely pass the outer tuple_fraction down to the subquery if the
		 * outer level has no joining, aggregation, or sorting to do. Otherwise
		 * we'd better tell the subquery to plan for full retrieval. (XXX This
		 * could probably be made more intelligent ...)
		 */
		if (subquery->hasAggs ||
			subquery->groupClause ||
			subquery->havingQual ||
			subquery->distinctClause ||
			subquery->sortClause ||
			has_multiple_baserels(root))
			tuple_fraction = 0.0;	/* default case */
		else
			tuple_fraction = root->tuple_fraction;

		/* Generate the plan for the subquery */
		PlannerConfig *config = CopyPlannerConfig(root->config);

		rel->subplan = subquery_planner(root->glob, subquery, root, tuple_fraction,
										&subroot, config);
		rel->subrtable = subroot->parse->rtable;
		subquery_pathkeys = subroot->query_pathkeys;
	}
	else
	{
		/* This is a preplanned sub-query RTE. */
		rel->subplan = rte->subquery_plan;
		rel->subrtable = rte->subquery_rtable;
		subquery_pathkeys = rte->subquery_pathkeys;
		/* XXX rel->onerow = ??? */
	}

	/* Copy number of output rows from subplan */
    if (rel->onerow)
        rel->tuples = 1;
    else
	    rel->tuples = rel->subplan->plan_rows;

    /* CDB: Attach subquery duplicate suppression info. */
    if (root->in_info_list)
        rel->dedup_info = cdb_make_rel_dedup_info(root, rel);

	/* Mark rel with estimated output rows, width, etc */
	set_baserel_size_estimates(root, rel);

	/* Convert subquery pathkeys to outer representation */
	pathkeys = convert_subquery_pathkeys(root, rel, subquery_pathkeys);

	/* Generate appropriate path */
	subquery_path = create_subqueryscan_path(root, rel, pathkeys);

	if (forceDistRand)
		CdbPathLocus_MakeStrewn(&subquery_path->locus);

	add_path(root, rel, subquery_path);

	/* Select cheapest path (pretty easy in this case...) */
	set_cheapest(root, rel);
}

/*
 * set_cte_pathlist
 *      Buld the (single) access path for a CTE RTE.
 */
static
void set_cte_pathlist(PlannerInfo *root, RelOptInfo *rel, RangeTblEntry *rte)
{
	/* Find the referenced CTE based on the given range table entry */
	Index levelsup = rte->ctelevelsup;
	PlannerInfo *cteroot = root;
	while (levelsup > 0)
	{
		cteroot = cteroot->parent_root;
		Assert(cteroot != NULL);
		levelsup--;
	}

	ListCell *lc;
	CommonTableExpr *cte = NULL;
	int planinfo_id = 0;
	foreach(lc, cteroot->parse->cteList)
	{
		cte = (CommonTableExpr *) lfirst(lc);

		if (strcmp(cte->ctename, rte->ctename) == 0)
			break;
		planinfo_id++;
	}

	Assert(lc != NULL);
	Assert(cte != NULL);

	double tuple_fraction = 0.0;
	Assert(IsA(cte->ctequery, Query));

	/*
	 * Determine whether we need to generate a new subplan for this CTE.
	 *
	 * There are the following cases:
	 *   (1) If this subquery can be pulled up as an InitPlan, we will
	 *       generate a new subplan. In InitPlan case, the subplan can
	 *       not be shared with the main query or other InitPlans. We
	 *       do not store this subplan in cteplaninfo.
	 *   (2) If we never generate a subplan for this CTE, then we generate
	 *       one. If the reference count for this CTE is greater than 1
	 *       (excluding ones used in InitPlans), we create multiple subplans,
	 *       each of which has a SharedNode on top. We store these subplans
	 *       in cteplaninfo so that they can be used later.
	 */
	Assert(list_length(cteroot->list_cteplaninfo) > planinfo_id);
	CtePlanInfo *cteplaninfo = list_nth(cteroot->list_cteplaninfo, planinfo_id);

	Plan *subplan = NULL;
	List *subrtable = NULL;
	List *pathkeys = NULL;
	PlannerInfo *subroot = NULL;

	/* If sharing is not allowed, we create a new subplan for this CTE. */
	if (!root->config->gp_cte_sharing)
	{
		PlannerConfig *config = CopyPlannerConfig(root->config);

		/**
		 * Copy query node since subquery_planner may trash it and we need it intact
		 * in case we need to create another plan for the CTE
		 */
		Query		  *subquery = (Query *) copyObject(cte->ctequery);

		/**
		 * Push down quals
		 */
		subquery = push_down_restrict(root, rel, rte, rel->relid, subquery);

		subplan = subquery_planner(cteroot->glob, subquery, cteroot,
								   tuple_fraction, &subroot, config);
		cteplaninfo->numNonSharedPlans++;

		subrtable = subroot->parse->rtable;
		pathkeys = subroot->query_pathkeys;

		/*
		 * Do not store the subplan in cteplaninfo, since we will not share
		 * this plan.
		 */
	}
	
	/*
	 * If we never generate a subplan for this CTE, generate one here.
	 * This subplan will not be used by InitPlans, so that they can be
	 * shared if this CTE is referenced multiple times (excluding in InitPlans).
	 * We also generate all shared plans here.
	 */
	else if (cteplaninfo->subplans == NULL)
	{
		PlannerConfig *config = CopyPlannerConfig(root->config);

		/**
		 * Having multiple SharedScans can lead to deadlocks. For now,
		 * disallow sharing of ctes at lower levels.
		 */
		config->gp_cte_sharing = false;
		/**
		 * Copy query node since subquery_planner may trash it and we need it intact
		 * in case we need to create another plan for the CTE
		 */

		Query		  *subquery = (Query *) copyObject(cte->ctequery);

		if ((cte->cterefcount - cteplaninfo->numNonSharedPlans) == 1)
		{
			/*
			 * If this CTE is referenced only once,
			 * it will become simple subquery scan.
			 * In that case, we can push down quals in the same way
			 * as set_subqeury_pathlist().
			 *
			 * subquery tree will be modified if any qual is pushed down.
			 * There's risk that it'd be confusing if the tree is used
			 * later. At the moment InitPlan case uses the tree, but it
			 * is called earlier than this pass always, so we don't avoid it.
			 *
			 * Also, we might want to think extracting "common"
			 * qual expressions between multiple references, but
			 * so far we don't support it.
			 */
			subquery = push_down_restrict(root, rel, rte, rel->relid, subquery);
		}
		subplan = subquery_planner(cteroot->glob, subquery, cteroot,
								   tuple_fraction, &subroot, config);

		List *subplans = share_plan(cteroot, subplan,
									cte->cterefcount);
		
		cteplaninfo->subplans = subplans;
		cteplaninfo->subrtable = subroot->parse->rtable;
		cteplaninfo->pathkeys = subroot->query_pathkeys;
		cteplaninfo->nextPlanId = 0;
		
		subplan = list_nth(cteplaninfo->subplans, cteplaninfo->nextPlanId);
		cteplaninfo->nextPlanId++;

		subrtable = subroot->parse->rtable;
		pathkeys = subroot->query_pathkeys;
	}

	/*
	 * The subplan has been generated in advance (see the above). We simply find
	 * the subplan in the list stored in cteplaninfo.
	 */
	else
	{
		Assert(root->config->gp_cte_sharing && cteplaninfo->subplans != NULL);
		Assert(cteplaninfo->nextPlanId < list_length(cteplaninfo->subplans));
		subplan = list_nth(cteplaninfo->subplans, cteplaninfo->nextPlanId);
		subrtable = cteplaninfo->subrtable;
		pathkeys = cteplaninfo->pathkeys;
		cteplaninfo->nextPlanId++;
	}
		
	rel->subplan = subplan;
	rel->subrtable = subrtable;

	/* Mark rel with estimated output rows, width, etc */
	set_cte_size_estimates(root, rel, rel->subplan);

	/* Convert subquery pathkeys to outer representation */
	pathkeys = convert_subquery_pathkeys(root, rel, pathkeys);

	/* Generate appropriate path */
	add_path(root, rel, create_ctescan_path(root, rel, pathkeys));

	/* Select cheapest path (pretty easy in this case...) */
	set_cheapest(root, rel);
}


/*
 * set_function_pathlist
 *		Build the (single) access path for a function RTE
 */
static void
set_function_pathlist(PlannerInfo *root, RelOptInfo *rel, RangeTblEntry *rte)
{
    /* CDB: Could the function return more than one row? */
    rel->onerow = !expression_returns_set(rte->funcexpr);

    /* CDB: Attach subquery duplicate suppression info. */
    if (root->in_info_list)
        rel->dedup_info = cdb_make_rel_dedup_info(root, rel);

	/* Mark rel with estimated output rows, width, etc */
	set_function_size_estimates(root, rel);

	/* Generate appropriate path */
	add_path(root, rel, create_functionscan_path(root, rel, rte));

	/* Select cheapest path (pretty easy in this case...) */
	set_cheapest(root, rel);
}

/*
 * set_tablefunction_pathlist
 *		Build the (single) access path for a table function RTE
 */
static void
set_tablefunction_pathlist(PlannerInfo *root, RelOptInfo *rel, RangeTblEntry *rte)
{
	PlannerConfig		*config	 = CopyPlannerConfig(root->config);
	PlannerInfo			*subroot = NULL;
	FuncExpr			*fexpr	 = (FuncExpr *) rte->funcexpr;
	ListCell			*arg;
	
	/* Cannot be a preplanned subquery from window_planner. */
	Assert(!rte->subquery_plan);
	Assert(fexpr && IsA(fexpr, FuncExpr));
	
	/* Plan input subquery */
	rel->subplan = subquery_planner( root->glob, rte->subquery, root,
									 0.0,	// tuple_fraction
									 &subroot,
									 config );
	rel->subrtable = subroot->parse->rtable;
	
	/* 
	 * With the subquery planned we now need to clear the subquery from the
	 * TableValueExpr nodes, otherwise preprocess_expression will trip over it.
	 */
	foreach(arg, fexpr->args)
	{
		if (IsA(arg, TableValueExpr))
		{
			TableValueExpr	*tve = (TableValueExpr *) arg;
			tve->subquery = NULL;
		}
	}
	
    /* Could the function return more than one row? */
    rel->onerow = !expression_returns_set(rte->funcexpr);
	
    /* Attach subquery duplicate suppression info. */
    if (root->in_info_list)
		rel->dedup_info = cdb_make_rel_dedup_info(root, rel);
	
	/* Mark rel with estimated output rows, width, etc */
	set_table_function_size_estimates(root, rel);
	
	/* Generate appropriate path */
	add_path(root, rel, create_tablefunction_path(root, rel, rte));
	
	/* Select cheapest path (pretty easy in this case...) */
	set_cheapest(root, rel);
}

/*
 * set_values_pathlist
 *		Build the (single) access path for a VALUES RTE
 */
static void
set_values_pathlist(PlannerInfo *root, RelOptInfo *rel, RangeTblEntry *rte)
{
	/* Mark rel with estimated output rows, width, etc */
	set_values_size_estimates(root, rel);

    /* CDB: Just one row? */
    rel->onerow = (rel->tuples <= 1 &&
                   !expression_returns_set((Node *)rte->values_lists));

    /* CDB: Attach subquery duplicate suppression info. */
    if (root->in_info_list)
        rel->dedup_info = cdb_make_rel_dedup_info(root, rel);

	/* Generate appropriate path */
	add_path(root, rel, create_valuesscan_path(root, rel, rte));

	/* Select cheapest path (pretty easy in this case...) */
	set_cheapest(root, rel);
}

/*
 * make_rel_from_joinlist
 *	  Build access paths using a "joinlist" to guide the join path search.
 *
 * See comments for deconstruct_jointree() for definition of the joinlist
 * data structure.
 */
static RelOptInfo *
make_rel_from_joinlist(PlannerInfo *root, List *joinlist)
{
	int			levels_needed;
	List	   *initial_rels;
	ListCell   *jl;

	/*
	 * Count the number of child joinlist nodes.  This is the depth of the
	 * dynamic-programming algorithm we must employ to consider all ways of
	 * joining the child nodes.
	 */
	levels_needed = list_length(joinlist);

	if (levels_needed <= 0)
		return NULL;			/* nothing to do? */

	/*
	 * Construct a list of rels corresponding to the child joinlist nodes.
	 * This may contain both base rels and rels constructed according to
	 * sub-joinlists.
	 */
	initial_rels = NIL;
	foreach(jl, joinlist)
	{
		Node	   *jlnode = (Node *) lfirst(jl);
		RelOptInfo *thisrel;

		if (IsA(jlnode, RangeTblRef))
		{
			int			varno = ((RangeTblRef *) jlnode)->rtindex;

			thisrel = find_base_rel(root, varno);
		}
		else if (IsA(jlnode, List))
		{
			/* Recurse to handle subproblem */
			thisrel = make_rel_from_joinlist(root, (List *) jlnode);
		}
		else
		{
			elog(ERROR, "unrecognized joinlist node type: %d",
				 (int) nodeTag(jlnode));
			thisrel = NULL;		/* keep compiler quiet */
		}

        /* CDB: Fail if no path could be built due to set enable_xxx = off. */
        if (!thisrel ||
            !thisrel->cheapest_total_path)
            return NULL;

		initial_rels = lappend(initial_rels, thisrel);
	}

	if (levels_needed == 1)
	{
		/*
		 * Single joinlist node, so we're done.
		 */
		return (RelOptInfo *) linitial(initial_rels);
	}
	else
	{
		/*
		 * Consider the different orders in which we could join the rels,
		 * using either GEQO or regular optimizer.
		 *
		 * We put the initial_rels list into a PlannerInfo field because
		 * has_legal_joinclause() needs to look at it (ugly :-().
  		 */
		RelOptInfo *rel;
		root->initial_rels = initial_rels;

		rel = make_one_rel_by_joins(root, levels_needed, initial_rels, false);

		if (rel == NULL
				&& root->config->gp_enable_fallback_plan)
		{
			root->join_rel_hash = NULL;
			root->join_rel_list = NULL;
			rel = make_one_rel_by_joins(root, levels_needed, initial_rels, true);
		}
		return rel;
	}
}

/*
 * make_one_rel_by_joins
 *	  Find all possible joinpaths for a query by successively finding ways
 *	  to join component relations into join relations.
 *
 * 'levels_needed' is the number of iterations needed, ie, the number of
 *		independent jointree items in the query.  This is > 1.
 *
 * 'initial_rels' is a list of RelOptInfo nodes for each independent
 *		jointree item.	These are the components to be joined together.
 *
 * Returns the final level of join relations, i.e., the relation that is
 * the result of joining all the original relations together.
 */
static RelOptInfo *
make_one_rel_by_joins(PlannerInfo *root, int levels_needed, List *initial_rels, bool fallback)
{
	List	  **joinitems = NULL;
	int			lev;
	RelOptInfo *rel = NULL;

    root->config->mpp_trying_fallback_plan = fallback;

	/*
	 * We employ a simple "dynamic programming" algorithm: we first find all
	 * ways to build joins of two jointree items, then all ways to build joins
	 * of three items (from two-item joins and single items), then four-item
	 * joins, and so on until we have considered all ways to join all the
	 * items into one rel.
	 *
	 * joinitems[j] is a list of all the j-item rels.  Initially we set
	 * joinitems[1] to represent all the single-jointree-item relations.
	 */
	joinitems = (List **) palloc0((levels_needed + 1) * sizeof(List *));

	joinitems[1] = initial_rels;

	for (lev = 2; lev <= levels_needed; lev++)
	{
		ListCell   *w = NULL;
		ListCell   *x;
        ListCell   *y;

		/*
		 * Determine all possible pairs of relations to be joined at this
		 * level, and build paths for making each one from every available
		 * pair of lower-level relations.
		 */
		joinitems[lev] = make_rels_by_joins(root, lev, joinitems);

		/*
		 * Do cleanup work on each just-processed rel.
		 */
		for (x = list_head(joinitems[lev]); x; x = y)   /* cannot use foreach */
		{
            y = lnext(x);
			rel = (RelOptInfo *) lfirst(x);

			/* Find and save the cheapest paths for this rel */
			set_cheapest(root, rel);

            /* CDB: Prune this rel if it has no path. */
            if (!rel->cheapest_total_path)
                joinitems[lev] = list_delete_cell(joinitems[lev], x, w);

            /* Keep this rel. */
            else
                w = x;

#ifdef OPTIMIZER_DEBUG
			debug_print_rel(root, rel);
#endif
		}
		/* If no paths found because enable_xxx=false, enable all & retry. */
		if (!joinitems[lev] &&
				root->config->gp_enable_fallback_plan &&
				!root->config->mpp_trying_fallback_plan)
		{
			root->config->mpp_trying_fallback_plan = true;
			lev--;
		}

	}

	/*
	 * We should have a single rel at the final level.
	 */
	if (joinitems[levels_needed] == NIL)
		return NULL;
	Assert(list_length(joinitems[levels_needed]) == 1);

	rel = (RelOptInfo *) linitial(joinitems[levels_needed]);

    return rel;
}

/*****************************************************************************
 *			PUSHING QUALS DOWN INTO SUBQUERIES
 *****************************************************************************/

/*
 * push_down_restrict
 *   push down restrictinfo to subquery if any.
 *
 * If there are any restriction clauses that have been attached to the
 * subquery relation, consider pushing them down to become WHERE or HAVING
 * quals of the subquery itself.  This transformation is useful because it
 * may allow us to generate a better plan for the subquery than evaluating
 * all the subquery output rows and then filtering them.
 *
 * There are several cases where we cannot push down clauses. Restrictions
 * involving the subquery are checked by subquery_is_pushdown_safe().
 * Restrictions on individual clauses are checked by
 * qual_is_pushdown_safe().  Also, we don't want to push down
 * pseudoconstant clauses; better to have the gating node above the
 * subquery.
 *
 * Non-pushed-down clauses will get evaluated as qpquals of the
 * SubqueryScan node.
 *
 * XXX Are there any cases where we want to make a policy decision not to
 * push down a pushable qual, because it'd result in a worse plan?
 */
static Query *
push_down_restrict(PlannerInfo *root, RelOptInfo *rel,
				   RangeTblEntry *rte, Index rti,  Query *subquery)
{
	bool	   *differentTypes;

	/* Nothing to do here if it doesn't have qual at all */
	if (rel->baserestrictinfo == NIL)
		return subquery;

	/* We need a workspace for keeping track of set-op type coercions */
	differentTypes = (bool *)
		palloc0((list_length(subquery->targetList) + 1) * sizeof(bool));

	if (subquery_is_pushdown_safe(subquery, subquery, differentTypes))
	{
		/* Ok to consider pushing down individual quals */
		List	   *upperrestrictlist = NIL;
		ListCell   *l;

		foreach(l, rel->baserestrictinfo)
		{
			RestrictInfo *rinfo = (RestrictInfo *) lfirst(l);
			Node	   *clause = (Node *) rinfo->clause;

			if (!rinfo->pseudoconstant &&
				qual_is_pushdown_safe(subquery, rti, clause, differentTypes))
			{
				/* Push it down */
				subquery_push_qual(subquery, rte, rti, clause);
			}
			else
			{
				/* Keep it in the upper query */
				upperrestrictlist = lappend(upperrestrictlist, rinfo);
			}
		}
		rel->baserestrictinfo = upperrestrictlist;
	}

	pfree(differentTypes);

	return subquery;
}

/*
 * subquery_is_pushdown_safe - is a subquery safe for pushing down quals?
 *
 * subquery is the particular component query being checked.  topquery
 * is the top component of a set-operations tree (the same Query if no
 * set-op is involved).
 *
 * Conditions checked here:
 *
 * 1. If the subquery has a LIMIT clause, we must not push down any quals,
 * since that could change the set of rows returned.
 *
 * 2. If the subquery contains EXCEPT or EXCEPT ALL set ops we cannot push
 * quals into it, because that would change the results.
 *
 * 3. For subqueries using UNION/UNION ALL/INTERSECT/INTERSECT ALL, we can
 * push quals into each component query, but the quals can only reference
 * subquery columns that suffer no type coercions in the set operation.
 * Otherwise there are possible semantic gotchas.  So, we check the
 * component queries to see if any of them have different output types;
 * differentTypes[k] is set true if column k has different type in any
 * component.
 *
 * 4. If the subquery target list has expressions containing calls to
 * window functions, we must not push down any quals since this could
 * change the meaning of the query.  At runtime, window functions refer
 * to the executor state of their Window node.  If a pushed-down qual
 * removed a tuple, the state seen by later tuples (hence the values
 * of window functions) could be affected.
 *
 * 5. Do not push down quals if the subquery is a grouping extension
 * query, since this may change the meaning of the query.
 */
static bool
subquery_is_pushdown_safe(Query *subquery, Query *topquery,
						  bool *differentTypes)
{
	SetOperationStmt *topop;

	/* Check point 1 */
	if (subquery->limitOffset != NULL || subquery->limitCount != NULL)
		return false;

	/* Targetlist must not contain SRF */
	if ( expression_returns_set((Node *) subquery->targetList))
		return false;

	/* See point 5. */
	if (subquery->groupClause != NULL &&
		contain_extended_grouping(subquery->groupClause))
		return false;

	/* Are we at top level, or looking at a setop component? */
	if (subquery == topquery)
	{
		/* Top level, so check any component queries */
		if (subquery->setOperations != NULL)
			if (!recurse_pushdown_safe(subquery->setOperations, topquery,
									   differentTypes))
				return false;
	}
	else
	{
		/* Setop component must not have more components (too weird) */
		if (subquery->setOperations != NULL)
			return false;
		/* Check whether setop component output types match top level */
		topop = (SetOperationStmt *) topquery->setOperations;
		Assert(topop && IsA(topop, SetOperationStmt));
		compare_tlist_datatypes(subquery->targetList,
								topop->colTypes,
								differentTypes);
	}
	return true;
}

/*
 * Helper routine to recurse through setOperations tree
 */
static bool
recurse_pushdown_safe(Node *setOp, Query *topquery,
					  bool *differentTypes)
{
	if (IsA(setOp, RangeTblRef))
	{
		RangeTblRef *rtr = (RangeTblRef *) setOp;
		RangeTblEntry *rte = rt_fetch(rtr->rtindex, topquery->rtable);
		Query	   *subquery = rte->subquery;

		Assert(subquery != NULL);
		return subquery_is_pushdown_safe(subquery, topquery, differentTypes);
	}
	else if (IsA(setOp, SetOperationStmt))
	{
		SetOperationStmt *op = (SetOperationStmt *) setOp;

		/* EXCEPT is no good */
		if (op->op == SETOP_EXCEPT)
			return false;
		/* Else recurse */
		if (!recurse_pushdown_safe(op->larg, topquery, differentTypes))
			return false;
		if (!recurse_pushdown_safe(op->rarg, topquery, differentTypes))
			return false;
	}
	else
	{
		elog(ERROR, "unrecognized node type: %d",
			 (int) nodeTag(setOp));
	}
	return true;
}

/*
 * Compare tlist's datatypes against the list of set-operation result types.
 * For any items that are different, mark the appropriate element of
 * differentTypes[] to show that this column will have type conversions.
 *
 * We don't have to care about typmods here: the only allowed difference
 * between set-op input and output typmods is input is a specific typmod
 * and output is -1, and that does not require a coercion.
 */
static void
compare_tlist_datatypes(List *tlist, List *colTypes,
						bool *differentTypes)
{
	ListCell   *l;
	ListCell   *colType = list_head(colTypes);

	foreach(l, tlist)
	{
		TargetEntry *tle = (TargetEntry *) lfirst(l);

		if (tle->resjunk)
			continue;			/* ignore resjunk columns */
		if (colType == NULL)
			elog(ERROR, "wrong number of tlist entries");
		if (exprType((Node *) tle->expr) != lfirst_oid(colType))
			differentTypes[tle->resno] = true;
		colType = lnext(colType);
	}
	if (colType != NULL)
		elog(ERROR, "wrong number of tlist entries");
}



/*
 * qual_contains_winref
 *
 * does qual include a window ref node?
 *
 */
static bool
qual_contains_winref(Query *topquery,
				Index rti,  /* index of RTE of subquery where qual needs to be checked */
				Node *qual)
{
	Assert(topquery);

	/*
	 * extract subquery where qual needs to be checked
	 */
	RangeTblEntry *rte = rt_fetch(rti, topquery->rtable);
	Query *subquery =  rte->subquery;
	bool result = false;
	if (NULL != subquery && NIL != subquery->windowClause)
	{
		 /*
		  * qual needs to be resolved first to map qual columns
		  * to the underlying set of produced columns,
		  * e.g., if we work on a setop child
		 */
		Node *qualNew = ResolveNew(qual, rti, 0, rte,
								subquery->targetList,
								CMD_SELECT, 0);

		result = contain_windowref(qualNew, NULL);
		pfree(qualNew);
	}

	return result;
}


/*
 * qual_is_pushdown_safe_set_operation
 *
 * is a particular qual safe to push down set operation?
 *
 */
static bool
qual_is_pushdown_safe_set_operation(Query *subquery, Node *qual)
{
	Assert(subquery);

	SetOperationStmt *setop = (SetOperationStmt *)subquery->setOperations;
	Assert(setop);

	/*
	 * MPP-21075
	 * for queries of the form:
	 *   SELECT * from (SELECT max(i) over () as w from X Union Select 1 as w) as foo where w > 0
	 * the qual (w > 0) is not push_down_safe since it uses a window ref
	 *
	 * we check if this is the case for either left or right setop inputs
	 *
	 */
	Index rtiLeft = ((RangeTblRef *)setop->larg)->rtindex;
	Index rtiRight = ((RangeTblRef *)setop->rarg)->rtindex;
	if (qual_contains_winref(subquery, rtiLeft, qual) ||
		qual_contains_winref(subquery, rtiRight, qual))
	{
		return false;
	}

	return true;
}


/*
 * qual_is_pushdown_safe - is a particular qual safe to push down?
 *
 * qual is a restriction clause applying to the given subquery (whose RTE
 * has index rti in the parent query).
 *
 * Conditions checked here:
 *
 * 1. The qual must not contain any subselects (mainly because I'm not sure
 * it will work correctly: sublinks will already have been transformed into
 * subplans in the qual, but not in the subquery).
 *
 * 2. If we try to push qual below set operation, then qual must be pushable
 * below set operation children
 *
 * 3. The qual must not refer to the whole-row output of the subquery
 * (since there is no easy way to name that within the subquery itself).
 *
 * 4. The qual must not refer to any subquery output columns that were
 * found to have inconsistent types across a set operation tree by
 * subquery_is_pushdown_safe().
 *
 * 5. If the subquery uses DISTINCT ON, we must not push down any quals that
 * refer to non-DISTINCT output columns, because that could change the set
 * of rows returned.  This condition is vacuous for DISTINCT, because then
 * there are no non-DISTINCT output columns, but unfortunately it's fairly
 * expensive to tell the difference between DISTINCT and DISTINCT ON in the
 * parsetree representation.  It's cheaper to just make sure all the Vars
 * in the qual refer to DISTINCT columns.
 *
 * 6. We must not push down any quals that refer to subselect outputs that
 * return sets, else we'd introduce functions-returning-sets into the
 * subquery's WHERE/HAVING quals.
 *
 * 7. We must not push down any quals that refer to subselect outputs that
 * contain volatile functions, for fear of introducing strange results due
 * to multiple evaluation of a volatile function.
 */
static bool
qual_is_pushdown_safe(Query *subquery, Index rti, Node *qual,
					  bool *differentTypes)
{
	bool		safe = true;
	List	   *vars;
	ListCell   *vl;
	Bitmapset  *tested = NULL;

	/* Refuse subselects (point 1) */
	if (contain_subplans(qual))
		return false;

	/*
	 * (point 2)
	 * if we try to push quals below set operation, make
	 * sure that qual is pushable to below set operation children
	 */
	if (NULL != subquery->setOperations &&
		!qual_is_pushdown_safe_set_operation(subquery, qual))
	{
		return false;
	}

	/*
	 * Examine all Vars used in clause; since it's a restriction clause, all
	 * such Vars must refer to subselect output columns.
	 */
	vars = pull_var_clause(qual, false);
	foreach(vl, vars)
	{
		Var		   *var = (Var *) lfirst(vl);
		TargetEntry *tle;

		Assert(var->varno == rti);

		/* Check point 3 */
		if (var->varattno == 0)
		{
			safe = false;
			break;
		}

		/*
		 * We use a bitmapset to avoid testing the same attno more than once.
		 * (NB: this only works because subquery outputs can't have negative
		 * attnos.)
		 */
		if (bms_is_member(var->varattno, tested))
			continue;
		tested = bms_add_member(tested, var->varattno);

		/* Check point 4 */
		if (differentTypes[var->varattno])
		{
			safe = false;
			break;
		}

		/* Must find the tlist element referenced by the Var */
		tle = get_tle_by_resno(subquery->targetList, var->varattno);
		Assert(tle != NULL);
		Assert(!tle->resjunk);

		/* If subquery uses DISTINCT or DISTINCT ON, check point 5 */
		if (subquery->distinctClause != NIL &&
<<<<<<< HEAD
			!targetIsInSortGroupList(tle, subquery->distinctClause))
=======
			!targetIsInSortList(tle, InvalidOid, subquery->distinctClause))
>>>>>>> 1e0bf904
		{
			/* non-DISTINCT column, so fail */
			safe = false;
			break;
		}

		/* Refuse functions returning sets (point 6) */
		if (expression_returns_set((Node *) tle->expr))
		{
			safe = false;
			break;
		}

		/* Refuse volatile functions (point 7) */
		if (contain_volatile_functions((Node *) tle->expr))
		{
			safe = false;
			break;
		}

		/* Refuse subplans */
		if (contain_subplans((Node *) tle->expr))
		{
			safe = false;
			break;
		}

		/* MPP-19244:
		 * if subquery has WINDOW clause, it is safe to push-down quals that
		 * use columns included in in the Partition-By clauses of every OVER
		 * clause in the subquery
		 * */
		if (subquery->windowClause != NIL)
		{
			ListCell *lc =  NULL;
			foreach(lc, subquery->windowClause)
			{
				WindowSpec *ws = (WindowSpec *) lfirst(lc);
				if (!targetIsInSortGroupList(tle, ws->partition))
				{
					/* qual's columns are not included in Partition-By clause, so fail */
					safe = false;
					break;
				}
			}
		}

	}

	list_free(vars);
	bms_free(tested);

	return safe;
}

/*
 * subquery_push_qual - push down a qual that we have determined is safe
 */
static void
subquery_push_qual(Query *subquery, RangeTblEntry *rte, Index rti, Node *qual)
{
	if (subquery->setOperations != NULL)
	{
		/* Recurse to push it separately to each component query */
		recurse_push_qual(subquery->setOperations, subquery,
						  rte, rti, qual);
	}
	else
	{
		/*
		 * We need to replace Vars in the qual (which must refer to outputs of
		 * the subquery) with copies of the subquery's targetlist expressions.
		 * Note that at this point, any uplevel Vars in the qual should have
		 * been replaced with Params, so they need no work.
		 *
		 * This step also ensures that when we are pushing into a setop tree,
		 * each component query gets its own copy of the qual.
		 */
		qual = ResolveNew(qual, rti, 0, rte,
						  subquery->targetList,
						  CMD_SELECT, 0);

		/*
		 * Now attach the qual to the proper place: normally WHERE, but if the
		 * subquery uses grouping or aggregation, put it in HAVING (since the
		 * qual really refers to the group-result rows).
		 */
		if (subquery->hasAggs || subquery->groupClause || subquery->havingQual)
			subquery->havingQual = make_and_qual(subquery->havingQual, qual);
		else
			subquery->jointree->quals =
				make_and_qual(subquery->jointree->quals, qual);

		/*
		 * We need not change the subquery's hasAggs or hasSublinks flags,
		 * since we can't be pushing down any aggregates that weren't there
		 * before, and we don't push down subselects at all.
		 */
	}
}

/*
 * Helper routine to recurse through setOperations tree
 */
static void
recurse_push_qual(Node *setOp, Query *topquery,
				  RangeTblEntry *rte, Index rti, Node *qual)
{
	if (IsA(setOp, RangeTblRef))
	{
		RangeTblRef *rtr = (RangeTblRef *) setOp;
		RangeTblEntry *subrte = rt_fetch(rtr->rtindex, topquery->rtable);
		Query	   *subquery = subrte->subquery;

		Assert(subquery != NULL);
		subquery_push_qual(subquery, rte, rti, qual);
	}
	else if (IsA(setOp, SetOperationStmt))
	{
		SetOperationStmt *op = (SetOperationStmt *) setOp;

		recurse_push_qual(op->larg, topquery, rte, rti, qual);
		recurse_push_qual(op->rarg, topquery, rte, rti, qual);
	}
	else
	{
		elog(ERROR, "unrecognized node type: %d",
			 (int) nodeTag(setOp));
	}
}

/*
 * cdb_no_path_for_query
 *
 * Raise error when the set of allowable paths for a query is empty.
 * Does not return.
 */
void
cdb_no_path_for_query(void)
{
    StringInfoData  buf;

    initStringInfo(&buf);
    if (gp_guc_list_show(&buf, NULL, "%s=%s; ", PGC_S_DEFAULT, gp_guc_list_for_no_plan))
        ereport(ERROR, (errcode(ERRCODE_GP_FEATURE_NOT_CONFIGURED),
                        errmsg("Query requires a feature that has been disabled "
                               "by a configuration setting."),
                        errdetail("Could not devise a query plan for the given query."),
                        errhint("Current settings:  %s", buf.data)
                ));
    else
        elog(ERROR, "Could not devise a query plan for the given query.");
    Insist(0);                  /* not reached */
}                               /* cdb_no_path_for_query */



/*****************************************************************************
 *			DEBUG SUPPORT
 *****************************************************************************/

#ifdef OPTIMIZER_DEBUG

static void
print_relids(Relids relids)
{
	Relids		tmprelids;
	int			x;
	bool		first = true;

	tmprelids = bms_copy(relids);
	while ((x = bms_first_member(tmprelids)) >= 0)
	{
		if (!first)
			printf(" ");
		printf("%d", x);
		first = false;
	}
	bms_free(tmprelids);
}

static void
print_restrictclauses(PlannerInfo *root, List *clauses)
{
	ListCell   *l;

	foreach(l, clauses)
	{
		RestrictInfo *c = lfirst(l);

		print_expr((Node *) c->clause, root->parse->rtable);
		if (lnext(l))
			printf(", ");
	}
}

static void
print_path(PlannerInfo *root, Path *path, int indent)
{
	const char *ptype;
	bool		join = false;
	Path	   *subpath = NULL;
	int			i;

	switch (nodeTag(path))
	{
		case T_Path:
			ptype = "SeqScan";
			break;
		case T_IndexPath:
			ptype = "IdxScan";
			break;
		case T_BitmapHeapPath:
			ptype = "BitmapHeapScan";
			break;
		case T_BitmapAppendOnlyPath:
			if (((BitmapAppendOnlyPath *)path)->isAORow)
				ptype = "BitmapAppendOnlyScan Row-oriented";
			else
				ptype = "BitmapAppendOnlyScan Column-oriented";
			break;
		case T_BitmapAndPath:
			ptype = "BitmapAndPath";
			break;
		case T_BitmapOrPath:
			ptype = "BitmapOrPath";
			break;
		case T_TidPath:
			ptype = "TidScan";
			break;
		case T_AppendPath:
			ptype = "Append";
			break;
		case T_ResultPath:
			ptype = "Result";
			subpath = ((ResultPath *) path)->subpath;
			break;
		case T_MaterialPath:
			ptype = "Material";
			subpath = ((MaterialPath *) path)->subpath;
			break;
		case T_UniquePath:
			ptype = "Unique";
			subpath = ((UniquePath *) path)->subpath;
			break;
		case T_NestPath:
			ptype = "NestLoop";
			join = true;
			break;
		case T_MergePath:
			ptype = "MergeJoin";
			join = true;
			break;
		case T_HashPath:
			ptype = "HashJoin";
			join = true;
			break;
		default:
			ptype = "???Path";
			break;
	}

	for (i = 0; i < indent; i++)
		printf("\t");
	printf("%s", ptype);

	if (path->parent)
	{
		printf("(");
		print_relids(path->parent->relids);
		printf(") rows=%.0f", path->parent->rows);
	}
	printf(" cost=%.2f..%.2f\n", path->startup_cost, path->total_cost);

	if (path->pathkeys)
	{
		for (i = 0; i < indent; i++)
			printf("\t");
		printf("  pathkeys: ");
		print_pathkeys(path->pathkeys, root->parse->rtable);
	}

	if (join)
	{
		JoinPath   *jp = (JoinPath *) path;

		for (i = 0; i < indent; i++)
			printf("\t");
		printf("  clauses: ");
		print_restrictclauses(root, jp->joinrestrictinfo);
		printf("\n");

		if (IsA(path, MergePath))
		{
			MergePath  *mp = (MergePath *) path;

			if (mp->outersortkeys || mp->innersortkeys)
			{
				for (i = 0; i < indent; i++)
					printf("\t");
				printf("  sortouter=%d sortinner=%d\n",
					   ((mp->outersortkeys) ? 1 : 0),
					   ((mp->innersortkeys) ? 1 : 0));
			}
		}

		print_path(root, jp->outerjoinpath, indent + 1);
		print_path(root, jp->innerjoinpath, indent + 1);
	}

	if (subpath)
		print_path(root, subpath, indent + 1);
}

void
debug_print_rel(PlannerInfo *root, RelOptInfo *rel)
{
	ListCell   *l;

	printf("RELOPTINFO (");
	print_relids(rel->relids);
	printf("): rows=%.0f width=%d\n", rel->rows, rel->width);

	if (rel->baserestrictinfo)
	{
		printf("\tbaserestrictinfo: ");
		print_restrictclauses(root, rel->baserestrictinfo);
		printf("\n");
	}

	if (rel->joininfo)
	{
		printf("\tjoininfo: ");
		print_restrictclauses(root, rel->joininfo);
		printf("\n");
	}

	printf("\tpath list:\n");
	foreach(l, rel->pathlist)
		print_path(root, lfirst(l), 1);
	printf("\n\tcheapest startup path:\n");
	print_path(root, rel->cheapest_startup_path, 1);
	printf("\n\tcheapest total path:\n");
	print_path(root, rel->cheapest_total_path, 1);
	printf("\n");
	fflush(stdout);
}

#endif   /* OPTIMIZER_DEBUG */<|MERGE_RESOLUTION|>--- conflicted
+++ resolved
@@ -9,11 +9,7 @@
  *
  *
  * IDENTIFICATION
-<<<<<<< HEAD
- *	  $PostgreSQL: pgsql/src/backend/optimizer/path/allpaths.c,v 1.154.2.1 2007/01/28 18:50:48 tgl Exp $
-=======
  *	  $PostgreSQL: pgsql/src/backend/optimizer/path/allpaths.c,v 1.156 2007/01/09 02:14:12 tgl Exp $
->>>>>>> 1e0bf904
  *
  *-------------------------------------------------------------------------
  */
@@ -1578,11 +1574,7 @@
 
 		/* If subquery uses DISTINCT or DISTINCT ON, check point 5 */
 		if (subquery->distinctClause != NIL &&
-<<<<<<< HEAD
-			!targetIsInSortGroupList(tle, subquery->distinctClause))
-=======
-			!targetIsInSortList(tle, InvalidOid, subquery->distinctClause))
->>>>>>> 1e0bf904
+			!targetIsInSortGroupList(tle, InvalidOid, subquery->distinctClause))
 		{
 			/* non-DISTINCT column, so fail */
 			safe = false;
@@ -1621,7 +1613,7 @@
 			foreach(lc, subquery->windowClause)
 			{
 				WindowSpec *ws = (WindowSpec *) lfirst(lc);
-				if (!targetIsInSortGroupList(tle, ws->partition))
+				if (!targetIsInSortGroupList(tle, InvalidOid, ws->partition))
 				{
 					/* qual's columns are not included in Partition-By clause, so fail */
 					safe = false;
