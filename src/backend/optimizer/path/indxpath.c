/*-------------------------------------------------------------------------
 *
 * indxpath.c
 *	  Routines to determine which indexes are usable for scanning a
 *	  given relation, and create Paths accordingly.
 *
 * Portions Copyright (c) 2006-2008, Greenplum inc
 * Portions Copyright (c) 2012-Present Pivotal Software, Inc.
 * Portions Copyright (c) 1996-2008, PostgreSQL Global Development Group
 * Portions Copyright (c) 1994, Regents of the University of California
 *
 *
 * IDENTIFICATION
 *	  $PostgreSQL: pgsql/src/backend/optimizer/path/indxpath.c,v 1.234 2008/11/22 22:47:05 tgl Exp $
 *
 *-------------------------------------------------------------------------
 */
#include "postgres.h"

#include <math.h>

#include "access/skey.h"
#include "catalog/pg_am.h"
#include "catalog/pg_operator.h"
#include "catalog/pg_opfamily.h"
#include "catalog/pg_type.h"
#include "nodes/makefuncs.h"
#include "optimizer/clauses.h"
#include "optimizer/cost.h"
#include "optimizer/pathnode.h"
#include "optimizer/paths.h"
#include "optimizer/predtest.h"
#include "optimizer/restrictinfo.h"
#include "optimizer/var.h"
#include "parser/parsetree.h"
#include "utils/builtins.h"
#include "utils/bytea.h"
#include "utils/lsyscache.h"
#include "utils/pg_locale.h"
#include "utils/selfuncs.h"


/*
 * DoneMatchingIndexKeys() - MACRO
 */
#define DoneMatchingIndexKeys(families) (families[0] == InvalidOid)

#define IsBooleanOpfamily(opfamily) \
	((opfamily) == BOOL_BTREE_FAM_OID || (opfamily) == BOOL_HASH_FAM_OID)


/* Per-path data used within choose_bitmap_and() */
typedef struct
{
	Path	   *path;			/* IndexPath, BitmapAndPath, or BitmapOrPath */
	List	   *quals;			/* the WHERE clauses it uses */
	List	   *preds;			/* predicates of its partial index(es) */
	Bitmapset  *clauseids;		/* quals+preds represented as a bitmapset */
} PathClauseUsage;


static List *find_usable_indexes(PlannerInfo *root, RelOptInfo *rel,
					List *clauses, List *outer_clauses,
					bool istoplevel, RelOptInfo *outer_rel,
					SaOpControl saop_control);
static List *find_saop_paths(PlannerInfo *root, RelOptInfo *rel,
				List *clauses, List *outer_clauses,
				bool istoplevel, RelOptInfo *outer_rel);
static Path *choose_bitmap_and(PlannerInfo *root, RelOptInfo *rel,
				  List *paths, RelOptInfo *outer_rel);
static int	path_usage_comparator(const void *a, const void *b);
static Cost bitmap_scan_cost_est(PlannerInfo *root, RelOptInfo *rel,
					 Path *ipath, RelOptInfo *outer_rel);
static Cost bitmap_and_cost_est(PlannerInfo *root, RelOptInfo *rel,
					List *paths, RelOptInfo *outer_rel);
static PathClauseUsage *classify_index_clause_usage(Path *path,
							List **clauselist);
static void find_indexpath_quals(Path *bitmapqual, List **quals, List **preds);
static int	find_list_position(Node *node, List **nodelist);
static bool match_clause_to_indexcol(IndexOptInfo *index,
						 int indexcol, Oid opfamily,
						 RestrictInfo *rinfo,
						 Relids outer_relids,
						 SaOpControl saop_control);
static bool is_indexable_operator(Oid expr_op, Oid opfamily,
					  bool indexkey_on_left);
static bool match_rowcompare_to_indexcol(IndexOptInfo *index,
							 int indexcol,
							 Oid opfamily,
							 RowCompareExpr *clause,
							 Relids outer_relids);
static Relids indexable_outerrelids(PlannerInfo *root, RelOptInfo *rel);
static bool matches_any_index(RestrictInfo *rinfo, RelOptInfo *rel,
				  Relids outer_relids);
static List *find_clauses_for_join(PlannerInfo *root, RelOptInfo *rel,
					  Relids outer_relids, bool isouterjoin);
static bool match_boolean_index_clause(Node *clause, int indexcol,
						   IndexOptInfo *index);
static bool match_special_index_operator(Expr *clause, Oid opfamily,
							 bool indexkey_on_left);
static Expr *expand_boolean_index_clause(Node *clause, int indexcol,
							IndexOptInfo *index);
static List *expand_indexqual_opclause(RestrictInfo *rinfo, Oid opfamily);
static RestrictInfo *expand_indexqual_rowcompare(RestrictInfo *rinfo,
							IndexOptInfo *index,
							int indexcol);
static List *prefix_quals(Node *leftop, Oid opfamily,
			 Const *prefix, Pattern_Prefix_Status pstatus);
static List *network_prefix_quals(Node *leftop, Oid expr_op, Oid opfamily,
					 Datum rightop);
static Datum string_to_datum(const char *str, Oid datatype);
static Const *string_to_const(const char *str, Oid datatype);

/*
 * create_bitmap_scan_path()
 *   Create either BitmapHeapScan, or BitmapAppendOnlyScan path based
 *   on the given relation storage option.
 */
static Path *
create_bitmap_scan_path(PlannerInfo *root,
						RelOptInfo *rel,
						Path *bitmapqual,
						RelOptInfo *outer_rel)
{
	Path	   *path = NULL;

	switch (rel->relstorage)
	{
		case RELSTORAGE_HEAP:
			path = (Path *) create_bitmap_heap_path(root, rel, bitmapqual, outer_rel);
			break;
		case RELSTORAGE_AOROWS:
			path = (Path *) create_bitmap_appendonly_path(root, rel, bitmapqual, outer_rel, true);
			break;
		case RELSTORAGE_AOCOLS:
			path = (Path *) create_bitmap_appendonly_path(root, rel, bitmapqual, outer_rel, false);
			break;
		default:
			elog(ERROR, "unrecognized relstorage type %d for using bitmap scan path",
				 rel->relstorage);
	}

	return path;
}

/*
 * create_index_paths()
 *	  Generate all interesting index paths for the given relation.
 *	  Candidate paths are added to the rel's pathlist (using add_path).
 *
 * To be considered for an index scan, an index must match one or more
 * restriction clauses or join clauses from the query's qual condition,
 * or match the query's ORDER BY condition, or have a predicate that
 * matches the query's qual condition.
 *
 * There are two basic kinds of index scans.  A "plain" index scan uses
 * only restriction clauses (possibly none at all) in its indexqual,
 * so it can be applied in any context.  An "innerjoin" index scan uses
 * join clauses (plus restriction clauses, if available) in its indexqual.
 * Therefore it can only be used as the inner relation of a nestloop
 * join against an outer rel that includes all the other rels mentioned
 * in its join clauses.  In that context, values for the other rels'
 * attributes are available and fixed during any one scan of the indexpath.
 *
 * An IndexPath is generated and submitted to add_path() for each plain index
 * scan this routine deems potentially interesting for the current query.
 *
 * We also determine the set of other relids that participate in join
 * clauses that could be used with each index.	The actually best innerjoin
 * path will be generated for each outer relation later on, but knowing the
 * set of potential otherrels allows us to identify equivalent outer relations
 * and avoid repeated computation.
 *
 * 'rel' is the relation for which we want to generate index paths
 *
 * Note: check_partial_indexes() must have been run previously for this rel.
 *
 * CDB: Instead of handing the paths to add_path(), we append them to a List
 * (*pindexpathlist or *pbitmappathlist) belonging to the caller.
 */
void
create_index_paths(PlannerInfo *root, RelOptInfo *rel,
				   List **pindexpathlist, List **pbitmappathlist)
{
	List	   *indexpaths;
	List	   *bitindexpaths;
	ListCell   *l;

	/* Skip the whole mess if no indexes */
	if (rel->indexlist == NIL)
	{
		rel->index_outer_relids = NULL;
		return;
	}

	/*
	 * Examine join clauses to see which ones are potentially usable with
	 * indexes of this rel, and generate the set of all other relids that
	 * participate in such join clauses.  We'll use this set later to
	 * recognize outer rels that are equivalent for joining purposes.
	 */
	rel->index_outer_relids = indexable_outerrelids(root, rel);

	/*
	 * Find all the index paths that are directly usable for this relation
	 * (ie, are valid without considering OR or JOIN clauses).
	 */
	indexpaths = find_usable_indexes(root, rel,
									 rel->baserestrictinfo, NIL,
									 true, NULL, SAOP_FORBID);

	/*
	 * We can submit them all to add_path.	(This generates access paths for
	 * plain IndexScan plans.)	However, for the next step we will only want
	 * the ones that have some selectivity; we must discard anything that was
	 * generated solely for ordering purposes.
	 */
	bitindexpaths = NIL;
	foreach(l, indexpaths)
	{
		IndexPath  *ipath = (IndexPath *) lfirst(l);

		/* CDB: Flag RelOptInfo if at most one row can satisfy index quals. */
		if (ipath->num_leading_eq > 0 &&
			ipath->num_leading_eq == ipath->indexinfo->ncolumns &&
			ipath->indexinfo->unique)
			rel->onerow = true;

		/* Add index path to caller's list. */
		*pindexpathlist = lappend(*pindexpathlist, ipath);

		if (!root->config->enable_seqscan ||
			(ipath->indexselectivity < 1.0 &&
			 !ScanDirectionIsBackward(ipath->indexscandir)))
			bitindexpaths = lappend(bitindexpaths, ipath);
	}

	/*
	 * Generate BitmapOrPaths for any suitable OR-clauses present in the
	 * restriction list.  Add these to bitindexpaths.
	 */
	indexpaths = generate_bitmap_or_paths(root, rel,
										  rel->baserestrictinfo, NIL,
										  NULL);
	bitindexpaths = list_concat(bitindexpaths, indexpaths);

	/*
	 * Likewise, generate paths using ScalarArrayOpExpr clauses; these can't
	 * be simple indexscans but they can be used in bitmap scans.
	 */
	indexpaths = find_saop_paths(root, rel,
								 rel->baserestrictinfo, NIL,
								 true, NULL);
	bitindexpaths = list_concat(bitindexpaths, indexpaths);

	/*
	 * If we found anything usable, generate a BitmapHeapPath for the most
	 * promising combination of bitmap index paths.
	 */
	if (bitindexpaths != NIL)
	{
		Path	   *bitmapqual;
		Path	   *path = NULL;

		bitmapqual = choose_bitmap_and(root, rel, bitindexpaths, NULL);
		path = create_bitmap_scan_path(root, rel, bitmapqual, NULL);
		*pbitmappathlist = lappend(*pbitmappathlist, path);
	}
}


/*----------
 * find_usable_indexes
 *	  Given a list of restriction clauses, find all the potentially usable
 *	  indexes for the given relation, and return a list of IndexPaths.
 *
 * The caller actually supplies two lists of restriction clauses: some
 * "current" ones and some "outer" ones.  Both lists can be used freely
 * to match keys of the index, but an index must use at least one of the
 * "current" clauses to be considered usable.  The motivation for this is
 * examples like
 *		WHERE (x = 42) AND (... OR (y = 52 AND z = 77) OR ....)
 * While we are considering the y/z subclause of the OR, we can use "x = 42"
 * as one of the available index conditions; but we shouldn't match the
 * subclause to any index on x alone, because such a Path would already have
 * been generated at the upper level.  So we could use an index on x,y,z
 * or an index on x,y for the OR subclause, but not an index on just x.
 * When dealing with a partial index, a match of the index predicate to
 * one of the "current" clauses also makes the index usable.
 *
 * If istoplevel is true (indicating we are considering the top level of a
 * rel's restriction clauses), we will include indexes in the result that
 * have an interesting sort order, even if they have no matching restriction
 * clauses.
 *
 * 'rel' is the relation for which we want to generate index paths
 * 'clauses' is the current list of clauses (RestrictInfo nodes)
 * 'outer_clauses' is the list of additional upper-level clauses
 * 'istoplevel' is true if clauses are the rel's top-level restriction list
 *		(outer_clauses must be NIL when this is true)
 * 'outer_rel' is the outer side of the join if forming an inner indexscan
 *		(so some of the given clauses are join clauses); NULL if not
 * 'saop_control' indicates whether ScalarArrayOpExpr clauses can be used
 *
 * Note: check_partial_indexes() must have been run previously.
 *----------
 */
static List *
find_usable_indexes(PlannerInfo *root, RelOptInfo *rel,
					List *clauses, List *outer_clauses,
					bool istoplevel, RelOptInfo *outer_rel,
					SaOpControl saop_control)
{
	Relids		outer_relids = outer_rel ? outer_rel->relids : NULL;
	bool		possibly_useful_pathkeys = has_useful_pathkeys(root, rel);
	List	   *result = NIL;
	List	   *all_clauses = NIL;		/* not computed till needed */
	ListCell   *ilist;

	foreach(ilist, rel->indexlist)
	{
		IndexOptInfo *index = (IndexOptInfo *) lfirst(ilist);
		IndexPath  *ipath;
		List	   *restrictclauses;
		List	   *index_pathkeys;
		List	   *useful_pathkeys;
		bool		useful_predicate;
		bool		found_clause;
		bool		index_is_ordered;

		/*
		 * Ignore partial indexes that do not match the query.	If a partial
		 * index is marked predOK then we know it's OK; otherwise, if we are
		 * at top level we know it's not OK (since predOK is exactly whether
		 * its predicate could be proven from the toplevel clauses).
		 * Otherwise, we have to test whether the added clauses are sufficient
		 * to imply the predicate.	If so, we could use the index in the
		 * current context.
		 *
		 * We set useful_predicate to true iff the predicate was proven using
		 * the current set of clauses.	This is needed to prevent matching a
		 * predOK index to an arm of an OR, which would be a legal but
		 * pointlessly inefficient plan.  (A better plan will be generated by
		 * just scanning the predOK index alone, no OR.)
		 */
		useful_predicate = false;
		if (index->indpred != NIL)
		{
			if (index->predOK)
			{
				if (istoplevel)
				{
					/* we know predicate was proven from these clauses */
					useful_predicate = true;
				}
			}
			else
			{
				if (istoplevel)
					continue;	/* no point in trying to prove it */

				/* Form all_clauses if not done already */
				if (all_clauses == NIL)
					all_clauses = list_concat(list_copy(clauses),
											  outer_clauses);

				if (!predicate_implied_by(index->indpred, all_clauses))
					continue;	/* can't use it at all */

				if (!predicate_implied_by(index->indpred, outer_clauses))
					useful_predicate = true;
			}
		}

		/*
		 * 1. Match the index against the available restriction clauses.
		 * found_clause is set true only if at least one of the current
		 * clauses was used (and, if saop_control is SAOP_REQUIRE, it has to
		 * have been a ScalarArrayOpExpr clause).
		 */
		restrictclauses = group_clauses_by_indexkey(index,
													clauses,
													outer_clauses,
													outer_relids,
													saop_control,
													&found_clause);

		/*
		 * Not all index AMs support scans with no restriction clauses. We
		 * can't generate a scan over an index with amoptionalkey = false
		 * unless there's at least one restriction clause.
		 */
		if (restrictclauses == NIL && !index->amoptionalkey)
			continue;

		/*
		 * 2. Compute pathkeys describing index's ordering, if any, then see
		 * how many of them are actually useful for this query.  This is not
		 * relevant unless we are at top level.
		 */
		index_is_ordered = OidIsValid(index->fwdsortop[0]);
		if (index_is_ordered && possibly_useful_pathkeys &&
			istoplevel && outer_rel == NULL)
		{
			index_pathkeys = build_index_pathkeys(root, index,
												  ForwardScanDirection);

			/*
			 * CDB: For appendrel child, pathkeys contain Var nodes in terms
			 * of the child's baserel.  Transform the pathkey list to refer to
			 * columns of the appendrel.
			 */
			if (rel->reloptkind == RELOPT_OTHER_MEMBER_REL)
			{
				AppendRelInfo *appinfo = NULL;
				RelOptInfo *appendrel = NULL;
				ListCell   *appcell;
				CdbPathLocus notalocus;

				/* Find the appendrel of which this baserel is a child. */
				foreach(appcell, root->append_rel_list)
				{
					appinfo = (AppendRelInfo *) lfirst(appcell);
					if (appinfo->child_relid == rel->relid)
						break;
				}
				Assert(appinfo);
				appendrel = find_base_rel(root, appinfo->parent_relid);

				/*
				 * The pathkey list happens to have the same format as the
				 * partitioning key of a Hashed locus, so by disguising it we
				 * can use cdbpathlocus_pull_above_projection() to do the
				 * transformation.
				 */
				CdbPathLocus_MakeHashed(&notalocus, index_pathkeys);
				notalocus =
					cdbpathlocus_pull_above_projection(root,
													   notalocus,
													   rel->relids,
													   rel->reltargetlist,
													appendrel->reltargetlist,
													   appendrel->relid);
				if (CdbPathLocus_IsHashed(notalocus))
					index_pathkeys = truncate_useless_pathkeys(root, appendrel,
														notalocus.partkey_h);
				else
					index_pathkeys = NULL;
			}

			useful_pathkeys = truncate_useless_pathkeys(root, rel,
														index_pathkeys);
		}
		else
			useful_pathkeys = NIL;

		/*
		 * 3. Generate an indexscan path if there are relevant restriction
		 * clauses in the current clauses, OR the index ordering is
		 * potentially useful for later merging or final output ordering, OR
		 * the index has a predicate that was proven by the current clauses.
		 */
		if (found_clause || useful_pathkeys != NIL || useful_predicate)
		{
			ipath = create_index_path(root, index,
									  restrictclauses,
									  useful_pathkeys,
									  index_is_ordered ?
									  ForwardScanDirection :
									  NoMovementScanDirection,
									  outer_rel);
			result = lappend(result, ipath);
		}

		/*
		 * 4. If the index is ordered, a backwards scan might be interesting.
		 * Again, this is only interesting at top level.
		 */
		if (index_is_ordered && possibly_useful_pathkeys &&
			istoplevel && outer_rel == NULL)
		{
			index_pathkeys = build_index_pathkeys(root, index,
												  BackwardScanDirection);
			useful_pathkeys = truncate_useless_pathkeys(root, rel,
														index_pathkeys);
			if (useful_pathkeys != NIL)
			{
				ipath = create_index_path(root, index,
										  restrictclauses,
										  useful_pathkeys,
										  BackwardScanDirection,
										  outer_rel);
				result = lappend(result, ipath);
			}
		}
	}

	return result;
}


/*
 * find_saop_paths
 *		Find all the potential indexpaths that make use of ScalarArrayOpExpr
 *		clauses.  The executor only supports these in bitmap scans, not
 *		plain indexscans, so we need to segregate them from the normal case.
 *		Otherwise, same API as find_usable_indexes().
 *		Returns a list of IndexPaths.
 */
static List *
find_saop_paths(PlannerInfo *root, RelOptInfo *rel,
				List *clauses, List *outer_clauses,
				bool istoplevel, RelOptInfo *outer_rel)
{
	bool		have_saop = false;
	ListCell   *l;

	/*
	 * Since find_usable_indexes is relatively expensive, don't bother to run
	 * it unless there are some top-level ScalarArrayOpExpr clauses.
	 */
	foreach(l, clauses)
	{
		RestrictInfo *rinfo = (RestrictInfo *) lfirst(l);

		Assert(IsA(rinfo, RestrictInfo));
		if (IsA(rinfo->clause, ScalarArrayOpExpr))
		{
			have_saop = true;
			break;
		}
	}
	if (!have_saop)
		return NIL;

	return find_usable_indexes(root, rel,
							   clauses, outer_clauses,
							   istoplevel, outer_rel,
							   SAOP_REQUIRE);
}


/*
 * generate_bitmap_or_paths
 *		Look through the list of clauses to find OR clauses, and generate
 *		a BitmapOrPath for each one we can handle that way.  Return a list
 *		of the generated BitmapOrPaths.
 *
 * outer_clauses is a list of additional clauses that can be assumed true
 * for the purpose of generating indexquals, but are not to be searched for
 * ORs.  (See find_usable_indexes() for motivation.)  outer_rel is the outer
 * side when we are considering a nestloop inner indexpath.
 */
List *
generate_bitmap_or_paths(PlannerInfo *root, RelOptInfo *rel,
						 List *clauses, List *outer_clauses,
						 RelOptInfo *outer_rel)
{
	List	   *result = NIL;
	List	   *all_clauses;
	ListCell   *l;

	/*
	 * We can use both the current and outer clauses as context for
	 * find_usable_indexes
	 */
	all_clauses = list_concat(list_copy(clauses), outer_clauses);

	foreach(l, clauses)
	{
		RestrictInfo *rinfo = (RestrictInfo *) lfirst(l);
		List	   *pathlist;
		Path	   *bitmapqual;
		ListCell   *j;

		Assert(IsA(rinfo, RestrictInfo));
		/* Ignore RestrictInfos that aren't ORs */
		if (!restriction_is_or_clause(rinfo))
			continue;

		/*
		 * We must be able to match at least one index to each of the arms of
		 * the OR, else we can't use it.
		 */
		pathlist = NIL;
		foreach(j, ((BoolExpr *) rinfo->orclause)->args)
		{
			Node	   *orarg = (Node *) lfirst(j);
			List	   *indlist;

			/* OR arguments should be ANDs or sub-RestrictInfos */
			if (and_clause(orarg))
			{
				List	   *andargs = ((BoolExpr *) orarg)->args;

				indlist = find_usable_indexes(root, rel,
											  andargs,
											  all_clauses,
											  false,
											  outer_rel,
											  SAOP_ALLOW);
				/* Recurse in case there are sub-ORs */
				indlist = list_concat(indlist,
									  generate_bitmap_or_paths(root, rel,
															   andargs,
															   all_clauses,
															   outer_rel));
			}
			else
			{
				Assert(IsA(orarg, RestrictInfo));
				Assert(!restriction_is_or_clause((RestrictInfo *) orarg));
				indlist = find_usable_indexes(root, rel,
											  list_make1(orarg),
											  all_clauses,
											  false,
											  outer_rel,
											  SAOP_ALLOW);
			}

			/*
			 * If nothing matched this arm, we can't do anything with this OR
			 * clause.
			 */
			if (indlist == NIL)
			{
				pathlist = NIL;
				break;
			}

			/*
			 * OK, pick the most promising AND combination, and add it to
			 * pathlist.
			 */
			bitmapqual = choose_bitmap_and(root, rel, indlist, outer_rel);
			pathlist = lappend(pathlist, bitmapqual);
		}

		/*
		 * If we have a match for every arm, then turn them into a
		 * BitmapOrPath, and add to result list.
		 */
		if (pathlist != NIL)
		{
			bitmapqual = (Path *) create_bitmap_or_path(root, rel, pathlist);
			result = lappend(result, bitmapqual);
		}
	}

	return result;
}


/*
 * choose_bitmap_and
 *		Given a nonempty list of bitmap paths, AND them into one path.
 *
 * This is a nontrivial decision since we can legally use any subset of the
 * given path set.	We want to choose a good tradeoff between selectivity
 * and cost of computing the bitmap.
 *
 * The result is either a single one of the inputs, or a BitmapAndPath
 * combining multiple inputs.
 */
static Path *
choose_bitmap_and(PlannerInfo *root, RelOptInfo *rel,
				  List *paths, RelOptInfo *outer_rel)
{
	int			npaths = list_length(paths);
	PathClauseUsage **pathinfoarray;
	PathClauseUsage *pathinfo;
	List	   *clauselist;
	List	   *bestpaths = NIL;
	Cost		bestcost = 0;
	int			i,
				j;
	ListCell   *l;

	Assert(npaths > 0);			/* else caller error */
	if (npaths == 1)
		return (Path *) linitial(paths);		/* easy case */

	/*
	 * In theory we should consider every nonempty subset of the given paths.
	 * In practice that seems like overkill, given the crude nature of the
	 * estimates, not to mention the possible effects of higher-level AND and
	 * OR clauses.	Moreover, it's completely impractical if there are a large
	 * number of paths, since the work would grow as O(2^N).
	 *
	 * As a heuristic, we first check for paths using exactly the same sets of
	 * WHERE clauses + index predicate conditions, and reject all but the
	 * cheapest-to-scan in any such group.	This primarily gets rid of indexes
	 * that include the interesting columns but also irrelevant columns.  (In
	 * situations where the DBA has gone overboard on creating variant
	 * indexes, this can make for a very large reduction in the number of
	 * paths considered further.)
	 *
	 * We then sort the surviving paths with the cheapest-to-scan first, and
	 * for each path, consider using that path alone as the basis for a bitmap
	 * scan.  Then we consider bitmap AND scans formed from that path plus
	 * each subsequent (higher-cost) path, adding on a subsequent path if it
	 * results in a reduction in the estimated total scan cost. This means we
	 * consider about O(N^2) rather than O(2^N) path combinations, which is
	 * quite tolerable, especially given than N is usually reasonably small
	 * because of the prefiltering step.  The cheapest of these is returned.
	 *
	 * We will only consider AND combinations in which no two indexes use the
	 * same WHERE clause.  This is a bit of a kluge: it's needed because
	 * costsize.c and clausesel.c aren't very smart about redundant clauses.
	 * They will usually double-count the redundant clauses, producing a
	 * too-small selectivity that makes a redundant AND step look like it
	 * reduces the total cost.	Perhaps someday that code will be smarter and
	 * we can remove this limitation.  (But note that this also defends
	 * against flat-out duplicate input paths, which can happen because
	 * best_inner_indexscan will find the same OR join clauses that
	 * create_or_index_quals has pulled OR restriction clauses out of.)
	 *
	 * For the same reason, we reject AND combinations in which an index
	 * predicate clause duplicates another clause.	Here we find it necessary
	 * to be even stricter: we'll reject a partial index if any of its
	 * predicate clauses are implied by the set of WHERE clauses and predicate
	 * clauses used so far.  This covers cases such as a condition "x = 42"
	 * used with a plain index, followed by a clauseless scan of a partial
	 * index "WHERE x >= 40 AND x < 50".  The partial index has been accepted
	 * only because "x = 42" was present, and so allowing it would partially
	 * double-count selectivity.  (We could use predicate_implied_by on
	 * regular qual clauses too, to have a more intelligent, but much more
	 * expensive, check for redundancy --- but in most cases simple equality
	 * seems to suffice.)
	 */

	/*
	 * Extract clause usage info and detect any paths that use exactly the
	 * same set of clauses; keep only the cheapest-to-scan of any such groups.
	 * The surviving paths are put into an array for qsort'ing.
	 */
	pathinfoarray = (PathClauseUsage **)
		palloc(npaths * sizeof(PathClauseUsage *));
	clauselist = NIL;
	npaths = 0;
	foreach(l, paths)
	{
		Path	   *ipath = (Path *) lfirst(l);

		pathinfo = classify_index_clause_usage(ipath, &clauselist);
		for (i = 0; i < npaths; i++)
		{
			if (bms_equal(pathinfo->clauseids, pathinfoarray[i]->clauseids))
				break;
		}
		if (i < npaths)
		{
			/* duplicate clauseids, keep the cheaper one */
			Cost		ncost;
			Cost		ocost;
			Selectivity nselec;
			Selectivity oselec;

			cost_bitmap_tree_node(pathinfo->path, &ncost, &nselec);
			cost_bitmap_tree_node(pathinfoarray[i]->path, &ocost, &oselec);
			if (ncost < ocost)
				pathinfoarray[i] = pathinfo;
		}
		else
		{
			/* not duplicate clauseids, add to array */
			pathinfoarray[npaths++] = pathinfo;
		}
	}

	/* If only one surviving path, we're done */
	if (npaths == 1)
		return pathinfoarray[0]->path;

	/* Sort the surviving paths by index access cost */
	qsort(pathinfoarray, npaths, sizeof(PathClauseUsage *),
		  path_usage_comparator);

	/*
	 * For each surviving index, consider it as an "AND group leader", and see
	 * whether adding on any of the later indexes results in an AND path with
	 * cheaper total cost than before.	Then take the cheapest AND group.
	 */
	for (i = 0; i < npaths; i++)
	{
		Cost		costsofar;
		List	   *qualsofar;
		Bitmapset  *clauseidsofar;
		ListCell   *lastcell;

		pathinfo = pathinfoarray[i];
		paths = list_make1(pathinfo->path);
		costsofar = bitmap_scan_cost_est(root, rel, pathinfo->path, outer_rel);
		qualsofar = list_concat(list_copy(pathinfo->quals),
								list_copy(pathinfo->preds));
		clauseidsofar = bms_copy(pathinfo->clauseids);
		lastcell = list_head(paths);	/* for quick deletions */

		for (j = i + 1; j < npaths; j++)
		{
			Cost		newcost;

			pathinfo = pathinfoarray[j];
			/* Check for redundancy */
			if (bms_overlap(pathinfo->clauseids, clauseidsofar))
				continue;		/* consider it redundant */
			if (pathinfo->preds)
			{
				bool		redundant = false;

				/* we check each predicate clause separately */
				foreach(l, pathinfo->preds)
				{
					Node	   *np = (Node *) lfirst(l);

					if (predicate_implied_by(list_make1(np), qualsofar))
					{
						redundant = true;
						break;	/* out of inner foreach loop */
					}
				}
				if (redundant)
					continue;
			}
			/* tentatively add new path to paths, so we can estimate cost */
			paths = lappend(paths, pathinfo->path);
			newcost = bitmap_and_cost_est(root, rel, paths, outer_rel);
			if (newcost < costsofar)
			{
				/* keep new path in paths, update subsidiary variables */
				costsofar = newcost;
				qualsofar = list_concat(qualsofar,
										list_copy(pathinfo->quals));
				qualsofar = list_concat(qualsofar,
										list_copy(pathinfo->preds));
				clauseidsofar = bms_add_members(clauseidsofar,
												pathinfo->clauseids);
				lastcell = lnext(lastcell);
			}
			else
			{
				/* reject new path, remove it from paths list */
				paths = list_delete_cell(paths, lnext(lastcell), lastcell);
			}
			Assert(lnext(lastcell) == NULL);
		}

		/* Keep the cheapest AND-group (or singleton) */
		if (i == 0 || costsofar < bestcost)
		{
			bestpaths = paths;
			bestcost = costsofar;
		}

		/* some easy cleanup (we don't try real hard though) */
		list_free(qualsofar);
	}

	if (list_length(bestpaths) == 1)
		return (Path *) linitial(bestpaths);	/* no need for AND */
	return (Path *) create_bitmap_and_path(root, rel, bestpaths);
}

/* qsort comparator to sort in increasing index access cost order */
static int
path_usage_comparator(const void *a, const void *b)
{
	PathClauseUsage *pa = *(PathClauseUsage *const *) a;
	PathClauseUsage *pb = *(PathClauseUsage *const *) b;
	Cost		acost;
	Cost		bcost;
	Selectivity aselec;
	Selectivity bselec;

	cost_bitmap_tree_node(pa->path, &acost, &aselec);
	cost_bitmap_tree_node(pb->path, &bcost, &bselec);

	/*
	 * If costs are the same, sort by selectivity.
	 */
	if (acost < bcost)
		return -1;
	if (acost > bcost)
		return 1;

	if (aselec < bselec)
		return -1;
	if (aselec > bselec)
		return 1;

	return 0;
}

/*
 * Estimate the cost of actually executing a bitmap scan with a single
 * index path (no BitmapAnd, at least not at this level).
 */
static Cost
bitmap_scan_cost_est(PlannerInfo *root, RelOptInfo *rel,
					 Path *ipath, RelOptInfo *outer_rel)
{
	Path		bpath;

	cost_bitmap_heap_scan(&bpath, root, rel, ipath, outer_rel);

	return bpath.total_cost;
}

/*
 * Estimate the cost of actually executing a BitmapAnd scan with the given
 * inputs.
 */
static Cost
bitmap_and_cost_est(PlannerInfo *root, RelOptInfo *rel,
					List *paths, RelOptInfo *outer_rel)
{
	BitmapAndPath apath;
	Path		bpath;

	/* Set up a dummy BitmapAndPath */
	apath.path.type = T_BitmapAndPath;
	apath.path.parent = rel;
	apath.bitmapquals = paths;
	cost_bitmap_and_node(&apath, root);

	/* Now we can do cost_bitmap_heap_scan */
	cost_bitmap_heap_scan(&bpath, root, rel, (Path *) &apath, outer_rel);

	return bpath.total_cost;
}


/*
 * classify_index_clause_usage
 *		Construct a PathClauseUsage struct describing the WHERE clauses and
 *		index predicate clauses used by the given indexscan path.
 *		We consider two clauses the same if they are equal().
 *
 * At some point we might want to migrate this info into the Path data
 * structure proper, but for the moment it's only needed within
 * choose_bitmap_and().
 *
 * *clauselist is used and expanded as needed to identify all the distinct
 * clauses seen across successive calls.  Caller must initialize it to NIL
 * before first call of a set.
 */
static PathClauseUsage *
classify_index_clause_usage(Path *path, List **clauselist)
{
	PathClauseUsage *result;
	Bitmapset  *clauseids;
	ListCell   *lc;

	result = (PathClauseUsage *) palloc(sizeof(PathClauseUsage));
	result->path = path;

	/* Recursively find the quals and preds used by the path */
	result->quals = NIL;
	result->preds = NIL;
	find_indexpath_quals(path, &result->quals, &result->preds);

	/* Build up a bitmapset representing the quals and preds */
	clauseids = NULL;
	foreach(lc, result->quals)
	{
		Node	   *node = (Node *) lfirst(lc);

		clauseids = bms_add_member(clauseids,
								   find_list_position(node, clauselist));
	}
	foreach(lc, result->preds)
	{
		Node	   *node = (Node *) lfirst(lc);

		clauseids = bms_add_member(clauseids,
								   find_list_position(node, clauselist));
	}
	result->clauseids = clauseids;

	return result;
}


/*
 * find_indexpath_quals
 *
 * Given the Path structure for a plain or bitmap indexscan, extract lists
 * of all the indexquals and index predicate conditions used in the Path.
 * These are appended to the initial contents of *quals and *preds (hence
 * caller should initialize those to NIL).
 *
 * This is sort of a simplified version of make_restrictinfo_from_bitmapqual;
 * here, we are not trying to produce an accurate representation of the AND/OR
 * semantics of the Path, but just find out all the base conditions used.
 *
 * The result lists contain pointers to the expressions used in the Path,
 * but all the list cells are freshly built, so it's safe to destructively
 * modify the lists (eg, by concat'ing with other lists).
 */
static void
find_indexpath_quals(Path *bitmapqual, List **quals, List **preds)
{
	if (IsA(bitmapqual, BitmapAndPath))
	{
		BitmapAndPath *apath = (BitmapAndPath *) bitmapqual;
		ListCell   *l;

		foreach(l, apath->bitmapquals)
		{
			find_indexpath_quals((Path *) lfirst(l), quals, preds);
		}
	}
	else if (IsA(bitmapqual, BitmapOrPath))
	{
		BitmapOrPath *opath = (BitmapOrPath *) bitmapqual;
		ListCell   *l;

		foreach(l, opath->bitmapquals)
		{
			find_indexpath_quals((Path *) lfirst(l), quals, preds);
		}
	}
	else if (IsA(bitmapqual, IndexPath))
	{
		IndexPath  *ipath = (IndexPath *) bitmapqual;

		*quals = list_concat(*quals, get_actual_clauses(ipath->indexclauses));
		*preds = list_concat(*preds, list_copy(ipath->indexinfo->indpred));
	}
	else
		elog(ERROR, "unrecognized node type: %d", nodeTag(bitmapqual));
}


/*
 * find_list_position
 *		Return the given node's position (counting from 0) in the given
 *		list of nodes.	If it's not equal() to any existing list member,
 *		add it at the end, and return that position.
 */
static int
find_list_position(Node *node, List **nodelist)
{
	int			i;
	ListCell   *lc;

	i = 0;
	foreach(lc, *nodelist)
	{
		Node	   *oldnode = (Node *) lfirst(lc);

		if (equal(node, oldnode))
			return i;
		i++;
	}

	*nodelist = lappend(*nodelist, node);

	return i;
}


/****************************************************************************
 *				----  ROUTINES TO CHECK RESTRICTIONS  ----
 ****************************************************************************/


/*
 * group_clauses_by_indexkey
 *	  Find restriction clauses that can be used with an index.
 *
 * Returns a list of sublists of RestrictInfo nodes for clauses that can be
 * used with this index.  Each sublist contains clauses that can be used
 * with one index key (in no particular order); the top list is ordered by
 * index key.  (This is depended on by expand_indexqual_conditions().)
 *
 * We can use clauses from either the current clauses or outer_clauses lists,
 * but *found_clause is set TRUE only if we used at least one clause from
 * the "current clauses" list.	See find_usable_indexes() for motivation.
 *
 * outer_relids determines what Vars will be allowed on the other side
 * of a possible index qual; see match_clause_to_indexcol().
 *
 * 'saop_control' indicates whether ScalarArrayOpExpr clauses can be used.
 * When it's SAOP_REQUIRE, *found_clause is set TRUE only if we used at least
 * one ScalarArrayOpExpr from the current clauses list.
 *
 * If the index has amoptionalkey = false, we give up and return NIL when
 * there are no restriction clauses matching the first index key.  Otherwise,
 * we return NIL if there are no restriction clauses matching any index key.
 * A non-NIL result will have one (possibly empty) sublist for each index key.
 *
 * Example: given an index on (A,B,C), we would return ((C1 C2) () (C3 C4))
 * if we find that clauses C1 and C2 use column A, clauses C3 and C4 use
 * column C, and no clauses use column B.
 *
 * Note: in some circumstances we may find the same RestrictInfos coming
 * from multiple places.  Defend against redundant outputs by using
 * list_append_unique_ptr (pointer equality should be good enough).
 */
List *
group_clauses_by_indexkey(IndexOptInfo *index,
						  List *clauses, List *outer_clauses,
						  Relids outer_relids,
						  SaOpControl saop_control,
						  bool *found_clause)
{
	List	   *clausegroup_list = NIL;
	bool		found_outer_clause = false;
	int			indexcol = 0;
	Oid		   *families = index->opfamily;

	*found_clause = false;		/* default result */

	if (clauses == NIL && outer_clauses == NIL)
		return NIL;				/* cannot succeed */

	do
	{
		Oid			curFamily = families[0];
		List	   *clausegroup = NIL;
		ListCell   *l;

		/* check the current clauses */
		foreach(l, clauses)
		{
			RestrictInfo *rinfo = (RestrictInfo *) lfirst(l);

			Assert(IsA(rinfo, RestrictInfo));
			if (match_clause_to_indexcol(index,
										 indexcol,
										 curFamily,
										 rinfo,
										 outer_relids,
										 saop_control))
			{
				clausegroup = list_append_unique_ptr(clausegroup, rinfo);
				if (saop_control != SAOP_REQUIRE ||
					IsA(rinfo->clause, ScalarArrayOpExpr))
					*found_clause = true;
			}
		}

		/* check the outer clauses */
		foreach(l, outer_clauses)
		{
			RestrictInfo *rinfo = (RestrictInfo *) lfirst(l);

			Assert(IsA(rinfo, RestrictInfo));
			if (match_clause_to_indexcol(index,
										 indexcol,
										 curFamily,
										 rinfo,
										 outer_relids,
										 saop_control))
			{
				clausegroup = list_append_unique_ptr(clausegroup, rinfo);
				found_outer_clause = true;
			}
		}

		/*
		 * If no clauses match this key, check for amoptionalkey restriction.
		 */
		if (clausegroup == NIL && !index->amoptionalkey && indexcol == 0)
			return NIL;

		clausegroup_list = lappend(clausegroup_list, clausegroup);

		indexcol++;
		families++;

	} while (!DoneMatchingIndexKeys(families));

	if (!*found_clause && !found_outer_clause)
		return NIL;				/* no indexable clauses anywhere */

	return clausegroup_list;
}


/*
 * match_clause_to_indexcol()
 *	  Determines whether a restriction clause matches a column of an index.
 *
 *	  To match a normal index, the clause:
 *
 *	  (1)  must be in the form (indexkey op const) or (const op indexkey);
 *		   and
 *	  (2)  must contain an operator which is in the same family as the index
 *		   operator for this column, or is a "special" operator as recognized
 *		   by match_special_index_operator().
 *
 *	  Our definition of "const" is pretty liberal: we allow Vars belonging
 *	  to the caller-specified outer_relids relations (which had better not
 *	  include the relation whose index is being tested).  outer_relids should
 *	  be NULL when checking simple restriction clauses, and the outer side
 *	  of the join when building a join inner scan.	Other than that, the
 *	  only thing we don't like is volatile functions.
 *
 *	  Note: in most cases we already know that the clause as a whole uses
 *	  vars from the interesting set of relations.  The reason for the
 *	  outer_relids test is to reject clauses like (a.f1 OP (b.f2 OP a.f3));
 *	  that's not processable by an indexscan nestloop join on A, whereas
 *	  (a.f1 OP (b.f2 OP c.f3)) is.
 *
 *	  Presently, the executor can only deal with indexquals that have the
 *	  indexkey on the left, so we can only use clauses that have the indexkey
 *	  on the right if we can commute the clause to put the key on the left.
 *	  We do not actually do the commuting here, but we check whether a
 *	  suitable commutator operator is available.
 *
 *	  It is also possible to match RowCompareExpr clauses to indexes (but
 *	  currently, only btree indexes handle this).  In this routine we will
 *	  report a match if the first column of the row comparison matches the
 *	  target index column.	This is sufficient to guarantee that some index
 *	  condition can be constructed from the RowCompareExpr --- whether the
 *	  remaining columns match the index too is considered in
 *	  expand_indexqual_rowcompare().
 *
 *	  It is also possible to match ScalarArrayOpExpr clauses to indexes, when
 *	  the clause is of the form "indexkey op ANY (arrayconst)".  Since the
 *	  executor can only handle these in the context of bitmap index scans,
 *	  our caller specifies whether to allow these or not.
 *
 *	  For boolean indexes, it is also possible to match the clause directly
 *	  to the indexkey; or perhaps the clause is (NOT indexkey).
 *
 * 'index' is the index of interest.
 * 'indexcol' is a column number of 'index' (counting from 0).
 * 'opfamily' is the corresponding operator family.
 * 'rinfo' is the clause to be tested (as a RestrictInfo node).
 * 'saop_control' indicates whether ScalarArrayOpExpr clauses can be used.
 *
 * Returns true if the clause can be used with this index key.
 *
 * NOTE:  returns false if clause is an OR or AND clause; it is the
 * responsibility of higher-level routines to cope with those.
 */
static bool
match_clause_to_indexcol(IndexOptInfo *index,
						 int indexcol,
						 Oid opfamily,
						 RestrictInfo *rinfo,
						 Relids outer_relids,
						 SaOpControl saop_control)
{
	Expr	   *clause = rinfo->clause;
	Node	   *leftop,
			   *rightop;
	Relids		left_relids;
	Relids		right_relids;
	Oid			expr_op;
	bool		plain_op;

	/*
	 * Never match pseudoconstants to indexes.	(Normally this could not
	 * happen anyway, since a pseudoconstant clause couldn't contain a Var,
	 * but what if someone builds an expression index on a constant? It's not
	 * totally unreasonable to do so with a partial index, either.)
	 */
	if (rinfo->pseudoconstant)
		return false;

	/* First check for boolean-index cases. */
	if (IsBooleanOpfamily(opfamily))
	{
		if (match_boolean_index_clause((Node *) clause, indexcol, index))
			return true;
	}

	/*
	 * Clause must be a binary opclause, or possibly a ScalarArrayOpExpr
	 * (which is always binary, by definition).  Or it could be a
	 * RowCompareExpr, which we pass off to match_rowcompare_to_indexcol().
	 * Or, if the index supports it, we can handle IS NULL clauses.
	 */
	if (is_opclause(clause))
	{
		leftop = get_leftop(clause);
		rightop = get_rightop(clause);
		if (!leftop || !rightop)
			return false;
		left_relids = rinfo->left_relids;
		right_relids = rinfo->right_relids;
		expr_op = ((OpExpr *) clause)->opno;
		plain_op = true;
	}
	else if (saop_control != SAOP_FORBID &&
			 clause && IsA(clause, ScalarArrayOpExpr))
	{
		ScalarArrayOpExpr *saop = (ScalarArrayOpExpr *) clause;

		/* We only accept ANY clauses, not ALL */
		if (!saop->useOr)
			return false;
		leftop = (Node *) linitial(saop->args);
		rightop = (Node *) lsecond(saop->args);
		left_relids = NULL;		/* not actually needed */
		right_relids = pull_varnos(rightop);
		expr_op = saop->opno;
		plain_op = false;
	}
	else if (clause && IsA(clause, RowCompareExpr))
	{
		return match_rowcompare_to_indexcol(index, indexcol, opfamily,
											(RowCompareExpr *) clause,
											outer_relids);
	}
	else if (index->amsearchnulls && IsA(clause, NullTest))
	{
		NullTest   *nt = (NullTest *) clause;

		if (nt->nulltesttype == IS_NULL &&
			match_index_to_operand((Node *) nt->arg, indexcol, index))
			return true;
		return false;
	}
	else
		return false;

	/*
	 * Check for clauses of the form: (indexkey operator constant) or
	 * (constant operator indexkey).  See above notes about const-ness.
	 */
	if (match_index_to_operand(leftop, indexcol, index) &&
		bms_is_subset(right_relids, outer_relids) &&
		!contain_volatile_functions(rightop))
	{
		if (is_indexable_operator(expr_op, opfamily, true))
			return true;

		/*
		 * If we didn't find a member of the index's opfamily, see whether it
		 * is a "special" indexable operator.
		 */
		if (plain_op &&
			match_special_index_operator(clause, opfamily, true))
			return true;
		return false;
	}

	if (plain_op &&
		match_index_to_operand(rightop, indexcol, index) &&
		bms_is_subset(left_relids, outer_relids) &&
		!contain_volatile_functions(leftop))
	{
		if (is_indexable_operator(expr_op, opfamily, false))
			return true;

		/*
		 * If we didn't find a member of the index's opfamily, see whether it
		 * is a "special" indexable operator.
		 */
		if (match_special_index_operator(clause, opfamily, false))
			return true;
		return false;
	}

	return false;
}

/*
 * is_indexable_operator
 *	  Does the operator match the specified index opfamily?
 *
 * If the indexkey is on the right, what we actually want to know
 * is whether the operator has a commutator operator that matches
 * the opfamily.
 */
static bool
is_indexable_operator(Oid expr_op, Oid opfamily, bool indexkey_on_left)
{
	/* Get the commuted operator if necessary */
	if (!indexkey_on_left)
	{
		expr_op = get_commutator(expr_op);
		if (expr_op == InvalidOid)
			return false;
	}

	/* OK if the (commuted) operator is a member of the index's opfamily */
	return op_in_opfamily(expr_op, opfamily);
}

/*
 * match_rowcompare_to_indexcol()
 *	  Handles the RowCompareExpr case for match_clause_to_indexcol(),
 *	  which see for comments.
 */
static bool
match_rowcompare_to_indexcol(IndexOptInfo *index,
							 int indexcol,
							 Oid opfamily,
							 RowCompareExpr *clause,
							 Relids outer_relids)
{
	Node	   *leftop,
			   *rightop;
	Oid			expr_op;

	/* Forget it if we're not dealing with a btree index */
	if (index->relam != BTREE_AM_OID)
		return false;

	/*
	 * We could do the matching on the basis of insisting that the opfamily
	 * shown in the RowCompareExpr be the same as the index column's opfamily,
	 * but that could fail in the presence of reverse-sort opfamilies: it'd be
	 * a matter of chance whether RowCompareExpr had picked the forward or
	 * reverse-sort family.  So look only at the operator, and match if it is
	 * a member of the index's opfamily (after commutation, if the indexkey is
	 * on the right).  We'll worry later about whether any additional
	 * operators are matchable to the index.
	 */
	leftop = (Node *) linitial(clause->largs);
	rightop = (Node *) linitial(clause->rargs);
	expr_op = linitial_oid(clause->opnos);

	/*
	 * These syntactic tests are the same as in match_clause_to_indexcol()
	 */
	if (match_index_to_operand(leftop, indexcol, index) &&
		bms_is_subset(pull_varnos(rightop), outer_relids) &&
		!contain_volatile_functions(rightop))
	{
		/* OK, indexkey is on left */
	}
	else if (match_index_to_operand(rightop, indexcol, index) &&
			 bms_is_subset(pull_varnos(leftop), outer_relids) &&
			 !contain_volatile_functions(leftop))
	{
		/* indexkey is on right, so commute the operator */
		expr_op = get_commutator(expr_op);
		if (expr_op == InvalidOid)
			return false;
	}
	else
		return false;

	/* We're good if the operator is the right type of opfamily member */
	switch (get_op_opfamily_strategy(expr_op, opfamily))
	{
		case BTLessStrategyNumber:
		case BTLessEqualStrategyNumber:
		case BTGreaterEqualStrategyNumber:
		case BTGreaterStrategyNumber:
			return true;
	}

	return false;
}


/****************************************************************************
 *				----  ROUTINES TO DO PARTIAL INDEX PREDICATE TESTS	----
 ****************************************************************************/

/*
 * check_partial_indexes
 *		Check each partial index of the relation, and mark it predOK or not
 *		depending on whether the predicate is satisfied for this query.
 */
void
check_partial_indexes(PlannerInfo *root, RelOptInfo *rel)
{
	List	   *restrictinfo_list = rel->baserestrictinfo;
	ListCell   *ilist;

	foreach(ilist, rel->indexlist)
	{
		IndexOptInfo *index = (IndexOptInfo *) lfirst(ilist);

		if (index->indpred == NIL)
			continue;			/* ignore non-partial indexes */

		index->predOK = predicate_implied_by(index->indpred,
											 restrictinfo_list);
	}
}

/****************************************************************************
 *				----  ROUTINES TO CHECK JOIN CLAUSES  ----
 ****************************************************************************/

/*
 * indexable_outerrelids
 *	  Finds all other relids that participate in any indexable join clause
 *	  for the specified table.	Returns a set of relids.
 */
static Relids
indexable_outerrelids(PlannerInfo *root, RelOptInfo *rel)
{
	Relids		outer_relids = NULL;
	bool		is_child_rel = (rel->reloptkind == RELOPT_OTHER_MEMBER_REL);
	ListCell   *lc1;

	/*
	 * Examine each joinclause in the joininfo list to see if it matches any
	 * key of any index.  If so, add the clause's other rels to the result.
	 */
	foreach(lc1, rel->joininfo)
	{
		RestrictInfo *joininfo = (RestrictInfo *) lfirst(lc1);
		Relids		other_rels;

		other_rels = bms_difference(joininfo->required_relids, rel->relids);
		if (matches_any_index(joininfo, rel, other_rels))
			outer_relids = bms_join(outer_relids, other_rels);
		else
			bms_free(other_rels);
	}

	/*
	 * We also have to look through the query's EquivalenceClasses to see if
	 * any of them could generate indexable join conditions for this rel.
	 */
	if (rel->has_eclass_joins)
	{
		foreach(lc1, root->eq_classes)
		{
			EquivalenceClass *cur_ec = (EquivalenceClass *) lfirst(lc1);
			Relids		other_rels = NULL;
			bool		found_index = false;
			ListCell   *lc2;

			/*
			 * Won't generate joinclauses if const or single-member (the
			 * latter test covers the volatile case too)
			 */
			if (cur_ec->ec_has_const || list_length(cur_ec->ec_members) <= 1)
				continue;

			/*
			 * Note we don't test ec_broken; if we did, we'd need a separate
			 * code path to look through ec_sources.  Checking the members
			 * anyway is OK as a possibly-overoptimistic heuristic.
			 */

			/*
			 * No point in searching if rel not mentioned in eclass (but we
			 * can't tell that for a child rel).
			 */
			if (!is_child_rel &&
				!bms_is_subset(rel->relids, cur_ec->ec_relids))
				continue;

			/*
			 * Scan members, looking for both an index match and join
			 * candidates
			 */
			foreach(lc2, cur_ec->ec_members)
			{
				EquivalenceMember *cur_em = (EquivalenceMember *) lfirst(lc2);

				/* Join candidate? */
				if (!cur_em->em_is_child &&
					!bms_overlap(cur_em->em_relids, rel->relids))
				{
					other_rels = bms_add_members(other_rels,
												 cur_em->em_relids);
					continue;
				}

				/* Check for index match (only need one) */
				if (!found_index &&
					bms_equal(cur_em->em_relids, rel->relids) &&
					eclass_matches_any_index(cur_ec, cur_em, rel))
					found_index = true;
			}

			if (found_index)
				outer_relids = bms_join(outer_relids, other_rels);
			else
				bms_free(other_rels);
		}
	}

	return outer_relids;
}

/*
 * matches_any_index
 *	  Workhorse for indexable_outerrelids: see if a joinclause can be
 *	  matched to any index of the given rel.
 */
static bool
matches_any_index(RestrictInfo *rinfo, RelOptInfo *rel, Relids outer_relids)
{
	ListCell   *l;

	Assert(IsA(rinfo, RestrictInfo));

	if (restriction_is_or_clause(rinfo))
	{
		foreach(l, ((BoolExpr *) rinfo->orclause)->args)
		{
			Node	   *orarg = (Node *) lfirst(l);

			/* OR arguments should be ANDs or sub-RestrictInfos */
			if (and_clause(orarg))
			{
				ListCell   *j;

				/* Recurse to examine AND items and sub-ORs */
				foreach(j, ((BoolExpr *) orarg)->args)
				{
					RestrictInfo *arinfo = (RestrictInfo *) lfirst(j);

					if (matches_any_index(arinfo, rel, outer_relids))
						return true;
				}
			}
			else
			{
				/* Recurse to examine simple clause */
				Assert(IsA(orarg, RestrictInfo));
				Assert(!restriction_is_or_clause((RestrictInfo *) orarg));
				if (matches_any_index((RestrictInfo *) orarg, rel,
									  outer_relids))
					return true;
			}
		}

		return false;
	}

	/* Normal case for a simple restriction clause */
	foreach(l, rel->indexlist)
	{
		IndexOptInfo *index = (IndexOptInfo *) lfirst(l);
		int			indexcol = 0;
		Oid		   *families = index->opfamily;

		do
		{
			Oid			curFamily = families[0];

			if (match_clause_to_indexcol(index,
										 indexcol,
										 curFamily,
										 rinfo,
										 outer_relids,
										 SAOP_ALLOW))
				return true;

			indexcol++;
			families++;
		} while (!DoneMatchingIndexKeys(families));
	}

	return false;
}

/*
 * eclass_matches_any_index
 *	  Workhorse for indexable_outerrelids: see if an EquivalenceClass member
 *	  can be matched to any index column of the given rel.
 *
 * This is also exported for use by find_eclass_clauses_for_index_join.
 */
bool
eclass_matches_any_index(EquivalenceClass *ec, EquivalenceMember *em,
						 RelOptInfo *rel)
{
	ListCell   *l;

	foreach(l, rel->indexlist)
	{
		IndexOptInfo *index = (IndexOptInfo *) lfirst(l);
		int			indexcol = 0;
		Oid		   *families = index->opfamily;

		do
		{
			Oid			curFamily = families[0];

			/*
			 * If it's a btree index, we can reject it if its opfamily isn't
			 * compatible with the EC, since no clause generated from the
			 * EC could be used with the index.  For non-btree indexes,
			 * we can't easily tell whether clauses generated from the EC
			 * could be used with the index, so only check for expression
			 * match.  This might mean we return "true" for a useless index,
			 * but that will just cause some wasted planner cycles; it's
			 * better than ignoring useful indexes.
			 */
			if ((index->relam != BTREE_AM_OID ||
				 list_member_oid(ec->ec_opfamilies, curFamily)) &&
				match_index_to_operand((Node *) em->em_expr, indexcol, index))
				return true;

			indexcol++;
			families++;
		} while (!DoneMatchingIndexKeys(families));
	}

	return false;
}


/*
 * best_inner_indexscan
 *	  Finds the best available inner indexscans for a nestloop join
 *	  with the given rel on the inside and the given outer_rel outside.
 *
 * *cheapest_startup gets the path with least startup cost
 * *cheapest_total gets the path with least total cost (often the same path)
 * Both are set to NULL if there are no possible inner indexscans.
 *
 * We ignore ordering considerations, since a nestloop's inner scan's order
 * is uninteresting.  Hence startup cost and total cost are the only figures
 * of merit to consider.
 *
 * Note: create_index_paths() must have been run previously for this rel,
 * else the results will always be NULL.
 */
void
best_inner_indexscan(PlannerInfo *root, RelOptInfo *rel,
					 RelOptInfo *outer_rel, JoinType jointype,
					 Path **cheapest_startup, Path **cheapest_total)
{
	Relids		outer_relids;
	bool		isouterjoin;
	List	   *clause_list;
	List	   *indexpaths;
	List	   *bitindexpaths;
	ListCell   *l;
	InnerIndexscanInfo *info;
	MemoryContext oldcontext;
	RangeTblEntry *rte;

	Assert(rel->rtekind == RTE_RELATION);

	/* Initialize results for failure returns */
	*cheapest_startup = *cheapest_total = NULL;

	/* Initialize results for failure returns */
	*cheapest_startup = *cheapest_total = NULL;

	/*
	 * Nestloop only supports inner, left, semi, and anti joins.
	 */
	switch (jointype)
	{
		case JOIN_INNER:
<<<<<<< HEAD
=======
		case JOIN_SEMI:
>>>>>>> 38e93482
			isouterjoin = false;
			break;
		case JOIN_LEFT:
		case JOIN_ANTI:
			isouterjoin = true;
			break;
		default:
			return;
	}

	/*
	 * If there are no indexable joinclauses for this rel, exit quickly.
	 */
	if (bms_is_empty(rel->index_outer_relids))
		return;

	/*
	 * Otherwise, we have to do path selection in the main planning context,
	 * so that any created path can be safely attached to the rel's cache of
	 * best inner paths.  (This is not currently an issue for normal planning,
	 * but it is an issue for GEQO planning.)
	 */
	oldcontext = MemoryContextSwitchTo(root->planner_cxt);

	/*
	 * Intersect the given outer relids with index_outer_relids to find the
	 * set of outer relids actually relevant for this rel. If there are none,
	 * again we can fail immediately.
	 */
	outer_relids = bms_intersect(rel->index_outer_relids, outer_rel->relids);
	if (bms_is_empty(outer_relids))
	{
		bms_free(outer_relids);
		MemoryContextSwitchTo(oldcontext);
		return;
	}

	/*
	 * Look to see if we already computed the result for this set of relevant
	 * outerrels.  (We include the isouterjoin status in the cache lookup key
	 * for safety.	In practice I suspect this is not necessary because it
	 * should always be the same for a given combination of rels.)
	 *
	 * NOTE: because we cache on outer_relids rather than outer_rel->relids,
	 * we will report the same paths and hence path cost for joins with
	 * different sets of irrelevant rels on the outside.  Now that cost_index
	 * is sensitive to outer_rel->rows, this is not really right.  However the
	 * error is probably not large.  Is it worth establishing a separate cache
	 * entry for each distinct outer_rel->relids set to get this right?
	 */
	foreach(l, rel->index_inner_paths)
	{
		info = (InnerIndexscanInfo *) lfirst(l);
		if (bms_equal(info->other_relids, outer_relids) &&
			info->isouterjoin == isouterjoin)
		{
			bms_free(outer_relids);
			MemoryContextSwitchTo(oldcontext);
			*cheapest_startup = info->cheapest_startup_innerpath;
			*cheapest_total = info->cheapest_total_innerpath;
			return;
		}
	}

	/*
	 * Find all the relevant restriction and join clauses.
	 *
	 * Note: because we include restriction clauses, we will find indexscans
	 * that could be plain indexscans, ie, they don't require the join context
	 * at all.	This may seem redundant, but we need to include those scans in
	 * the input given to choose_bitmap_and() to be sure we find optimal AND
	 * combinations of join and non-join scans.  Also, even if the "best inner
	 * indexscan" is just a plain indexscan, it will have a different cost
	 * estimate because of cache effects.
	 */
	clause_list = find_clauses_for_join(root, rel, outer_relids, isouterjoin);

	/*
	 * Find all the index paths that are usable for this join, except for
	 * stuff involving OR and ScalarArrayOpExpr clauses.
	 */
	indexpaths = find_usable_indexes(root, rel,
									 clause_list, NIL,
									 false, outer_rel,
									 SAOP_FORBID);

	/*
	 * Generate BitmapOrPaths for any suitable OR-clauses present in the
	 * clause list.
	 */
	bitindexpaths = generate_bitmap_or_paths(root, rel,
											 clause_list, NIL,
											 outer_rel);

	/*
	 * Likewise, generate paths using ScalarArrayOpExpr clauses; these can't
	 * be simple indexscans but they can be used in bitmap scans.
	 */
	bitindexpaths = list_concat(bitindexpaths,
								find_saop_paths(root, rel,
												clause_list, NIL,
												false, outer_rel));

	/*
	 * Include the regular index paths in bitindexpaths.
	 */
	bitindexpaths = list_concat(bitindexpaths, list_copy(indexpaths));

	rte = rt_fetch(rel->relid, root->parse->rtable);
	Assert(rel->relstorage != '\0');

	/* Exclude plain index paths if user doesn't want them. */
	if (!root->config->enable_indexscan && !root->config->mpp_trying_fallback_plan)
		indexpaths = NIL;

	/* Exclude plain index paths if the relation is an append-only relation. */
	if (rel->relstorage == RELSTORAGE_AOROWS ||
		rel->relstorage == RELSTORAGE_AOCOLS)
		indexpaths = NIL;

	/*
	 * If we found anything usable, generate a BitmapHeapPath for the most
	 * promising combination of bitmap index paths.
	 */
	if (bitindexpaths != NIL &&
		(root->config->enable_bitmapscan || root->config->mpp_trying_fallback_plan))
	{
		Path	   *bitmapqual;
		Path	   *bpath;

		bitmapqual = choose_bitmap_and(root, rel, bitindexpaths, outer_rel);
		bpath = create_bitmap_scan_path(root, rel, bitmapqual, outer_rel);
		indexpaths = lappend(indexpaths, bpath);
	}

	/*
	 * Now choose the cheapest members of indexpaths.
	 */
	if (indexpaths != NIL)
	{
		*cheapest_startup = *cheapest_total = (Path *) linitial(indexpaths);

		for_each_cell(l, lnext(list_head(indexpaths)))
		{
			Path	   *path = (Path *) lfirst(l);

			if (compare_path_costs(path, *cheapest_startup, STARTUP_COST) < 0)
				*cheapest_startup = path;
			if (compare_path_costs(path, *cheapest_total, TOTAL_COST) < 0)
				*cheapest_total = path;
		}
	}

	/* Cache the results --- whether positive or negative */
	info = makeNode(InnerIndexscanInfo);
	info->other_relids = outer_relids;
	info->isouterjoin = isouterjoin;
	info->cheapest_startup_innerpath = *cheapest_startup;
	info->cheapest_total_innerpath = *cheapest_total;
	rel->index_inner_paths = lcons(info, rel->index_inner_paths);

	MemoryContextSwitchTo(oldcontext);
}

/*
 * find_clauses_for_join
 *	  Generate a list of clauses that are potentially useful for
 *	  scanning rel as the inner side of a nestloop join.
 *
 * We consider both join and restriction clauses.  Any joinclause that uses
 * only otherrels in the specified outer_relids is fair game.  But there must
 * be at least one such joinclause in the final list, otherwise we return NIL
 * indicating that there isn't any potential win here.
 */
static List *
find_clauses_for_join(PlannerInfo *root, RelOptInfo *rel,
					  Relids outer_relids, bool isouterjoin)
{
	List	   *clause_list = NIL;
	Relids		join_relids;
	ListCell   *l;

	/*
	 * Look for joinclauses that are usable with given outer_relids.  Note
	 * we'll take anything that's applicable to the join whether it has
	 * anything to do with an index or not; since we're only building a list,
	 * it's not worth filtering more finely here.
	 */
	join_relids = bms_union(rel->relids, outer_relids);

	foreach(l, rel->joininfo)
	{
		RestrictInfo *rinfo = (RestrictInfo *) lfirst(l);

		/* Can't use pushed-down join clauses in outer join */
		if (isouterjoin && rinfo->is_pushed_down)
			continue;
		if (!bms_is_subset(rinfo->required_relids, join_relids))
			continue;

		clause_list = lappend(clause_list, rinfo);
	}

	bms_free(join_relids);

	/*
	 * Also check to see if any EquivalenceClasses can produce a relevant
	 * joinclause.	Since all such clauses are effectively pushed-down, this
	 * doesn't apply to outer joins.
	 */
	if (!isouterjoin && rel->has_eclass_joins)
		clause_list = list_concat(clause_list,
								  find_eclass_clauses_for_index_join(root,
																	 rel,
															  outer_relids));

	/* If no join clause was matched then forget it, per comments above */
	if (clause_list == NIL)
		return NIL;

	/* We can also use any plain restriction clauses for the rel */
	clause_list = list_concat(list_copy(rel->baserestrictinfo), clause_list);

	return clause_list;
}


/****************************************************************************
 *				----  PATH CREATION UTILITIES  ----
 ****************************************************************************/

/*
 * flatten_clausegroups_list
 *	  Given a list of lists of RestrictInfos, flatten it to a list
 *	  of RestrictInfos.
 *
 * This is used to flatten out the result of group_clauses_by_indexkey()
 * to produce an indexclauses list.  The original list structure mustn't
 * be altered, but it's OK to share copies of the underlying RestrictInfos.
 */
List *
flatten_clausegroups_list(List *clausegroups)
{
	List	   *allclauses = NIL;
	ListCell   *l;

	foreach(l, clausegroups)
		allclauses = list_concat(allclauses, list_copy((List *) lfirst(l)));
	return allclauses;
}


/****************************************************************************
 *				----  ROUTINES TO CHECK OPERANDS  ----
 ****************************************************************************/

/*
 * match_index_to_operand()
 *	  Generalized test for a match between an index's key
 *	  and the operand on one side of a restriction or join clause.
 *
 * operand: the nodetree to be compared to the index
 * indexcol: the column number of the index (counting from 0)
 * index: the index of interest
 */
bool
match_index_to_operand(Node *operand,
					   int indexcol,
					   IndexOptInfo *index)
{
	int			indkey;

	/*
	 * Ignore any RelabelType node above the operand.	This is needed to be
	 * able to apply indexscanning in binary-compatible-operator cases. Note:
	 * we can assume there is at most one RelabelType node;
	 * eval_const_expressions() will have simplified if more than one.
	 */
	if (operand && IsA(operand, RelabelType))
		operand = (Node *) ((RelabelType *) operand)->arg;

	indkey = index->indexkeys[indexcol];
	if (indkey != 0)
	{
		/*
		 * Simple index column; operand must be a matching Var.
		 */
		if (operand && IsA(operand, Var) &&
			index->rel->relid == ((Var *) operand)->varno &&
			indkey == ((Var *) operand)->varattno)
			return true;
	}
	else
	{
		/*
		 * Index expression; find the correct expression.  (This search could
		 * be avoided, at the cost of complicating all the callers of this
		 * routine; doesn't seem worth it.)
		 */
		ListCell   *indexpr_item;
		int			i;
		Node	   *indexkey;

		indexpr_item = list_head(index->indexprs);
		for (i = 0; i < indexcol; i++)
		{
			if (index->indexkeys[i] == 0)
			{
				if (indexpr_item == NULL)
					elog(ERROR, "wrong number of index expressions");
				indexpr_item = lnext(indexpr_item);
			}
		}
		if (indexpr_item == NULL)
			elog(ERROR, "wrong number of index expressions");
		indexkey = (Node *) lfirst(indexpr_item);

		/*
		 * Does it match the operand?  Again, strip any relabeling.
		 */
		if (indexkey && IsA(indexkey, RelabelType))
			indexkey = (Node *) ((RelabelType *) indexkey)->arg;

		if (equal(indexkey, operand))
			return true;
	}

	return false;
}

/****************************************************************************
 *			----  ROUTINES FOR "SPECIAL" INDEXABLE OPERATORS  ----
 ****************************************************************************/

/*----------
 * These routines handle special optimization of operators that can be
 * used with index scans even though they are not known to the executor's
 * indexscan machinery.  The key idea is that these operators allow us
 * to derive approximate indexscan qual clauses, such that any tuples
 * that pass the operator clause itself must also satisfy the simpler
 * indexscan condition(s).	Then we can use the indexscan machinery
 * to avoid scanning as much of the table as we'd otherwise have to,
 * while applying the original operator as a qpqual condition to ensure
 * we deliver only the tuples we want.	(In essence, we're using a regular
 * index as if it were a lossy index.)
 *
 * An example of what we're doing is
 *			textfield LIKE 'abc%'
 * from which we can generate the indexscanable conditions
 *			textfield >= 'abc' AND textfield < 'abd'
 * which allow efficient scanning of an index on textfield.
 * (In reality, character set and collation issues make the transformation
 * from LIKE to indexscan limits rather harder than one might think ...
 * but that's the basic idea.)
 *
 * Another thing that we do with this machinery is to provide special
 * smarts for "boolean" indexes (that is, indexes on boolean columns
 * that support boolean equality).	We can transform a plain reference
 * to the indexkey into "indexkey = true", or "NOT indexkey" into
 * "indexkey = false", so as to make the expression indexable using the
 * regular index operators.  (As of Postgres 8.1, we must do this here
 * because constant simplification does the reverse transformation;
 * without this code there'd be no way to use such an index at all.)
 *
 * Three routines are provided here:
 *
 * match_special_index_operator() is just an auxiliary function for
 * match_clause_to_indexcol(); after the latter fails to recognize a
 * restriction opclause's operator as a member of an index's opfamily,
 * it asks match_special_index_operator() whether the clause should be
 * considered an indexqual anyway.
 *
 * match_boolean_index_clause() similarly detects clauses that can be
 * converted into boolean equality operators.
 *
 * expand_indexqual_conditions() converts a list of lists of RestrictInfo
 * nodes (with implicit AND semantics across list elements) into
 * a list of clauses that the executor can actually handle.  For operators
 * that are members of the index's opfamily this transformation is a no-op,
 * but clauses recognized by match_special_index_operator() or
 * match_boolean_index_clause() must be converted into one or more "regular"
 * indexqual conditions.
 *----------
 */

/*
 * match_boolean_index_clause
 *	  Recognize restriction clauses that can be matched to a boolean index.
 *
 * This should be called only when IsBooleanOpfamily() recognizes the
 * index's operator family.  We check to see if the clause matches the
 * index's key.
 */
static bool
match_boolean_index_clause(Node *clause,
						   int indexcol,
						   IndexOptInfo *index)
{
	/* Direct match? */
	if (match_index_to_operand(clause, indexcol, index))
		return true;
	/* NOT clause? */
	if (not_clause(clause))
	{
		if (match_index_to_operand((Node *) get_notclausearg((Expr *) clause),
								   indexcol, index))
			return true;
	}

	/*
	 * Since we only consider clauses at top level of WHERE, we can convert
	 * indexkey IS TRUE and indexkey IS FALSE to index searches as well. The
	 * different meaning for NULL isn't important.
	 */
	else if (clause && IsA(clause, BooleanTest))
	{
		BooleanTest *btest = (BooleanTest *) clause;

		if (btest->booltesttype == IS_TRUE ||
			btest->booltesttype == IS_FALSE)
			if (match_index_to_operand((Node *) btest->arg,
									   indexcol, index))
				return true;
	}
	return false;
}

/*
 * match_special_index_operator
 *	  Recognize restriction clauses that can be used to generate
 *	  additional indexscanable qualifications.
 *
 * The given clause is already known to be a binary opclause having
 * the form (indexkey OP pseudoconst) or (pseudoconst OP indexkey),
 * but the OP proved not to be one of the index's opfamily operators.
 * Return 'true' if we can do something with it anyway.
 */
static bool
match_special_index_operator(Expr *clause, Oid opfamily,
							 bool indexkey_on_left)
{
	bool		isIndexable = false;
	Node	   *rightop;
	Oid			expr_op;
	Const	   *patt;
	Const	   *prefix = NULL;

	/*
	 * Currently, all known special operators require the indexkey on the
	 * left, but this test could be pushed into the switch statement if some
	 * are added that do not...
	 */
	if (!indexkey_on_left)
		return false;

	/* we know these will succeed */
	rightop = get_rightop(clause);
	expr_op = ((OpExpr *) clause)->opno;

	/* again, required for all current special ops: */
	if (!IsA(rightop, Const) ||
		((Const *) rightop)->constisnull)
		return false;
	patt = (Const *) rightop;

	switch (expr_op)
	{
		case OID_TEXT_LIKE_OP:
		case OID_BPCHAR_LIKE_OP:
		case OID_NAME_LIKE_OP:
			/* the right-hand const is type text for all of these */
			isIndexable = pattern_fixed_prefix(patt, Pattern_Type_Like,
									  &prefix, NULL) != Pattern_Prefix_None;
			break;

		case OID_BYTEA_LIKE_OP:
			isIndexable = pattern_fixed_prefix(patt, Pattern_Type_Like,
									  &prefix, NULL) != Pattern_Prefix_None;
			break;

		case OID_TEXT_ICLIKE_OP:
		case OID_BPCHAR_ICLIKE_OP:
		case OID_NAME_ICLIKE_OP:
			/* the right-hand const is type text for all of these */
			isIndexable = pattern_fixed_prefix(patt, Pattern_Type_Like_IC,
									  &prefix, NULL) != Pattern_Prefix_None;
			break;

		case OID_TEXT_REGEXEQ_OP:
		case OID_BPCHAR_REGEXEQ_OP:
		case OID_NAME_REGEXEQ_OP:
			/* the right-hand const is type text for all of these */
			isIndexable = pattern_fixed_prefix(patt, Pattern_Type_Regex,
									  &prefix, NULL) != Pattern_Prefix_None;
			break;

		case OID_TEXT_ICREGEXEQ_OP:
		case OID_BPCHAR_ICREGEXEQ_OP:
		case OID_NAME_ICREGEXEQ_OP:
			/* the right-hand const is type text for all of these */
			isIndexable = pattern_fixed_prefix(patt, Pattern_Type_Regex_IC,
									  &prefix, NULL) != Pattern_Prefix_None;
			break;

		case OID_INET_SUB_OP:
		case OID_INET_SUBEQ_OP:
			isIndexable = true;
			break;
	}

	if (prefix)
	{
		pfree(DatumGetPointer(prefix->constvalue));
		pfree(prefix);
	}

	/* done if the expression doesn't look indexable */
	if (!isIndexable)
		return false;

	/*
	 * Must also check that index's opfamily supports the operators we will
	 * want to apply.  (A hash index, for example, will not support ">=".)
	 * Currently, only btree supports the operators we need.
	 *
	 * We insist on the opfamily being the specific one we expect, else we'd
	 * do the wrong thing if someone were to make a reverse-sort opfamily with
	 * the same operators.
	 */
	switch (expr_op)
	{
		case OID_TEXT_LIKE_OP:
		case OID_TEXT_ICLIKE_OP:
		case OID_TEXT_REGEXEQ_OP:
		case OID_TEXT_ICREGEXEQ_OP:
			isIndexable =
				(opfamily == TEXT_PATTERN_BTREE_FAM_OID) ||
				(opfamily == TEXT_BTREE_FAM_OID && lc_collate_is_c());
			break;

		case OID_BPCHAR_LIKE_OP:
		case OID_BPCHAR_ICLIKE_OP:
		case OID_BPCHAR_REGEXEQ_OP:
		case OID_BPCHAR_ICREGEXEQ_OP:
			isIndexable =
				(opfamily == BPCHAR_PATTERN_BTREE_FAM_OID) ||
				(opfamily == BPCHAR_BTREE_FAM_OID && lc_collate_is_c());
			break;

		case OID_NAME_LIKE_OP:
		case OID_NAME_ICLIKE_OP:
		case OID_NAME_REGEXEQ_OP:
		case OID_NAME_ICREGEXEQ_OP:
			/* name uses locale-insensitive sorting */
			isIndexable = (opfamily == NAME_BTREE_FAM_OID);
			break;

		case OID_BYTEA_LIKE_OP:
			isIndexable = (opfamily == BYTEA_BTREE_FAM_OID);
			break;

		case OID_INET_SUB_OP:
		case OID_INET_SUBEQ_OP:
			isIndexable = (opfamily == NETWORK_BTREE_FAM_OID);
			break;
	}

	return isIndexable;
}

/*
 * expand_indexqual_conditions
 *	  Given a list of sublists of RestrictInfo nodes, produce a flat list
 *	  of index qual clauses.  Standard qual clauses (those in the index's
 *	  opfamily) are passed through unchanged.  Boolean clauses and "special"
 *	  index operators are expanded into clauses that the indexscan machinery
 *	  will know what to do with.  RowCompare clauses are simplified if
 *	  necessary to create a clause that is fully checkable by the index.
 *
 * The input list is ordered by index key, and so the output list is too.
 * (The latter is not depended on by any part of the core planner, I believe,
 * but parts of the executor require it, and so do the amcostestimate
 * functions.)
 */
List *
expand_indexqual_conditions(IndexOptInfo *index, List *clausegroups)
{
	List	   *resultquals = NIL;
	ListCell   *clausegroup_item;
	int			indexcol = 0;
	Oid		   *families = index->opfamily;

	if (clausegroups == NIL)
		return NIL;

	clausegroup_item = list_head(clausegroups);
	do
	{
		Oid			curFamily = families[0];
		ListCell   *l;

		foreach(l, (List *) lfirst(clausegroup_item))
		{
			RestrictInfo *rinfo = (RestrictInfo *) lfirst(l);
			Expr	   *clause = rinfo->clause;

			/* First check for boolean cases */
			if (IsBooleanOpfamily(curFamily))
			{
				Expr	   *boolqual;

				boolqual = expand_boolean_index_clause((Node *) clause,
													   indexcol,
													   index);
				if (boolqual)
				{
					resultquals = lappend(resultquals,
										  make_simple_restrictinfo(boolqual));
					continue;
				}
			}

			/*
			 * Else it must be an opclause (usual case), ScalarArrayOp,
			 * RowCompare, or NullTest
			 */
			if (is_opclause(clause))
			{
				resultquals = list_concat(resultquals,
										  expand_indexqual_opclause(rinfo,
																 curFamily));
			}
			else if (IsA(clause, ScalarArrayOpExpr))
			{
				/* no extra work at this time */
				resultquals = lappend(resultquals, rinfo);
			}
			else if (IsA(clause, RowCompareExpr))
			{
				resultquals = lappend(resultquals,
									  expand_indexqual_rowcompare(rinfo,
																  index,
																  indexcol));
			}
			else if (IsA(clause, NullTest))
			{
				Assert(index->amsearchnulls);
				resultquals = lappend(resultquals,
									  make_simple_restrictinfo(clause));
			}
			else
				elog(ERROR, "unsupported indexqual type: %d",
					 (int) nodeTag(clause));
		}

		clausegroup_item = lnext(clausegroup_item);

		indexcol++;
		families++;
	} while (clausegroup_item != NULL && !DoneMatchingIndexKeys(families));

	Assert(clausegroup_item == NULL);	/* else more groups than indexkeys */

	return resultquals;
}

/*
 * expand_boolean_index_clause
 *	  Convert a clause recognized by match_boolean_index_clause into
 *	  a boolean equality operator clause.
 *
 * Returns NULL if the clause isn't a boolean index qual.
 */
static Expr *
expand_boolean_index_clause(Node *clause,
							int indexcol,
							IndexOptInfo *index)
{
	/* Direct match? */
	if (match_index_to_operand(clause, indexcol, index))
	{
		/* convert to indexkey = TRUE */
		return make_opclause(BooleanEqualOperator, BOOLOID, false,
							 (Expr *) clause,
							 (Expr *) makeBoolConst(true, false));
	}
	/* NOT clause? */
	if (not_clause(clause))
	{
		Node	   *arg = (Node *) get_notclausearg((Expr *) clause);

		/* It must have matched the indexkey */
		Assert(match_index_to_operand(arg, indexcol, index));
		/* convert to indexkey = FALSE */
		return make_opclause(BooleanEqualOperator, BOOLOID, false,
							 (Expr *) arg,
							 (Expr *) makeBoolConst(false, false));
	}
	if (clause && IsA(clause, BooleanTest))
	{
		BooleanTest *btest = (BooleanTest *) clause;
		Node	   *arg = (Node *) btest->arg;

		/* It must have matched the indexkey */
		Assert(match_index_to_operand(arg, indexcol, index));
		if (btest->booltesttype == IS_TRUE)
		{
			/* convert to indexkey = TRUE */
			return make_opclause(BooleanEqualOperator, BOOLOID, false,
								 (Expr *) arg,
								 (Expr *) makeBoolConst(true, false));
		}
		if (btest->booltesttype == IS_FALSE)
		{
			/* convert to indexkey = FALSE */
			return make_opclause(BooleanEqualOperator, BOOLOID, false,
								 (Expr *) arg,
								 (Expr *) makeBoolConst(false, false));
		}
		/* Oops */
		Assert(false);
	}

	return NULL;
}

/*
 * expand_indexqual_opclause --- expand a single indexqual condition
 *		that is an operator clause
 *
 * The input is a single RestrictInfo, the output a list of RestrictInfos.
 *
 * In the base case this is just list_make1(), but we have to be prepared to
 * expand special cases that were accepted by match_special_index_operator().
 */
static List *
expand_indexqual_opclause(RestrictInfo *rinfo, Oid opfamily)
{
	Expr	   *clause = rinfo->clause;

	/* we know these will succeed */
	Node	   *leftop = get_leftop(clause);
	Node	   *rightop = get_rightop(clause);
	Oid			expr_op = ((OpExpr *) clause)->opno;
	Const	   *patt = (Const *) rightop;
	Const	   *prefix = NULL;
	Pattern_Prefix_Status pstatus;

	/*
	 * LIKE and regex operators are not members of any btree index opfamily,
	 * but they can be members of opfamilies for more exotic index types such
	 * as GIN.  Therefore, we should only do expansion if the operator is
	 * actually not in the opfamily.  But checking that requires a syscache
	 * lookup, so it's best to first see if the operator is one we are
	 * interested in.
	 */
	switch (expr_op)
	{
		case OID_TEXT_LIKE_OP:
		case OID_BPCHAR_LIKE_OP:
		case OID_NAME_LIKE_OP:
		case OID_BYTEA_LIKE_OP:
			if (!op_in_opfamily(expr_op, opfamily))
			{
				pstatus = pattern_fixed_prefix(patt, Pattern_Type_Like,
											   &prefix, NULL);
				return prefix_quals(leftop, opfamily, prefix, pstatus);
			}
			break;

		case OID_TEXT_ICLIKE_OP:
		case OID_BPCHAR_ICLIKE_OP:
		case OID_NAME_ICLIKE_OP:
			if (!op_in_opfamily(expr_op, opfamily))
			{
				/* the right-hand const is type text for all of these */
				pstatus = pattern_fixed_prefix(patt, Pattern_Type_Like_IC,
											   &prefix, NULL);
				return prefix_quals(leftop, opfamily, prefix, pstatus);
			}
			break;

		case OID_TEXT_REGEXEQ_OP:
		case OID_BPCHAR_REGEXEQ_OP:
		case OID_NAME_REGEXEQ_OP:
			if (!op_in_opfamily(expr_op, opfamily))
			{
				/* the right-hand const is type text for all of these */
				pstatus = pattern_fixed_prefix(patt, Pattern_Type_Regex,
											   &prefix, NULL);
				return prefix_quals(leftop, opfamily, prefix, pstatus);
			}
			break;

		case OID_TEXT_ICREGEXEQ_OP:
		case OID_BPCHAR_ICREGEXEQ_OP:
		case OID_NAME_ICREGEXEQ_OP:
			if (!op_in_opfamily(expr_op, opfamily))
			{
				/* the right-hand const is type text for all of these */
				pstatus = pattern_fixed_prefix(patt, Pattern_Type_Regex_IC,
											   &prefix, NULL);
				return prefix_quals(leftop, opfamily, prefix, pstatus);
			}
			break;

		case OID_INET_SUB_OP:
		case OID_INET_SUBEQ_OP:
			if (!op_in_opfamily(expr_op, opfamily))
			{
				return network_prefix_quals(leftop, expr_op, opfamily,
											patt->constvalue);
			}
			break;
	}

	/* Default case: just make a list of the unmodified indexqual */
	return list_make1(rinfo);
}

/*
 * expand_indexqual_rowcompare --- expand a single indexqual condition
 *		that is a RowCompareExpr
 *
 * It's already known that the first column of the row comparison matches
 * the specified column of the index.  We can use additional columns of the
 * row comparison as index qualifications, so long as they match the index
 * in the "same direction", ie, the indexkeys are all on the same side of the
 * clause and the operators are all the same-type members of the opfamilies.
 * If all the columns of the RowCompareExpr match in this way, we just use it
 * as-is.  Otherwise, we build a shortened RowCompareExpr (if more than one
 * column matches) or a simple OpExpr (if the first-column match is all
 * there is).  In these cases the modified clause is always "<=" or ">="
 * even when the original was "<" or ">" --- this is necessary to match all
 * the rows that could match the original.	(We are essentially building a
 * lossy version of the row comparison when we do this.)
 */
static RestrictInfo *
expand_indexqual_rowcompare(RestrictInfo *rinfo,
							IndexOptInfo *index,
							int indexcol)
{
	RowCompareExpr *clause = (RowCompareExpr *) rinfo->clause;
	bool		var_on_left;
	int			op_strategy;
	Oid			op_lefttype;
	Oid			op_righttype;
	int			matching_cols;
	Oid			expr_op;
	List	   *opfamilies;
	List	   *lefttypes;
	List	   *righttypes;
	List	   *new_ops;
	ListCell   *largs_cell;
	ListCell   *rargs_cell;
	ListCell   *opnos_cell;

	/* We have to figure out (again) how the first col matches */
	var_on_left = match_index_to_operand((Node *) linitial(clause->largs),
										 indexcol, index);
	Assert(var_on_left ||
		   match_index_to_operand((Node *) linitial(clause->rargs),
								  indexcol, index));
	expr_op = linitial_oid(clause->opnos);
	if (!var_on_left)
		expr_op = get_commutator(expr_op);
	get_op_opfamily_properties(expr_op, index->opfamily[indexcol],
							   &op_strategy,
							   &op_lefttype,
							   &op_righttype);
	/* Build lists of the opfamilies and operator datatypes in case needed */
	opfamilies = list_make1_oid(index->opfamily[indexcol]);
	lefttypes = list_make1_oid(op_lefttype);
	righttypes = list_make1_oid(op_righttype);

	/*
	 * See how many of the remaining columns match some index column in the
	 * same way.  A note about rel membership tests: we assume that the clause
	 * as a whole is already known to use only Vars from the indexed relation
	 * and possibly some acceptable outer relations. So the "other" side of
	 * any potential index condition is OK as long as it doesn't use Vars from
	 * the indexed relation.
	 */
	matching_cols = 1;
	largs_cell = lnext(list_head(clause->largs));
	rargs_cell = lnext(list_head(clause->rargs));
	opnos_cell = lnext(list_head(clause->opnos));

	while (largs_cell != NULL)
	{
		Node	   *varop;
		Node	   *constop;
		int			i;

		expr_op = lfirst_oid(opnos_cell);
		if (var_on_left)
		{
			varop = (Node *) lfirst(largs_cell);
			constop = (Node *) lfirst(rargs_cell);
		}
		else
		{
			varop = (Node *) lfirst(rargs_cell);
			constop = (Node *) lfirst(largs_cell);
			/* indexkey is on right, so commute the operator */
			expr_op = get_commutator(expr_op);
			if (expr_op == InvalidOid)
				break;			/* operator is not usable */
		}
		if (bms_is_member(index->rel->relid, pull_varnos(constop)))
			break;				/* no good, Var on wrong side */
		if (contain_volatile_functions(constop))
			break;				/* no good, volatile comparison value */

		/*
		 * The Var side can match any column of the index.	If the user does
		 * something weird like having multiple identical index columns, we
		 * insist the match be on the first such column, to avoid confusing
		 * the executor.
		 */
		for (i = 0; i < index->ncolumns; i++)
		{
			if (match_index_to_operand(varop, i, index))
				break;
		}
		if (i >= index->ncolumns)
			break;				/* no match found */

		/* Now, do we have the right operator for this column? */
		if (get_op_opfamily_strategy(expr_op, index->opfamily[i])
			!= op_strategy)
			break;

		/* Add opfamily and datatypes to lists */
		get_op_opfamily_properties(expr_op, index->opfamily[i],
								   &op_strategy,
								   &op_lefttype,
								   &op_righttype);
		opfamilies = lappend_oid(opfamilies, index->opfamily[i]);
		lefttypes = lappend_oid(lefttypes, op_lefttype);
		righttypes = lappend_oid(righttypes, op_righttype);

		/* This column matches, keep scanning */
		matching_cols++;
		largs_cell = lnext(largs_cell);
		rargs_cell = lnext(rargs_cell);
		opnos_cell = lnext(opnos_cell);
	}

	/* Return clause as-is if it's all usable as index quals */
	if (matching_cols == list_length(clause->opnos))
		return rinfo;

	/*
	 * We have to generate a subset rowcompare (possibly just one OpExpr). The
	 * painful part of this is changing < to <= or > to >=, so deal with that
	 * first.
	 */
	if (op_strategy == BTLessEqualStrategyNumber ||
		op_strategy == BTGreaterEqualStrategyNumber)
	{
		/* easy, just use the same operators */
		new_ops = list_truncate(list_copy(clause->opnos), matching_cols);
	}
	else
	{
		ListCell   *opfamilies_cell;
		ListCell   *lefttypes_cell;
		ListCell   *righttypes_cell;

		if (op_strategy == BTLessStrategyNumber)
			op_strategy = BTLessEqualStrategyNumber;
		else if (op_strategy == BTGreaterStrategyNumber)
			op_strategy = BTGreaterEqualStrategyNumber;
		else
			elog(ERROR, "unexpected strategy number %d", op_strategy);
		new_ops = NIL;
		lefttypes_cell = list_head(lefttypes);
		righttypes_cell = list_head(righttypes);
		foreach(opfamilies_cell, opfamilies)
		{
			Oid			opfam = lfirst_oid(opfamilies_cell);
			Oid			lefttype = lfirst_oid(lefttypes_cell);
			Oid			righttype = lfirst_oid(righttypes_cell);

			expr_op = get_opfamily_member(opfam, lefttype, righttype,
										  op_strategy);
			if (!OidIsValid(expr_op))	/* should not happen */
				elog(ERROR, "could not find member %d(%u,%u) of opfamily %u",
					 op_strategy, lefttype, righttype, opfam);
			if (!var_on_left)
			{
				expr_op = get_commutator(expr_op);
				if (!OidIsValid(expr_op))		/* should not happen */
					elog(ERROR, "could not find commutator of member %d(%u,%u) of opfamily %u",
						 op_strategy, lefttype, righttype, opfam);
			}
			new_ops = lappend_oid(new_ops, expr_op);
			lefttypes_cell = lnext(lefttypes_cell);
			righttypes_cell = lnext(righttypes_cell);
		}
	}

	/* If we have more than one matching col, create a subset rowcompare */
	if (matching_cols > 1)
	{
		RowCompareExpr *rc = makeNode(RowCompareExpr);

		if (var_on_left)
			rc->rctype = (RowCompareType) op_strategy;
		else
			rc->rctype = (op_strategy == BTLessEqualStrategyNumber) ?
				ROWCOMPARE_GE : ROWCOMPARE_LE;
		rc->opnos = new_ops;
		rc->opfamilies = list_truncate(list_copy(clause->opfamilies),
									   matching_cols);
		rc->largs = list_truncate((List *) copyObject(clause->largs),
								  matching_cols);
		rc->rargs = list_truncate((List *) copyObject(clause->rargs),
								  matching_cols);
		return make_simple_restrictinfo((Expr *) rc);
	}
	else
	{
		Expr	   *opexpr;

		opexpr = make_opclause(linitial_oid(new_ops), BOOLOID, false,
							   copyObject(linitial(clause->largs)),
							   copyObject(linitial(clause->rargs)));
		return make_simple_restrictinfo(opexpr);
	}
}

/*
 * Given a fixed prefix that all the "leftop" values must have,
 * generate suitable indexqual condition(s).  opfamily is the index
 * operator family; we use it to deduce the appropriate comparison
 * operators and operand datatypes.
 */
static List *
prefix_quals(Node *leftop, Oid opfamily,
			 Const *prefix_const, Pattern_Prefix_Status pstatus)
{
	List	   *result;
	Oid			datatype;
	Oid			oproid;
	Expr	   *expr;
	FmgrInfo	ltproc;
	Const	   *greaterstr;

	Assert(pstatus != Pattern_Prefix_None);

	switch (opfamily)
	{
		case TEXT_BTREE_FAM_OID:
		case TEXT_PATTERN_BTREE_FAM_OID:
			datatype = TEXTOID;
			break;

		case BPCHAR_BTREE_FAM_OID:
		case BPCHAR_PATTERN_BTREE_FAM_OID:
			datatype = BPCHAROID;
			break;

		case NAME_BTREE_FAM_OID:
			datatype = NAMEOID;
			break;

		case BYTEA_BTREE_FAM_OID:
			datatype = BYTEAOID;
			break;

		default:
			/* shouldn't get here */
			elog(ERROR, "unexpected opfamily: %u", opfamily);
			return NIL;
	}

	/*
	 * If necessary, coerce the prefix constant to the right type. The given
	 * prefix constant is either text or bytea type.
	 */
	if (prefix_const->consttype != datatype)
	{
		char	   *prefix;

		switch (prefix_const->consttype)
		{
			case TEXTOID:
				prefix = TextDatumGetCString(prefix_const->constvalue);
				break;
			case BYTEAOID:
				prefix = DatumGetCString(DirectFunctionCall1(byteaout,
												  prefix_const->constvalue));
				break;
			default:
				elog(ERROR, "unexpected const type: %u",
					 prefix_const->consttype);
				return NIL;
		}
		prefix_const = string_to_const(prefix, datatype);
		pfree(prefix);
	}

	/*
	 * If we found an exact-match pattern, generate an "=" indexqual.
	 */
	if (pstatus == Pattern_Prefix_Exact)
	{
		oproid = get_opfamily_member(opfamily, datatype, datatype,
									 BTEqualStrategyNumber);
		if (oproid == InvalidOid)
			elog(ERROR, "no = operator for opfamily %u", opfamily);
		expr = make_opclause(oproid, BOOLOID, false,
							 (Expr *) leftop, (Expr *) prefix_const);
		result = list_make1(make_simple_restrictinfo(expr));
		return result;
	}

	/*
	 * Otherwise, we have a nonempty required prefix of the values.
	 *
	 * We can always say "x >= prefix".
	 */
	oproid = get_opfamily_member(opfamily, datatype, datatype,
								 BTGreaterEqualStrategyNumber);
	if (oproid == InvalidOid)
		elog(ERROR, "no >= operator for opfamily %u", opfamily);
	expr = make_opclause(oproid, BOOLOID, false,
						 (Expr *) leftop, (Expr *) prefix_const);
	result = list_make1(make_simple_restrictinfo(expr));

	/*-------
	 * If we can create a string larger than the prefix, we can say
	 * "x < greaterstr".
	 *-------
	 */
	oproid = get_opfamily_member(opfamily, datatype, datatype,
								 BTLessStrategyNumber);
	if (oproid == InvalidOid)
		elog(ERROR, "no < operator for opfamily %u", opfamily);
	fmgr_info(get_opcode(oproid), &ltproc);
	greaterstr = make_greater_string(prefix_const, &ltproc);
	if (greaterstr)
	{
		expr = make_opclause(oproid, BOOLOID, false,
							 (Expr *) leftop, (Expr *) greaterstr);
		result = lappend(result, make_simple_restrictinfo(expr));
	}

	return result;
}

/*
 * Given a leftop and a rightop, and a inet-family sup/sub operator,
 * generate suitable indexqual condition(s).  expr_op is the original
 * operator, and opfamily is the index opfamily.
 */
static List *
network_prefix_quals(Node *leftop, Oid expr_op, Oid opfamily, Datum rightop)
{
	bool		is_eq;
	Oid			datatype;
	Oid			opr1oid;
	Oid			opr2oid;
	Datum		opr1right;
	Datum		opr2right;
	List	   *result;
	Expr	   *expr;

	switch (expr_op)
	{
		case OID_INET_SUB_OP:
			datatype = INETOID;
			is_eq = false;
			break;
		case OID_INET_SUBEQ_OP:
			datatype = INETOID;
			is_eq = true;
			break;
		default:
			elog(ERROR, "unexpected operator: %u", expr_op);
			return NIL;
	}

	/*
	 * create clause "key >= network_scan_first( rightop )", or ">" if the
	 * operator disallows equality.
	 */
	if (is_eq)
	{
		opr1oid = get_opfamily_member(opfamily, datatype, datatype,
									  BTGreaterEqualStrategyNumber);
		if (opr1oid == InvalidOid)
			elog(ERROR, "no >= operator for opfamily %u", opfamily);
	}
	else
	{
		opr1oid = get_opfamily_member(opfamily, datatype, datatype,
									  BTGreaterStrategyNumber);
		if (opr1oid == InvalidOid)
			elog(ERROR, "no > operator for opfamily %u", opfamily);
	}

	opr1right = network_scan_first(rightop);

	expr = make_opclause(opr1oid, BOOLOID, false,
						 (Expr *) leftop,
						 (Expr *) makeConst(datatype, -1, -1, opr1right,
											false, false));
	result = list_make1(make_simple_restrictinfo(expr));

	/* create clause "key <= network_scan_last( rightop )" */

	opr2oid = get_opfamily_member(opfamily, datatype, datatype,
								  BTLessEqualStrategyNumber);
	if (opr2oid == InvalidOid)
		elog(ERROR, "no <= operator for opfamily %u", opfamily);

	opr2right = network_scan_last(rightop);

	expr = make_opclause(opr2oid, BOOLOID, false,
						 (Expr *) leftop,
						 (Expr *) makeConst(datatype, -1, -1, opr2right,
											false, false));
	result = lappend(result, make_simple_restrictinfo(expr));

	return result;
}

/*
 * Handy subroutines for match_special_index_operator() and friends.
 */

/*
 * Generate a Datum of the appropriate type from a C string.
 * Note that all of the supported types are pass-by-ref, so the
 * returned value should be pfree'd if no longer needed.
 */
static Datum
string_to_datum(const char *str, Oid datatype)
{
	/*
	 * We cheat a little by assuming that CStringGetTextDatum() will do for
	 * bpchar and varchar constants too...
	 */
	if (datatype == NAMEOID)
		return DirectFunctionCall1(namein, CStringGetDatum(str));
	else if (datatype == BYTEAOID)
		return DirectFunctionCall1(byteain, CStringGetDatum(str));
	else
		return CStringGetTextDatum(str);
}

/*
 * Generate a Const node of the appropriate type from a C string.
 */
static Const *
string_to_const(const char *str, Oid datatype)
{
	Datum		conval = string_to_datum(str, datatype);

	return makeConst(datatype, -1,
					 ((datatype == NAMEOID) ? NAMEDATALEN : -1),
					 conval, false, false);
}<|MERGE_RESOLUTION|>--- conflicted
+++ resolved
@@ -1744,10 +1744,7 @@
 	switch (jointype)
 	{
 		case JOIN_INNER:
-<<<<<<< HEAD
-=======
 		case JOIN_SEMI:
->>>>>>> 38e93482
 			isouterjoin = false;
 			break;
 		case JOIN_LEFT:
