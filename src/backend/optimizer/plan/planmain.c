/*-------------------------------------------------------------------------
 *
 * planmain.c
 *	  Routines to plan a single query
 *
 * What's in a name, anyway?  The top-level entry point of the planner/
 * optimizer is over in planner.c, not here as you might think from the
 * file name.  But this is the main code for planning a basic join operation,
 * shorn of features like subselects, inheritance, aggregates, grouping,
 * and so on.  (Those are the things planner.c deals with.)
 *
 * Portions Copyright (c) 2005-2008, Greenplum inc
 * Portions Copyright (c) 2012-Present Pivotal Software, Inc.
 * Portions Copyright (c) 1996-2008, PostgreSQL Global Development Group
 * Portions Copyright (c) 1994, Regents of the University of California
 *
 *
 * IDENTIFICATION
 *	  $PostgreSQL: pgsql/src/backend/optimizer/plan/planmain.c,v 1.112 2008/10/22 20:17:51 tgl Exp $
 *
 *-------------------------------------------------------------------------
 */
#include "postgres.h"

#include "optimizer/cost.h"
#include "optimizer/pathnode.h"
#include "optimizer/paths.h"
#include "optimizer/placeholder.h"
#include "optimizer/planmain.h"
#include "optimizer/tlist.h"
#include "utils/selfuncs.h"

#include "catalog/pg_proc.h"
#include "cdb/cdbpath.h"        /* cdbpath_rows() */
#include "cdb/cdbvars.h"

static Bitmapset *distcols_in_groupclause(List *gc, Bitmapset *bms);

/*
 * query_planner
 *	  Generate a path (that is, a simplified plan) for a basic query,
 *	  which may involve joins but not any fancier features.
 *
 * Since query_planner does not handle the toplevel processing (grouping,
 * sorting, etc) it cannot select the best path by itself.	It selects
 * two paths: the cheapest path that produces all the required tuples,
 * independent of any ordering considerations, and the cheapest path that
 * produces the expected fraction of the required tuples in the required
 * ordering, if there is a path that is cheaper for this than just sorting
 * the output of the cheapest overall path.  The caller (grouping_planner)
 * will make the final decision about which to use.
 *
 * Input parameters:
 * root describes the query to plan
 * tlist is the target list the query should produce
 *		(this is NOT necessarily root->parse->targetList!)
 * tuple_fraction is the fraction of tuples we expect will be retrieved
 * limit_tuples is a hard limit on number of tuples to retrieve,
 *		or -1 if no limit
 *
 * Output parameters:
 * *cheapest_path receives the overall-cheapest path for the query
 * *sorted_path receives the cheapest presorted path for the query,
 *				if any (NULL if there is no useful presorted path)
 * *num_groups receives the estimated number of groups, or 1 if query
 *				does not use grouping
 *
 * Note: the PlannerInfo node also includes a query_pathkeys field, which is
 * both an input and an output of query_planner().	The input value signals
 * query_planner that the indicated sort order is wanted in the final output
 * plan.  But this value has not yet been "canonicalized", since the needed
 * info does not get computed until we scan the qual clauses.  We canonicalize
 * it as soon as that task is done.  (The main reason query_pathkeys is a
 * PlannerInfo field and not a passed parameter is that the low-level routines
 * in indxpath.c need to see it.)
 *
 * Note: the PlannerInfo node also includes group_pathkeys, distinct_pathkeys,
 * and sort_pathkeys, which like query_pathkeys need to be canonicalized once
 * the info is available.
 *
 * tuple_fraction is interpreted as follows:
 *	  0: expect all tuples to be retrieved (normal case)
 *	  0 < tuple_fraction < 1: expect the given fraction of tuples available
 *		from the plan to be retrieved
 *	  tuple_fraction >= 1: tuple_fraction is the absolute number of tuples
 *		expected to be retrieved (ie, a LIMIT specification)
 * Note that a nonzero tuple_fraction could come from outer context; it is
 * therefore not redundant with limit_tuples.  We use limit_tuples to determine
 * whether a bounded sort can be used at runtime.
 */
void
query_planner(PlannerInfo *root, List *tlist,
			  double tuple_fraction, double limit_tuples,
			  Path **cheapest_path, Path **sorted_path,
			  double *num_groups)
{
	Query	   *parse = root->parse;
	List	   *joinlist;
	RelOptInfo *final_rel;
	Path	   *cheapestpath;
	Path	   *sortedpath;
	Index		rti;
	ListCell   *lc;
	double		total_pages;

	/* Make tuple_fraction accessible to lower-level routines */
	root->tuple_fraction = tuple_fraction;

	*num_groups = 1;			/* default result */

	/*
	 * If the query has an empty join tree, then it's something easy like
	 * "SELECT 2+2;" or "INSERT ... VALUES()".	Fall through quickly.
	 */
	if (parse->jointree->fromlist == NIL)
	{
		/* We need a trivial path result */
		*cheapest_path = (Path *)
			create_result_path((List *) parse->jointree->quals);
		*sorted_path = NULL;

		/*
		 * We still are required to canonicalize any pathkeys, in case it's
		 * something like "SELECT 2+2 ORDER BY 1".
		 */
		root->canon_pathkeys = NIL;
		root->query_pathkeys = canonicalize_pathkeys(root,
													 root->query_pathkeys);
		root->group_pathkeys = canonicalize_pathkeys(root,
													 root->group_pathkeys);
		root->distinct_pathkeys = canonicalize_pathkeys(root,
													root->distinct_pathkeys);
		root->sort_pathkeys = canonicalize_pathkeys(root,
													root->sort_pathkeys);

		{
			char		exec_location;

			exec_location = check_execute_on_functions((Node *) parse->targetList);

			if (exec_location == PROEXECLOCATION_MASTER)
				CdbPathLocus_MakeEntry(&(*cheapest_path)->locus);
			else if (exec_location == PROEXECLOCATION_ALL_SEGMENTS)
				CdbPathLocus_MakeStrewn(&(*cheapest_path)->locus);
		}
		return;
	}

	/*
	 * Init planner lists to empty, and set up the array to hold RelOptInfos
	 * for "simple" rels.
	 *
	 * NOTE: append_rel_list was set up by subquery_planner, so do not touch
	 * here; eq_classes may contain data already, too.
	 */
	root->simple_rel_array_size = list_length(parse->rtable) + 1;
	root->simple_rel_array = (RelOptInfo **)
		palloc0(root->simple_rel_array_size * sizeof(RelOptInfo *));
	root->join_rel_list = NIL;
	root->join_rel_hash = NULL;
	root->canon_pathkeys = NIL;
	root->left_join_clauses = NIL;
	root->right_join_clauses = NIL;
	root->full_join_clauses = NIL;
	root->join_info_list = NIL;
	root->placeholder_list = NIL;
	root->initial_rels = NIL;

	/*
	 * Make a flattened version of the rangetable for faster access (this is
	 * OK because the rangetable won't change any more).
	 */
	root->simple_rte_array = (RangeTblEntry **)
		palloc0(root->simple_rel_array_size * sizeof(RangeTblEntry *));
	rti = 1;
	foreach(lc, parse->rtable)
	{
		RangeTblEntry *rte = (RangeTblEntry *) lfirst(lc);

		root->simple_rte_array[rti++] = rte;
	}

	/*
	 * Construct RelOptInfo nodes for all base relations in query, and
	 * indirectly for all appendrel member relations ("other rels").  This
	 * will give us a RelOptInfo for every "simple" (non-join) rel involved in
	 * the query.
	 *
	 * Note: the reason we find the rels by searching the jointree and
	 * appendrel list, rather than just scanning the rangetable, is that the
	 * rangetable may contain RTEs for rels not actively part of the query,
	 * for example views.  We don't want to make RelOptInfos for them.
	 */
	add_base_rels_to_query(root, (Node *) parse->jointree);

	/*
	 * We should now have size estimates for every actual table involved in
	 * the query, so we can compute total_table_pages.	Note that appendrels
	 * are not double-counted here, even though we don't bother to distinguish
	 * RelOptInfos for appendrel parents, because the parents will still have
	 * size zero.
	 *
	 * XXX if a table is self-joined, we will count it once per appearance,
	 * which perhaps is the wrong thing ... but that's not completely clear,
	 * and detecting self-joins here is difficult, so ignore it for now.
	 */
	total_pages = 0;
	for (rti = 1; rti < root->simple_rel_array_size; rti++)
	{
		RelOptInfo *brel = root->simple_rel_array[rti];

		if (brel == NULL)
			continue;

		Assert(brel->relid == rti);		/* sanity check on array */

		total_pages += (double) brel->pages;
	}
	root->total_table_pages = total_pages;

	/*
<<<<<<< HEAD
	 * Examine the targetlist and join tree, adding entries to baserel
	 * targetlists for all referenced Vars, and generating PlaceHolderInfo
	 * entries for all referenced PlaceHolderVars.  Restrict and join clauses
	 * are added to appropriate lists belonging to the mentioned relations.
	 * We also build EquivalenceClasses for provably equivalent expressions.
	 * The SpecialJoinInfo list is also built to hold information about join
	 * order restrictions.  Finally, we form a target joinlist for
	 * make_one_rel() to work from.
=======
	 * Examine the targetlist and qualifications, adding entries to baserel
	 * targetlists for all referenced Vars.  Restrict and join clauses are
	 * added to appropriate lists belonging to the mentioned relations.  We
	 * also build EquivalenceClasses for provably equivalent expressions, and
	 * form a target joinlist for make_one_rel() to work from.
>>>>>>> 38e93482
	 */
	build_base_rel_tlists(root, tlist);

	find_placeholders_in_jointree(root);

<<<<<<< HEAD
	joinlist = deconstruct_jointree(root);

=======
>>>>>>> 38e93482
	/*
	 * Reconsider any postponed outer-join quals now that we have built up
	 * equivalence classes.  (This could result in further additions or
	 * mergings of classes.)
	 */
	reconsider_outer_join_clauses(root);

	/**
	 * Use the list of equijoined keys to transfer quals between relations.  For example,
	 *   A=B AND f(A) implies A=B AND f(A) and f(B), under some restrictions on f.
	 */
	generate_implied_quals(root);

	/*
	 * If we formed any equivalence classes, generate additional restriction
	 * clauses as appropriate.	(Implied join clauses are formed on-the-fly
	 * later.)
	 */
	generate_base_implied_equalities(root);

	/*
	 * We have completed merging equivalence sets, so it's now possible to
	 * convert the requested query_pathkeys to canonical form.	Also
	 * canonicalize the groupClause, distinctClause and sortClause pathkeys
	 * for use later.
	 */
	root->query_pathkeys = canonicalize_pathkeys(root, root->query_pathkeys);
	root->group_pathkeys = canonicalize_pathkeys(root, root->group_pathkeys);
	root->distinct_pathkeys = canonicalize_pathkeys(root, root->distinct_pathkeys);
	root->sort_pathkeys = canonicalize_pathkeys(root, root->sort_pathkeys);

	/*
	 * Examine any "placeholder" expressions generated during subquery pullup.
<<<<<<< HEAD
	 * Make sure that the Vars they need are marked as needed at the relevant
	 * join level.
	 */
	fix_placeholder_input_needed_levels(root);
=======
	 * Make sure that we know what level to evaluate them at, and that the
	 * Vars they need are marked as needed.
	 */
	fix_placeholder_eval_levels(root);
>>>>>>> 38e93482

	/*
	 * Ready to do the primary planning.
	 */
	final_rel = make_one_rel(root, joinlist);

	if (!final_rel || !final_rel->cheapest_total_path)
		elog(ERROR, "failed to construct the join relation");
	Insist(final_rel->cheapest_startup_path);

	/*
	 * CDB: Subquery duplicate suppression should be all finished by now.
	 *
	 * CDB TODO: If query has DISTINCT, GROUP BY with just MIN/MAX aggs, or
	 * LIMIT 1, consider paths in which subquery duplicate suppression has
	 * not been completed.  (Would have to change set_cheapest_dedup() to not
	 * discard them.)
	 */
	Insist(final_rel->cheapest_startup_path->subq_complete &&
		   final_rel->cheapest_total_path->subq_complete);

	/*
	 * If there's grouping going on, estimate the number of result groups. We
	 * couldn't do this any earlier because it depends on relation size
	 * estimates that were set up above.
	 *
	 * Then convert tuple_fraction to fractional form if it is absolute, and
	 * adjust it based on the knowledge that grouping_planner will be doing
	 * grouping or aggregation work with our result.
	 *
	 * This introduces some undesirable coupling between this code and
	 * grouping_planner, but the alternatives seem even uglier; we couldn't
	 * pass back completed paths without making these decisions here.
	 */
	if (parse->groupClause)
	{
		List	   *groupExprs;

		groupExprs = get_grouplist_exprs(parse->groupClause,
										 parse->targetList);
		if (groupExprs == NULL)
			*num_groups = 1;
		else
			*num_groups = estimate_num_groups(root,
											  groupExprs,
											  final_rel->rows);

		/*
		 * In GROUP BY mode, an absolute LIMIT is relative to the number of
		 * groups not the number of tuples.  If the caller gave us a fraction,
		 * keep it as-is.  (In both cases, we are effectively assuming that
		 * all the groups are about the same size.)
		 */
		if (tuple_fraction >= 1.0)
			tuple_fraction /= *num_groups;

		/*
		 * If both GROUP BY and ORDER BY are specified, we will need two
		 * levels of sort --- and, therefore, certainly need to read all the
		 * tuples --- unless ORDER BY is a subset of GROUP BY.  Likewise if
		 * we have both DISTINCT and GROUP BY.
		 */
		if (!pathkeys_contained_in(root->sort_pathkeys, root->group_pathkeys) ||
			!pathkeys_contained_in(root->distinct_pathkeys, root->group_pathkeys))
			tuple_fraction = 0.0;
	}
	else if (parse->hasAggs || root->hasHavingQual)
	{
		/*
		 * Ungrouped aggregate will certainly want to read all the tuples, and
		 * it will deliver a single result row (so leave *num_groups 1).
		 */
		tuple_fraction = 0.0;
	}
	else if (parse->distinctClause)
	{
		/*
		 * Since there was no grouping or aggregation, it's reasonable to
		 * assume the UNIQUE filter has effects comparable to GROUP BY. Return
		 * the estimated number of output rows for use by caller. (If DISTINCT
		 * is used with grouping, we ignore its effects for rowcount
		 * estimation purposes; this amounts to assuming the grouped rows are
		 * distinct already.)
		 */
		List	   *distinctExprs;

		distinctExprs = get_sortgrouplist_exprs(parse->distinctClause,
												parse->targetList);
		*num_groups = estimate_num_groups(root,
										  distinctExprs,
										  final_rel->rows);

		/*
		 * Adjust tuple_fraction the same way as for GROUP BY, too.
		 */
		if (tuple_fraction >= 1.0)
			tuple_fraction /= *num_groups;
	}
	else
	{
		/*
		 * Plain non-grouped, non-aggregated query: an absolute tuple fraction
		 * can be divided by the number of tuples.
		 */
		if (tuple_fraction >= 1.0)
			tuple_fraction /= final_rel->rows;
	}

	/*
	 * Pick out the cheapest-total path and the cheapest presorted path for
	 * the requested pathkeys (if there is one).  We should take the tuple
	 * fraction into account when selecting the cheapest presorted path, but
	 * not when selecting the cheapest-total path, since if we have to sort
	 * then we'll have to fetch all the tuples.  (But there's a special case:
	 * if query_pathkeys is NIL, meaning order doesn't matter, then the
	 * "cheapest presorted" path will be the cheapest overall for the tuple
	 * fraction.)
	 *
	 * The cheapest-total path is also the one to use if grouping_planner
	 * decides to use hashed aggregation, so we return it separately even if
	 * this routine thinks the presorted path is the winner.
	 */
	cheapestpath = final_rel->cheapest_total_path;

	sortedpath =
		get_cheapest_fractional_path_for_pathkeys(final_rel->pathlist,
												  root->query_pathkeys,
												  tuple_fraction);

	/* Don't return same path in both guises; just wastes effort */
	if (sortedpath == cheapestpath)
		sortedpath = NULL;

	/*
	 * Forget about the presorted path if it would be cheaper to sort the
	 * cheapest-total path.  Here we need consider only the behavior at the
	 * tuple fraction point.
	 */
	if (sortedpath)
	{
		Path		sort_path;	/* dummy for result of cost_sort */

		if (root->query_pathkeys == NIL ||
			pathkeys_contained_in(root->query_pathkeys,
								  cheapestpath->pathkeys))
		{
			/* No sort needed for cheapest path */
			sort_path.startup_cost = cheapestpath->startup_cost;
			sort_path.total_cost = cheapestpath->total_cost;
		}
		else
		{
			/* Figure cost for sorting */
			cost_sort(&sort_path, root, root->query_pathkeys,
					  cheapestpath->total_cost,
					  cdbpath_rows(root, cheapestpath), final_rel->width,
					  limit_tuples);
		}

		if (compare_fractional_path_costs(sortedpath, &sort_path,
										  tuple_fraction) > 0)
		{
			/* Presorted path is a loser */
			sortedpath = NULL;
		}
	}

	*cheapest_path = cheapestpath;
	*sorted_path = sortedpath;
}


/*
 * distcols_in_groupclause -
 *     Return all distinct tleSortGroupRef values in a GROUP BY clause.
 *
 * If this is a GROUPING_SET, this function is called recursively to
 * find the tleSortGroupRef values for underlying grouping columns.
 */
static Bitmapset *
distcols_in_groupclause(List *gc, Bitmapset *bms)
{
	ListCell *l;

	foreach(l, gc)
	{
		Node *node = lfirst(l);

		if (node == NULL)
			continue;

		Assert(IsA(node, SortGroupClause) ||
			   IsA(node, List) ||
			   IsA(node, GroupingClause));

		if (IsA(node, SortGroupClause))
		{
			bms = bms_add_member(bms, ((SortGroupClause *) node)->tleSortGroupRef);
		}

		else if (IsA(node, List))
		{
			bms = distcols_in_groupclause((List *)node, bms);
		}

		else if (IsA(node, GroupingClause))
		{
			List *groupsets = ((GroupingClause *)node)->groupsets;
			bms = distcols_in_groupclause(groupsets, bms);
		}
	}

	return bms;
}

/*
 * num_distcols_in_grouplist -
 *      Return number of distinct columns/expressions that appeared in
 *      a list of GroupClauses or GroupingClauses.
 */
int
num_distcols_in_grouplist(List *gc)
{
	Bitmapset *bms = NULL;
	int num_cols;

	bms = distcols_in_groupclause(gc, bms);

	num_cols = bms_num_members(bms);
	bms_free(bms);

	return num_cols;
}

/**
 * Planner configuration related
 */

/**
 * Default configuration information
 */
PlannerConfig *DefaultPlannerConfig(void)
{
	PlannerConfig *c1 = (PlannerConfig *) palloc(sizeof(PlannerConfig));
	c1->cdbpath_segments = planner_segment_count();
	c1->enable_seqscan = enable_seqscan;
	c1->enable_indexscan = enable_indexscan;
	c1->enable_bitmapscan = enable_bitmapscan;
	c1->enable_tidscan = enable_tidscan;
	c1->enable_sort = enable_sort;
	c1->enable_hashagg = enable_hashagg;
	c1->enable_groupagg = enable_groupagg;
	c1->enable_nestloop = enable_nestloop;
	c1->enable_mergejoin = enable_mergejoin;
	c1->enable_hashjoin = enable_hashjoin;
	c1->gp_enable_hashjoin_size_heuristic = gp_enable_hashjoin_size_heuristic;
	c1->gp_enable_fallback_plan = gp_enable_fallback_plan;
	c1->gp_enable_predicate_propagation = gp_enable_predicate_propagation;
	c1->mpp_trying_fallback_plan = false;
	c1->constraint_exclusion = constraint_exclusion;

	c1->gp_enable_multiphase_agg = gp_enable_multiphase_agg;
	c1->gp_enable_preunique = gp_enable_preunique;
	c1->gp_eager_preunique = gp_eager_preunique;
	c1->gp_enable_sequential_window_plans = gp_enable_sequential_window_plans;
	c1->gp_hashagg_streambottom = gp_hashagg_streambottom;
	c1->gp_enable_agg_distinct = gp_enable_agg_distinct;
	c1->gp_enable_dqa_pruning = gp_enable_dqa_pruning;
	c1->gp_eager_dqa_pruning = gp_eager_dqa_pruning;
	c1->gp_eager_one_phase_agg = gp_eager_one_phase_agg;
	c1->gp_eager_two_phase_agg = gp_eager_two_phase_agg;
	c1->gp_enable_groupext_distinct_pruning = gp_enable_groupext_distinct_pruning;
	c1->gp_enable_groupext_distinct_gather = gp_enable_groupext_distinct_gather;
	c1->gp_enable_sort_limit = gp_enable_sort_limit;
	c1->gp_enable_sort_distinct = gp_enable_sort_distinct;

	c1->gp_enable_direct_dispatch = gp_enable_direct_dispatch;
	c1->gp_dynamic_partition_pruning = gp_dynamic_partition_pruning;

	c1->gp_cte_sharing = gp_cte_sharing;

	c1->honor_order_by = true;

	return c1;
}

/*
 * Copy configuration information
 */
PlannerConfig *
CopyPlannerConfig(const PlannerConfig *c1)
{
	PlannerConfig *c2 = (PlannerConfig *) palloc(sizeof(PlannerConfig));

	memcpy(c2, c1, sizeof(PlannerConfig));
	return c2;
}<|MERGE_RESOLUTION|>--- conflicted
+++ resolved
@@ -219,7 +219,6 @@
 	root->total_table_pages = total_pages;
 
 	/*
-<<<<<<< HEAD
 	 * Examine the targetlist and join tree, adding entries to baserel
 	 * targetlists for all referenced Vars, and generating PlaceHolderInfo
 	 * entries for all referenced PlaceHolderVars.  Restrict and join clauses
@@ -228,23 +227,13 @@
 	 * The SpecialJoinInfo list is also built to hold information about join
 	 * order restrictions.  Finally, we form a target joinlist for
 	 * make_one_rel() to work from.
-=======
-	 * Examine the targetlist and qualifications, adding entries to baserel
-	 * targetlists for all referenced Vars.  Restrict and join clauses are
-	 * added to appropriate lists belonging to the mentioned relations.  We
-	 * also build EquivalenceClasses for provably equivalent expressions, and
-	 * form a target joinlist for make_one_rel() to work from.
->>>>>>> 38e93482
 	 */
 	build_base_rel_tlists(root, tlist);
 
 	find_placeholders_in_jointree(root);
 
-<<<<<<< HEAD
 	joinlist = deconstruct_jointree(root);
 
-=======
->>>>>>> 38e93482
 	/*
 	 * Reconsider any postponed outer-join quals now that we have built up
 	 * equivalence classes.  (This could result in further additions or
@@ -278,17 +267,10 @@
 
 	/*
 	 * Examine any "placeholder" expressions generated during subquery pullup.
-<<<<<<< HEAD
 	 * Make sure that the Vars they need are marked as needed at the relevant
 	 * join level.
 	 */
 	fix_placeholder_input_needed_levels(root);
-=======
-	 * Make sure that we know what level to evaluate them at, and that the
-	 * Vars they need are marked as needed.
-	 */
-	fix_placeholder_eval_levels(root);
->>>>>>> 38e93482
 
 	/*
 	 * Ready to do the primary planning.
