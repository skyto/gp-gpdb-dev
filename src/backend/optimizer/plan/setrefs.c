/*-------------------------------------------------------------------------
 *
 * setrefs.c
 *	  Post-processing of a completed plan tree: fix references to subplan
 *	  vars, and compute regproc values for operators
 *
 * Portions Copyright (c) 2005-2008, Greenplum inc
 * Portions Copyright (c) 1996-2008, PostgreSQL Global Development Group
 * Portions Copyright (c) 1994, Regents of the University of California
 *
 *
 * IDENTIFICATION
 *	  $PostgreSQL: pgsql/src/backend/optimizer/plan/setrefs.c,v 1.130 2007/02/19 02:23:12 tgl Exp $
 *
 *-------------------------------------------------------------------------
 */
#include "postgres.h"

#include "access/transam.h"
#include "catalog/pg_type.h"
#include "nodes/makefuncs.h"
#include "nodes/nodeFuncs.h"
#include "optimizer/clauses.h"
#include "optimizer/pathnode.h"
#include "optimizer/planmain.h"
#include "optimizer/tlist.h"
#include "parser/parsetree.h"
#include "parser/parse_relation.h"
#include "parser/parse_expr.h" /* exprType, exprTypmod */
#include "utils/lsyscache.h"
#include "utils/syscache.h"
#include "cdb/cdbhash.h"


typedef struct
{
	Index		varno;			/* RT index of Var */
	AttrNumber	varattno;		/* attr number of Var */
	AttrNumber	resno;			/* TLE position of Var */
} tlist_vinfo;

typedef struct
{
	List	   *tlist;			/* underlying target list */
	int			num_vars;		/* number of plain Var tlist entries */
	bool		has_non_vars;	/* are there other entries? */
	/* array of num_vars entries: */
	tlist_vinfo vars[1];		/* VARIABLE LENGTH ARRAY */
} indexed_tlist;				/* VARIABLE LENGTH STRUCT */

typedef struct
{
	PlannerGlobal *glob;
	int			rtoffset;
} fix_scan_expr_context;

typedef struct
{
	PlannerGlobal *glob;
	indexed_tlist *outer_itlist;
	indexed_tlist *inner_itlist;
	Index		skip_rel;
	int			rtoffset;
	bool        use_outer_tlist_for_matching_nonvars;
	bool        use_inner_tlist_for_matching_nonvars;
} fix_join_expr_context;

typedef struct
{
	PlannerGlobal *glob;
	indexed_tlist *subplan_itlist;
	int			rtoffset;
	bool		use_scan_slot;
} fix_upper_expr_context;

/*
 * Check if a Const node is a regclass value.  We accept plain OID too,
 * since a regclass Const will get folded to that type if it's an argument
 * to oideq or similar operators.  (This might result in some extraneous
 * values in a plan's list of relation dependencies, but the worst result
 * would be occasional useless replans.)
 */
#define ISREGCLASSCONST(con) \
	(((con)->consttype == REGCLASSOID || (con)->consttype == OIDOID) && \
	 !(con)->constisnull)

#define fix_scan_list(glob, lst, rtoffset) \
	((List *) fix_scan_expr(glob, (Node *) (lst), rtoffset))

static Plan *set_plan_refs(PlannerGlobal *glob, Plan *plan, int rtoffset);
static Plan *set_subqueryscan_references(PlannerGlobal *glob,
							SubqueryScan *plan,
							int rtoffset);
static bool trivial_subqueryscan(SubqueryScan *plan);
static Node *fix_scan_expr(PlannerGlobal *glob, Node *node, int rtoffset);
static Node *fix_scan_expr_mutator(Node *node, fix_scan_expr_context *context);
static bool fix_scan_expr_walker(Node *node, fix_scan_expr_context *context);
static void set_join_references(PlannerGlobal *glob, Join *join, int rtoffset);
static void set_inner_join_references(PlannerGlobal *glob, Plan *inner_plan,
									  indexed_tlist *outer_itlist, int rtoffset);
static void set_upper_references(PlannerGlobal *glob, Plan *plan, int rtoffset,
					 bool use_scan_slot);
static void set_dummy_tlist_references(Plan *plan, int rtoffset, bool use_child_targets);
static indexed_tlist *build_tlist_index(List *tlist);
static Var *search_indexed_tlist_for_var(Var *var,
							 indexed_tlist *itlist,
							 Index newvarno,
							 int rtoffset);
static Var *search_indexed_tlist_for_non_var(Node *node,
								 indexed_tlist *itlist,
								 Index newvarno);
static List *fix_join_expr(PlannerGlobal *glob,
			  List *clauses,
			  indexed_tlist *outer_itlist,
			  indexed_tlist *inner_itlist,
			  Index skip_rel, int rtoffset);
static Node *fix_join_expr_mutator(Node *node,
					  fix_join_expr_context *context);
static List *fix_hashclauses(PlannerGlobal *glob,
				List *clauses,
				indexed_tlist *outer_itlist,
				indexed_tlist *inner_itlist,
				Index skip_rel, int rtoffset);
static List *fix_child_hashclauses(PlannerGlobal *glob,
					  List *clauses,
					  indexed_tlist *outer_itlist,
					  indexed_tlist *inner_itlist,
					  Index skip_rel, int rtoffset,
					  Index child);

static Node *fix_upper_expr(PlannerGlobal *glob,
			   Node *node,
			   indexed_tlist *subplan_itlist,
			   int rtoffset,
			   bool use_scan_slot);
static Node *fix_upper_expr_mutator(Node *node,
									fix_upper_expr_context *context);
static bool fix_opfuncids_walker(Node *node, void *context);
static  bool cdb_expr_requires_full_eval(Node *node);
static Plan *cdb_insert_result_node(PlannerGlobal *glob, 
									Plan *plan, 
									int rtoffset);
static void record_plan_function_dependency(PlannerGlobal *glob, 
											Oid funcid);

static bool extract_query_dependencies_walker(Node *node,
								  PlannerGlobal *context);
/* fix the target lists of projection-incapable nodes to use the target list of the child node */
static void fix_projection_incapable_nodes(Plan *plan);

/* fix the target lists of  projection-incapable nodes in subplans to use the target list of the child node */
static void fix_projection_incapable_nodes_in_subplans(PlannerGlobal *context, Plan *plan);

#ifdef USE_ASSERT_CHECKING
#include "cdb/cdbplan.h"

/**
 * This method establishes asserts on the inputs to set_plan_references.
 */
static void set_plan_references_input_asserts(PlannerGlobal *glob, Plan *plan, List *rtable)
{
	Assert(glob);
	Assert(plan);

	/* Note that rtable MAY be NULL */

	/* Ensure that plan refers to vars that have varlevelsup = 0 AND varno is in the rtable */
	List *allVars = extract_nodes(glob, (Node *) plan, T_Var);
	ListCell *lc = NULL;

	foreach (lc, allVars)
	{
		Var *var = (Var *) lfirst(lc);
		Assert(var->varlevelsup == 0 && "Plan contains vars that refer to outer plan.");
		/**
		 * Append plans set varno = OUTER very early on.
		 */
		/**
		 * If shared input node exists, a subquery scan may refer to varnos outside
		 * its current rtable.
		 */
		Assert((var->varno == OUTER
				|| (var->varno > 0 && var->varno <= list_length(rtable) + list_length(glob->finalrtable)))
				&& "Plan contains var that refer outside the rtable.");
		Assert(var->varno == var->varnoold && "Varno and varnoold do not agree!");

		/** If a pseudo column, there should be a corresponding entry in the relation */
		if (var->varattno <= FirstLowInvalidHeapAttributeNumber)
		{
			RangeTblEntry *rte = rt_fetch(var->varno, rtable);
			Assert(rte);
			Assert(rte->pseudocols);
			Assert(list_length(rte->pseudocols) > var->varattno - FirstLowInvalidHeapAttributeNumber);
		}

	}

	/* Ensure that all params that the plan refers to has a corresponding subplan */
	List *allParams = extract_nodes(glob, (Node *) plan, T_Param);

	foreach (lc, allParams)
	{
		Param *param = lfirst(lc);
		if (param->paramkind == PARAM_EXEC)
		{
			Assert(param->paramid < list_length(glob->paramlist) && "Parameter ID outside range of parameters known at the global level.");
			PlannerParamItem *paramItem = list_nth(glob->paramlist, param->paramid);
			Assert(paramItem);

			if (IsA(paramItem->item, Var))
			{
				Var *var = (Var *) paramItem->item;
				Assert(param->paramtype == var->vartype && "Parameter type and var type do not match!");
			}
			else if (IsA(paramItem->item, Aggref))
			{
				Aggref *aggRef = (Aggref *) paramItem->item;
				Assert(param->paramtype == aggRef->aggtype && "Param type and aggref type do not match!");
			}
			else
			{
				Assert("Global PlannerParamItem is not a var or an aggref node");
			}

		}
	}

}

/**
 * This method establishes asserts on the output of set_plan_references.
 */
static void set_plan_references_output_asserts(PlannerGlobal *glob, Plan *plan)
{
	/**
	 * Ensure that all OpExprs have regproc OIDs.
	 */
	List *allOpExprs = extract_nodes(glob, (Node *) plan, T_OpExpr);

	ListCell *lc = NULL;

	foreach (lc, allOpExprs)
	{
		OpExpr *opExpr = (OpExpr *) lfirst(lc);
		Assert(opExpr->opfuncid != InvalidOid && "No function associated with OpExpr!");
	}

	/**
	 * All vars should be INNER or OUTER or point to a relation in the glob->finalrtable.
	 */

	List *allVars = extract_nodes(glob, (Node *) plan, T_Var);

	foreach (lc, allVars)
	{
		Var *var = (Var *) lfirst(lc);

		Assert((var->varno == INNER
				|| var->varno == OUTER
				|| var->varno == 0		/* GPDB uses 0 for scan tuple slot. */
				|| (var->varno > 0 && var->varno <= list_length(glob->finalrtable)))
				&& "Plan contains var that refer outside the rtable.");

		Assert(var->varattno > FirstLowInvalidHeapAttributeNumber && "Invalid attribute number in plan");

		if (var->varno > 0 && var->varno <= list_length(glob->finalrtable))
		{
			List *colNames = NULL;
			RangeTblEntry *rte = rt_fetch(var->varno, glob->finalrtable);
			Assert(rte && "Invalid RTE");
			Assert(rte->rtekind != RTE_VOID && "Var points to a void RTE!");

			/* Make sure attnum refers to a column in the relation */
			expandRTE(rte, var->varno, 0, -1, true, &colNames, NULL);

			AssertImply(var->varattno >= 0, var->varattno <= list_length(colNames) + list_length(rte->pseudocols)); /* Only asserting on non-system attributes */
		}

	}

	/** All subquery scan nodes should have their scanrelids point to a subquery entry in the finalrtable */
	List *allSubQueryScans = extract_nodes(glob, (Node *) plan, T_SubqueryScan);

	foreach (lc, allSubQueryScans)
	{
		SubqueryScan *subQueryScan = (SubqueryScan *) lfirst(lc);
		Assert(subQueryScan->scan.scanrelid <= list_length(glob->finalrtable) && "Subquery scan's scanrelid out of range");
		RangeTblEntry *rte = rt_fetch(subQueryScan->scan.scanrelid, glob->finalrtable);
		Assert((rte->rtekind == RTE_SUBQUERY || rte->rtekind == RTE_CTE) && "Subquery scan should correspond to a subquery RTE or cte RTE!");
	}
}

/* End of debug code */
#endif

/*****************************************************************************
 *
 *		SUBPLAN REFERENCES
 *
 *****************************************************************************/

/*
 * set_plan_references
 *
 * This is the final processing pass of the planner/optimizer.	The plan
 * tree is complete; we just have to adjust some representational details
 * for the convenience of the executor:
 *
 * 1. We flatten the various subquery rangetables into a single list, and
 * zero out RangeTblEntry fields that are not useful to the executor.
 *
 * 2. We adjust Vars in scan nodes to be consistent with the flat rangetable.
 *
 * 3. We adjust Vars in upper plan nodes to refer to the outputs of their
 * subplans.
 *
 * 4. We compute regproc OIDs for operators (ie, we look up the function
 * that implements each op).
 *
 * 5. We create lists of specific objects that the plan depends on.
 *
 * NB In GPDB we only build the relation list, though the apparatus is in
 *    place to collect PlanInvalItems when that becomes interesting.
 *
 * This will be used by plancache.c to drive invalidation of cached plans.
 * Relation dependencies are represented by OIDs, and everything else by
 * PlanInvalItems (this distinction is motivated by the shared-inval APIs).
 * Currently, relations and user-defined functions are the only types of
 * objects that are explicitly tracked this way.
 *
 * We also perform one final optimization step, which is to delete
 * SubqueryScan plan nodes that aren't doing anything useful (ie, have
 * no qual and a no-op targetlist).  The reason for doing this last is that
 * it can't readily be done before set_plan_references, because it would
 * break set_upper_references: the Vars in the subquery's top tlist
 * wouldn't match up with the Vars in the outer plan tree.  The SubqueryScan
 * serves a necessary function as a buffer between outer query and subquery
 * variable numbering ... but after we've flattened the rangetable this is
 * no longer a problem, since then there's only one rtindex namespace.
 *
 * set_plan_references recursively traverses the whole plan tree.
 *
 * Inputs:
 *	glob: global data for planner run
 *	plan: the topmost node of the plan
 *	rtable: the rangetable for the current subquery
 *
 * The return value is normally the same Plan node passed in, but can be
 * different when the passed-in Plan is a SubqueryScan we decide isn't needed.
 *
 * The flattened rangetable entries are appended to glob->finalrtable, and
 * plan dependencies are appended to glob->relationOids (for relations)
 * and glob->invalItems (for everything else).
 *
 * Notice that we modify Plan nodes in-place, but use expression_tree_mutator
 * to process targetlist and qual expressions.	We can assume that the Plan
 * nodes were just built by the planner and are not multiply referenced, but
 * it's not so safe to assume that for expression tree nodes.
 */
Plan *
set_plan_references(PlannerGlobal *glob, Plan *plan, List *rtable)
{
#ifdef USE_ASSERT_CHECKING
	/* 
	 * This method formalizes our assumptions about the input to set_plan_references.
	 * This will hopefully, help us debug any problems.
	 */
	set_plan_references_input_asserts(glob, plan, rtable);
#endif

	int			rtoffset = list_length(glob->finalrtable);
	ListCell   *lc;

	/*
	 * In the flat rangetable, we zero out substructure pointers that are not
	 * needed by the executor; this reduces the storage space and copying cost
	 * for cached plans.  We keep only the alias and eref Alias fields, which
	 * are needed by EXPLAIN, and the selectedCols and modifiedCols bitmaps,
	 * which are needed for executor-startup permissions checking.
	 */
	foreach(lc, rtable)
	{
		RangeTblEntry *rte = (RangeTblEntry *) lfirst(lc);
		RangeTblEntry *newrte;

		/* flat copy to duplicate all the scalar fields */
		newrte = copyObject(rte);

		/** Need to fix up some of the references in the newly created newrte */
		fix_scan_expr(glob, (Node *) newrte->funcexpr, rtoffset);
		fix_scan_expr(glob, (Node *) newrte->joinaliasvars, rtoffset);
		fix_scan_expr(glob, (Node *) newrte->values_lists, rtoffset);

		glob->finalrtable = lappend(glob->finalrtable, newrte);

		/*
		 * If it's a plain relation RTE, add the table to relationOids.
		 *
		 * We do this even though the RTE might be unreferenced in the plan
		 * tree; this would correspond to cases such as views that were
		 * expanded, child tables that were eliminated by constraint
		 * exclusion, etc.	Schema invalidation on such a rel must still force
		 * rebuilding of the plan.
		 *
		 * Note we don't bother to avoid duplicate list entries.  We could,
		 * but it would probably cost more cycles than it would save.
		 */
		if (newrte->rtekind == RTE_RELATION)
			glob->relationOids = lappend_oid(glob->relationOids,
											 newrte->relid);
	}

	/* Now fix the Plan tree */
	fix_projection_incapable_nodes(plan);
	fix_projection_incapable_nodes_in_subplans(glob, plan);

	Plan *retPlan = set_plan_refs(glob, plan, rtoffset);

#ifdef USE_ASSERT_CHECKING
	/**
	 * Ensuring that the output of setrefs behaves as expected.
	 */
	set_plan_references_output_asserts(glob, retPlan);
#endif

	return retPlan;
}

/*
 * set_plan_refs: recurse through the Plan nodes of a single subquery level
 */
static Plan *
set_plan_refs(PlannerGlobal *glob, Plan *plan, int rtoffset)
{
	ListCell   *l;

	if (plan == NULL)
		return NULL;

    /*
     * CDB: If plan has a Flow node, fix up its hashExpr to refer to the
     * plan's own targetlist.
     */
	if (plan->flow && plan->flow->hashExpr)
    {
        indexed_tlist  *plan_itlist = build_tlist_index(plan->targetlist);

        plan->flow->hashExpr =
		(List *)fix_upper_expr(glob,
							   (Node *)plan->flow->hashExpr,
							   plan_itlist,
							   rtoffset,
							   false);
        pfree(plan_itlist);
    }

	/*
	 * Plan-type-specific fixes
	 */
	switch (nodeTag(plan))
	{
		case T_SeqScan: /* Rely on structure equivalence */
		case T_AppendOnlyScan: /* Rely on structure equivalence */
		case T_AOCSScan: /* Rely on structure equivalence */
		case T_ExternalScan: /* Rely on structure equivalence */
			{
				Scan    *splan = (Scan *) plan;

				if (cdb_expr_requires_full_eval((Node *)plan->targetlist))
					return cdb_insert_result_node(glob, plan, rtoffset);

				splan->scanrelid += rtoffset;

				/* If the scan appears below a shareinput, we hit this assert. */
#ifdef USE_ASSERT_CHECKING
				Assert(splan->scanrelid <= list_length(glob->finalrtable) && "Scan node's relid is outside the finalrtable!");
				RangeTblEntry *rte = rt_fetch(splan->scanrelid, glob->finalrtable);
				Assert(rte->rtekind == RTE_RELATION && "Scan plan should refer to a scan relation");
#endif

				splan->plan.targetlist =
					fix_scan_list(glob, splan->plan.targetlist, rtoffset);
				splan->plan.qual =
					fix_scan_list(glob, splan->plan.qual, rtoffset);
			}
			break;
		case T_IndexScan:
			{
				IndexScan  *splan = (IndexScan *) plan;

				if (cdb_expr_requires_full_eval((Node *)plan->targetlist))
					return cdb_insert_result_node(glob, plan, rtoffset);

				splan->scan.scanrelid += rtoffset;

#ifdef USE_ASSERT_CHECKING
				RangeTblEntry *rte = rt_fetch(splan->scan.scanrelid, glob->finalrtable);
				char relstorage = get_rel_relstorage(rte->relid);
				Assert(relstorage != RELSTORAGE_AOROWS &&
					   relstorage != RELSTORAGE_AOCOLS);
#endif

				splan->scan.plan.targetlist =
					fix_scan_list(glob, splan->scan.plan.targetlist, rtoffset);
				splan->scan.plan.qual =
					fix_scan_list(glob, splan->scan.plan.qual, rtoffset);
				splan->indexqual =
					fix_scan_list(glob, splan->indexqual, rtoffset);
				splan->indexqualorig =
					fix_scan_list(glob, splan->indexqualorig, rtoffset);
			}
			break;
		case T_BitmapIndexScan:
			{
				BitmapIndexScan *splan = (BitmapIndexScan *) plan;

				splan->scan.scanrelid += rtoffset;
				/* no need to fix targetlist and qual */
				Assert(splan->scan.plan.targetlist == NIL);
				Assert(splan->scan.plan.qual == NIL);
				splan->indexqual =
					fix_scan_list(glob, splan->indexqual, rtoffset);
				splan->indexqualorig =
					fix_scan_list(glob, splan->indexqualorig, rtoffset);
			}
			break;
		case T_BitmapHeapScan:
			{
				BitmapHeapScan *splan = (BitmapHeapScan *) plan;

				if (cdb_expr_requires_full_eval((Node *)plan->targetlist))
					return cdb_insert_result_node(glob, plan, rtoffset);

				splan->scan.scanrelid += rtoffset;

#ifdef USE_ASSERT_CHECKING
				RangeTblEntry *rte = rt_fetch(splan->scan.scanrelid, glob->finalrtable);
				char relstorage = get_rel_relstorage(rte->relid);
				Assert(relstorage != RELSTORAGE_AOROWS &&
					   relstorage != RELSTORAGE_AOCOLS);
#endif
				splan->scan.plan.targetlist =
					fix_scan_list(glob, splan->scan.plan.targetlist, rtoffset);
				splan->scan.plan.qual =
					fix_scan_list(glob, splan->scan.plan.qual, rtoffset);
				splan->bitmapqualorig =
					fix_scan_list(glob, splan->bitmapqualorig, rtoffset);
			}
			break;
		case T_BitmapAppendOnlyScan:
			{
				BitmapAppendOnlyScan *splan = (BitmapAppendOnlyScan *) plan;

				if (cdb_expr_requires_full_eval((Node *)plan->targetlist))
					return cdb_insert_result_node(glob, plan, rtoffset);

				splan->scan.scanrelid += rtoffset;

#ifdef USE_ASSERT_CHECKING
				RangeTblEntry *rte = rt_fetch(splan->scan.scanrelid, glob->finalrtable);
				char relstorage = get_rel_relstorage(rte->relid);
				Assert(relstorage == RELSTORAGE_AOROWS ||
					   relstorage == RELSTORAGE_AOCOLS);
#endif

				splan->scan.plan.targetlist =
					fix_scan_list(glob, splan->scan.plan.targetlist, rtoffset);
				splan->scan.plan.qual =
					fix_scan_list(glob, splan->scan.plan.qual, rtoffset);
				splan->bitmapqualorig =
					fix_scan_list(glob, splan->bitmapqualorig, rtoffset);
			}
			break;
		case T_BitmapTableScan:
			{
				BitmapTableScan *splan = (BitmapTableScan *) plan;

				if (cdb_expr_requires_full_eval((Node *)plan->targetlist))
					return cdb_insert_result_node(glob, plan, rtoffset);

				splan->scan.scanrelid += rtoffset;

				splan->scan.plan.targetlist =
					fix_scan_list(glob, splan->scan.plan.targetlist, rtoffset);
				splan->scan.plan.qual =
					fix_scan_list(glob, splan->scan.plan.qual, rtoffset);
				splan->bitmapqualorig =
					fix_scan_list(glob, splan->bitmapqualorig, rtoffset);
			}
			break;
		case T_TidScan:
			{
				TidScan    *splan = (TidScan *) plan;

				if (cdb_expr_requires_full_eval((Node *)plan->targetlist))
					return cdb_insert_result_node(glob, plan, rtoffset);

				splan->scan.scanrelid += rtoffset;

#ifdef USE_ASSERT_CHECKING
				/* We only support TidScans on heap tables currently */
				RangeTblEntry *rte = rt_fetch(splan->scan.scanrelid, glob->finalrtable);
				char relstorage = get_rel_relstorage(rte->relid);
				Assert(relstorage == RELSTORAGE_HEAP);
#endif

				splan->scan.plan.targetlist =
					fix_scan_list(glob, splan->scan.plan.targetlist, rtoffset);
				splan->scan.plan.qual =
					fix_scan_list(glob, splan->scan.plan.qual, rtoffset);
				splan->tidquals =
					fix_scan_list(glob, splan->tidquals, rtoffset);
			}
			break;
		case T_SubqueryScan:

			if (cdb_expr_requires_full_eval((Node *)plan->targetlist))
				return cdb_insert_result_node(glob, plan, rtoffset);

			/* Needs special treatment, see comments below */
			return set_subqueryscan_references(glob,
											   (SubqueryScan *) plan,
											   rtoffset);
		case T_TableFunctionScan:
			{
				TableFunctionScan	*tplan	   = (TableFunctionScan *) plan;
				Plan				*subplan   = tplan->scan.plan.lefttree;
				List				*subrtable = tplan->subrtable;

				if (cdb_expr_requires_full_eval((Node *)plan->targetlist))
					return cdb_insert_result_node(glob, plan, rtoffset);

				/* recursively process the subplan */
				plan->lefttree = set_plan_references(glob, subplan, subrtable);

				/* subrtable is no longer needed in the plan tree */
				tplan->subrtable = NIL;

				/* adjust for the new range table offset */
				tplan->scan.scanrelid += rtoffset;
				tplan->scan.plan.targetlist =
					fix_scan_list(glob, tplan->scan.plan.targetlist, rtoffset);
				tplan->scan.plan.qual =
					fix_scan_list(glob, tplan->scan.plan.qual, rtoffset);

				return plan;
			}
		case T_FunctionScan:
<<<<<<< HEAD
			{
				FunctionScan *splan = (FunctionScan *) plan;

				if (cdb_expr_requires_full_eval((Node *)plan->targetlist))
					return cdb_insert_result_node(glob, plan, rtoffset);

				splan->scan.scanrelid += rtoffset;
				splan->scan.plan.targetlist =
					fix_scan_list(glob, splan->scan.plan.targetlist, rtoffset);
				splan->scan.plan.qual =
					fix_scan_list(glob, splan->scan.plan.qual, rtoffset);
			}
			break;
		case T_ValuesScan:
			{
				ValuesScan *splan = (ValuesScan *) plan;

				if (cdb_expr_requires_full_eval((Node *)plan->targetlist))
					return cdb_insert_result_node(glob, plan, rtoffset);

				splan->scan.scanrelid += rtoffset;
				splan->scan.plan.targetlist =
					fix_scan_list(glob, splan->scan.plan.targetlist, rtoffset);
				splan->scan.plan.qual =
					fix_scan_list(glob, splan->scan.plan.qual, rtoffset);
			}
=======
			fix_expr_references(plan, (Node *) plan->targetlist);
			fix_expr_references(plan, (Node *) plan->qual);
			fix_expr_references(plan, ((FunctionScan *) plan)->funcexpr);
			break;
		case T_ValuesScan:
			fix_expr_references(plan, (Node *) plan->targetlist);
			fix_expr_references(plan, (Node *) plan->qual);
			fix_expr_references(plan,
								(Node *) ((ValuesScan *) plan)->values_lists);
>>>>>>> 71b0cf2f
			break;
		case T_NestLoop:
		case T_MergeJoin:
		case T_HashJoin:
			if (cdb_expr_requires_full_eval((Node *)plan->targetlist))
				return cdb_insert_result_node(glob, plan, rtoffset);
			set_join_references(glob, (Join *) plan, rtoffset);
			break;
		case T_Plan:
			/*
			 * Occurs only as a temporary fake outer subplan (created just
			 * above) for Adaptive NJ's HJ child.  This allows the HJ's outer
			 * subplan references to be fixed up normally while avoiding double
			 * fixup of the real outer subplan.  By the time we arrive here,
			 * this node has served its purpose and is no longer needed.
			 * Vanish, returning a null ptr to replace the temporary fake ptr.
			 *
			 * XXX is this still needed.  It it right??? bch 2010-02-07
			 */
			Assert(!plan->lefttree && !plan->righttree && !plan->initPlan);
			break;

		case T_Sort:
			/* GPDB has limit/offset in the sort node as well. */
			{
				Sort	   *splan = (Sort *) plan;

				set_dummy_tlist_references(plan, rtoffset, false);
				Assert(splan->plan.qual == NIL);

				splan->limitOffset =
					fix_scan_expr(glob, splan->limitOffset, rtoffset);
				splan->limitCount =
					fix_scan_expr(glob, splan->limitCount, rtoffset);
			}
			break;

		case T_Hash:
		case T_Material:
		case T_Unique:
		case T_SetOp:
			/*
			 * These plan types don't actually bother to evaluate their
			 * targetlists, because they just return their unmodified input
			 * tuples.	Even though the targetlist won't be used by the
			 * executor, we fix it up for possible use by EXPLAIN (not to
			 * mention ease of debugging --- wrong varnos are very confusing).
			 */
			set_dummy_tlist_references(plan, rtoffset, false);

			/*
			 * Since these plan types don't check quals either, we should not
			 * find any qual expression attached to them.
			 */
			Assert(plan->qual == NIL);
			break;

		case T_ShareInputScan:
			{
				ShareInputScan *sisc = (ShareInputScan *) plan;
				Plan *childPlan = plan->lefttree;

				if (childPlan == NULL)
				{
					Assert(sisc->share_type != SHARE_NOTSHARED
						   && sisc->share_id >= 0
						   && glob->share.sharedNodes);
					childPlan = list_nth(glob->share.sharedNodes, sisc->share_id);
				}

#ifdef DEBUG
				Assert(childPlan && IsA(childPlan,Material) || IsA(childPlan, Sort));
				if (IsA(childPlan, Material))
				{
					Material *shared = (Material *) childPlan;
					Assert(shared->share_type != SHARE_NOTSHARED
						   && shared->share_id == sisc->share_id);
				}
				else
				{
					Sort *shared = (Sort *) childPlan;
					Assert(shared->share_type != SHARE_NOTSHARED
						   && shared->share_id == sisc->share_id);
				}
#endif
				set_dummy_tlist_references(plan, rtoffset, false);
			}
			break;
		case T_Limit:
			{
				Limit	   *splan = (Limit *) plan;

				/*
				 * Like the plan types above, Limit doesn't evaluate its tlist
				 * or quals.  It does have live expressions for limit/offset,
				 * however; and those cannot contain subplan variable refs, so
				 * fix_scan_expr works for them.
				 */
				set_dummy_tlist_references(plan, rtoffset, false);
				Assert(splan->plan.qual == NIL);

				splan->limitOffset =
					fix_scan_expr(glob, splan->limitOffset, rtoffset);
				splan->limitCount =
					fix_scan_expr(glob, splan->limitCount, rtoffset);
			}
			break;
		case T_Agg:
			set_upper_references(glob, plan, rtoffset, true);
			break;
		case T_Window:
			set_upper_references(glob, plan, rtoffset, true);
			if ( plan->targetlist == NIL )
				set_dummy_tlist_references(plan, rtoffset, true);
			{
				indexed_tlist  *subplan_itlist =
					build_tlist_index(plan->lefttree->targetlist);

				/* Fix frame edges */
				foreach(l, ((Window *) plan)->windowKeys)
				{
					WindowKey *win_key = (WindowKey *)lfirst(l);
					WindowFrame *frame = win_key->frame;

					if (frame != NULL)
					{
						/*
						 * Fix reference of frame edge expression *only*
						 * when the edge is DELAYED type. Otherwise it will have
						 * potential risk that the edge expression is converted
						 * to Var (see fix_upper_expr_mutator for reason), which
						 * cannot be evaluated in the executor's init stage.
						 * It is ok that DELAYED frame edges have Var, since
						 * they are evaluated at the executor's run time stage.
						 */
						if (window_edge_is_delayed(frame->trail))
							frame->trail->val =
								fix_upper_expr(glob, frame->trail->val,
											   subplan_itlist, rtoffset, true);
						if (window_edge_is_delayed(frame->lead))
							frame->lead->val =
								fix_upper_expr(glob, frame->lead->val,
											   subplan_itlist, rtoffset, true);
					}
				}
				pfree(subplan_itlist);
			}
			break;
		case T_Result:
			{
				Result	   *splan = (Result *) plan;

				/*
				 * Result may or may not have a subplan; if not, it's more
				 * like a scan node than an upper node.
				 */
				if (splan->plan.lefttree != NULL)
				{
					set_upper_references(glob, plan, rtoffset, false);
				}
				splan->plan.targetlist =
					fix_scan_list(glob, splan->plan.targetlist, rtoffset);
				splan->plan.qual =
					fix_scan_list(glob, splan->plan.qual, rtoffset);

				/* resconstantqual can't contain any subplan variable refs */
				splan->resconstantqual =
					fix_scan_expr(glob, splan->resconstantqual, rtoffset);
			}
			break;
		case T_Repeat:
			set_upper_references(glob, plan, rtoffset, false); /* GPDB code uses OUTER. */
			break;
		case T_Append:
			{
				Append	   *splan = (Append *) plan;

				/*
				 * Append, like Sort et al, doesn't actually evaluate its
				 * targetlist or check quals.
				 */
				set_dummy_tlist_references(plan, rtoffset, false);
				Assert(splan->plan.qual == NIL);
				foreach(l, splan->appendplans)
				{
					lfirst(l) = set_plan_refs(glob,
											  (Plan *) lfirst(l),
											  rtoffset);
				}
			}
			break;
		case T_BitmapAnd:
			{
				BitmapAnd  *splan = (BitmapAnd *) plan;

				/* BitmapAnd works like Append, but has no tlist */
				Assert(splan->plan.targetlist == NIL);
				Assert(splan->plan.qual == NIL);
				foreach(l, splan->bitmapplans)
				{
					lfirst(l) = set_plan_refs(glob,
											  (Plan *) lfirst(l),
											  rtoffset);
				}
			}
			break;
		case T_BitmapOr:
			{
				BitmapOr   *splan = (BitmapOr *) plan;

				/* BitmapOr works like Append, but has no tlist */
				Assert(splan->plan.targetlist == NIL);
				Assert(splan->plan.qual == NIL);
				foreach(l, splan->bitmapplans)
				{
					lfirst(l) = set_plan_refs(glob,
											  (Plan *) lfirst(l),
											  rtoffset);
				}
			}
			break;
		case T_Motion:
			{
				Motion	   *motion = (Motion *) plan;
				/* test flag to prevent processing the node multi times */
				indexed_tlist *childplan_itlist =
					build_tlist_index(plan->lefttree->targetlist);

				motion->hashExpr = (List *)
					fix_upper_expr(glob, (Node*) motion->hashExpr, childplan_itlist, rtoffset, false);

#ifdef USE_ASSERT_CHECKING
				/* 1. Assert that the Motion node has same number of hash data types as that of hash expressions*/
				/* 2. Motion node must have atleast one hash expression */
				/* 3. If the Motion node is of type hash_motion: ensure that the expression that it is hashed on is a hashable datatype in gpdb*/

				Assert(list_length(motion->hashExpr) == list_length(motion->hashDataTypes)  && "Number of hash expression not equal to number of hash data types!");

				if (MOTIONTYPE_HASH == motion->motionType)
				{
					Assert(1 <= list_length(motion->hashExpr) && "Motion node must have atleast one hash expression!");

					ListCell *lcNode;
					foreach(lcNode, motion->hashExpr)
					{
						Assert(isGreenplumDbHashable(exprType((Node *) lfirst(lcNode)))  && "The expression is not GPDB hashable!");
					}
				}

#endif			/* USE_ASSERT_CHECKING */

				/* no need to fix targetlist and qual */
				Assert(plan->qual == NIL);
				set_dummy_tlist_references(plan, rtoffset, true);
				pfree(childplan_itlist);
			}
			break;
		default:
			elog(ERROR, "unrecognized node type: %d",
				 (int) nodeTag(plan));
			break;
	}

	/*
	 * Now recurse into child plans, if any
	 *
	 * NOTE: it is essential that we recurse into child plans AFTER we set
	 * subplan references in this plan's tlist and quals.  If we did the
	 * reference-adjustments bottom-up, then we would fail to match this
	 * plan's var nodes against the already-modified nodes of the children.
	 */
	plan->lefttree = set_plan_refs(glob, plan->lefttree, rtoffset);
	plan->righttree = set_plan_refs(glob, plan->righttree, rtoffset);

	return plan;
}

/*
 * set_subqueryscan_references
 *		Do set_plan_references processing on a SubqueryScan
 *
 * We try to strip out the SubqueryScan entirely; if we can't, we have
 * to do the normal processing on it.
 */
static Plan *
set_subqueryscan_references(PlannerGlobal *glob,
							SubqueryScan *plan,
							int rtoffset)
{
	Plan	   *result;

	/* First, recursively process the subplan */
	plan->subplan = set_plan_references(glob, plan->subplan, plan->subrtable);

	/* subrtable is no longer needed in the plan tree */
	plan->subrtable = NIL;

	if (trivial_subqueryscan(plan))
	{
		/*
		 * We can omit the SubqueryScan node and just pull up the subplan.
		 */
		ListCell   *lp,
				   *lc;

<<<<<<< HEAD
		result = plan->subplan;
=======
		sub_rtable = copyObject(rte->subquery->rtable);
		rtable = list_concat(rtable, sub_rtable);

		/*
		 * we have to copy the subplan to make sure there are no duplicately
		 * linked nodes in it, else adjust_plan_varnos might increment some
		 * varnos twice
		 */
		result = copyObject(plan->subplan);

		adjust_plan_varnos(result, rtoffset);
>>>>>>> 71b0cf2f

		/* We have to be sure we don't lose any initplans */
		result->initPlan = list_concat(plan->scan.plan.initPlan,
									   result->initPlan);

		/*
		 * We also have to transfer the SubqueryScan's result-column names
		 * into the subplan, else columns sent to client will be improperly
		 * labeled if this is the topmost plan level.  Copy the "source
		 * column" information too.
		 */
		forboth(lp, plan->scan.plan.targetlist, lc, result->targetlist)
		{
			TargetEntry *ptle = (TargetEntry *) lfirst(lp);
			TargetEntry *ctle = (TargetEntry *) lfirst(lc);

			ctle->resname = ptle->resname;
			ctle->resorigtbl = ptle->resorigtbl;
			ctle->resorigcol = ptle->resorigcol;
		}
	}
	else
	{
		/*
		 * Keep the SubqueryScan node.	We have to do the processing that
		 * set_plan_references would otherwise have done on it.  Notice we do
		 * not do set_upper_references() here, because a SubqueryScan will
		 * always have been created with correct references to its subplan's
		 * outputs to begin with.
		 */
		plan->scan.scanrelid += rtoffset;

		//Assert(plan->scan.scanrelid <= list_length(glob->finalrtable) && "Scan node's relid is outside the finalrtable!");

		plan->scan.plan.targetlist =
			fix_scan_list(glob, plan->scan.plan.targetlist, rtoffset);
		plan->scan.plan.qual =
			fix_scan_list(glob, plan->scan.plan.qual, rtoffset);

		result = (Plan *) plan;
	}

	return result;
}

/*
 * trivial_subqueryscan
 *		Detect whether a SubqueryScan can be deleted from the plan tree.
 *
 * We can delete it if it has no qual to check and the targetlist just
 * regurgitates the output of the child plan.
 */
static bool
trivial_subqueryscan(SubqueryScan *plan)
{
	int			attrno;
	ListCell   *lp,
			   *lc;

	if (plan->scan.plan.qual != NIL)
		return false;

	if (list_length(plan->scan.plan.targetlist) !=
		list_length(plan->subplan->targetlist))
		return false;			/* tlists not same length */

	if ( IsA(plan->subplan, Window) )
		return false;

	attrno = 1;
	forboth(lp, plan->scan.plan.targetlist, lc, plan->subplan->targetlist)
	{
		TargetEntry *ptle = (TargetEntry *) lfirst(lp);
		TargetEntry *ctle = (TargetEntry *) lfirst(lc);

		if (ptle->resjunk != ctle->resjunk)
			return false;		/* tlist doesn't match junk status */

		/*
		 * We accept either a Var referencing the corresponding element of the
		 * subplan tlist, or a Const equaling the subplan element. See
		 * generate_setop_tlist() for motivation.
		 */
		if (ptle->expr && IsA(ptle->expr, Var))
		{
			Var		   *var = (Var *) ptle->expr;

			Assert(var->varlevelsup == 0);
			if (var->varattno != attrno)
				return false;	/* out of order */
		}
		else if (ptle->expr && IsA(ptle->expr, Const))
		{
			if (!equal(ptle->expr, ctle->expr))
				return false;
		}
		else
			return false;

		attrno++;
	}

	return true;
}

/*
 * copyVar
 *		Copy a Var node.
 *
 * fix_scan_expr and friends do this enough times that it's worth having
 * a bespoke routine instead of using the generic copyObject() function.
 */
static inline Var *
copyVar(Var *var)
{
	Var		   *newvar = (Var *) palloc(sizeof(Var));

	*newvar = *var;
	return newvar;
}

/*
 * fix_expr_common
 *		Do generic set_plan_references processing on an expression node
 *
 * This is code that is common to all variants of expression-fixing.
 * We must look up operator opcode info for OpExpr and related nodes,
 * add OIDs from regclass Const nodes into glob->relationOids,
 * and add catalog TIDs for user-defined functions into glob->invalItems.
 *
 * We assume it's okay to update opcode info in-place.  So this could possibly
 * scribble on the planner's input data structures, but it's OK.
 */
static void
fix_expr_common(PlannerGlobal *glob, Node *node)
{
	/* We assume callers won't call us on a NULL pointer */
	if (IsA(node, Aggref))
	{
<<<<<<< HEAD
		record_plan_function_dependency(glob,
										((Aggref *) node)->aggfnoid);
	}
	else if (IsA(node, WindowRef))
	{
		record_plan_function_dependency(glob,
										((WindowRef *) node)->winfnoid);
	}
	else if (IsA(node, FuncExpr))
	{
		record_plan_function_dependency(glob,
										((FuncExpr *) node)->funcid);
	}
	else if (IsA(node, OpExpr))
	{
		set_opfuncid((OpExpr *) node);
		record_plan_function_dependency(glob,
										((OpExpr *) node)->opfuncid);
	}
	else if (IsA(node, DistinctExpr))
	{
		set_opfuncid((OpExpr *) node);	/* rely on struct equivalence */
		record_plan_function_dependency(glob,
										((DistinctExpr *) node)->opfuncid);
=======
		case T_SeqScan:
			((SeqScan *) plan)->scanrelid += rtoffset;
			adjust_expr_varnos((Node *) plan->targetlist, rtoffset);
			adjust_expr_varnos((Node *) plan->qual, rtoffset);
			break;
		case T_IndexScan:
			((IndexScan *) plan)->scan.scanrelid += rtoffset;
			adjust_expr_varnos((Node *) plan->targetlist, rtoffset);
			adjust_expr_varnos((Node *) plan->qual, rtoffset);
			adjust_expr_varnos((Node *) ((IndexScan *) plan)->indexqual,
							   rtoffset);
			adjust_expr_varnos((Node *) ((IndexScan *) plan)->indexqualorig,
							   rtoffset);
			break;
		case T_BitmapIndexScan:
			((BitmapIndexScan *) plan)->scan.scanrelid += rtoffset;
			/* no need to fix targetlist and qual */
			Assert(plan->targetlist == NIL);
			Assert(plan->qual == NIL);
			adjust_expr_varnos((Node *) ((BitmapIndexScan *) plan)->indexqual,
							   rtoffset);
			adjust_expr_varnos((Node *) ((BitmapIndexScan *) plan)->indexqualorig,
							   rtoffset);
			break;
		case T_BitmapHeapScan:
			((BitmapHeapScan *) plan)->scan.scanrelid += rtoffset;
			adjust_expr_varnos((Node *) plan->targetlist, rtoffset);
			adjust_expr_varnos((Node *) plan->qual, rtoffset);
			adjust_expr_varnos((Node *) ((BitmapHeapScan *) plan)->bitmapqualorig,
							   rtoffset);
			break;
		case T_TidScan:
			((TidScan *) plan)->scan.scanrelid += rtoffset;
			adjust_expr_varnos((Node *) plan->targetlist, rtoffset);
			adjust_expr_varnos((Node *) plan->qual, rtoffset);
			adjust_expr_varnos((Node *) ((TidScan *) plan)->tidquals,
							   rtoffset);
			break;
		case T_SubqueryScan:
			((SubqueryScan *) plan)->scan.scanrelid += rtoffset;
			adjust_expr_varnos((Node *) plan->targetlist, rtoffset);
			adjust_expr_varnos((Node *) plan->qual, rtoffset);
			/* we should not recurse into the subquery! */
			break;
		case T_FunctionScan:
			((FunctionScan *) plan)->scan.scanrelid += rtoffset;
			adjust_expr_varnos((Node *) plan->targetlist, rtoffset);
			adjust_expr_varnos((Node *) plan->qual, rtoffset);
			adjust_expr_varnos(((FunctionScan *) plan)->funcexpr,
							   rtoffset);
			break;
		case T_ValuesScan:
			((ValuesScan *) plan)->scan.scanrelid += rtoffset;
			adjust_expr_varnos((Node *) plan->targetlist, rtoffset);
			adjust_expr_varnos((Node *) plan->qual, rtoffset);
			adjust_expr_varnos((Node *) ((ValuesScan *) plan)->values_lists,
							   rtoffset);
			break;
		case T_NestLoop:
			adjust_expr_varnos((Node *) plan->targetlist, rtoffset);
			adjust_expr_varnos((Node *) plan->qual, rtoffset);
			adjust_expr_varnos((Node *) ((Join *) plan)->joinqual, rtoffset);
			break;
		case T_MergeJoin:
			adjust_expr_varnos((Node *) plan->targetlist, rtoffset);
			adjust_expr_varnos((Node *) plan->qual, rtoffset);
			adjust_expr_varnos((Node *) ((Join *) plan)->joinqual, rtoffset);
			adjust_expr_varnos((Node *) ((MergeJoin *) plan)->mergeclauses,
							   rtoffset);
			break;
		case T_HashJoin:
			adjust_expr_varnos((Node *) plan->targetlist, rtoffset);
			adjust_expr_varnos((Node *) plan->qual, rtoffset);
			adjust_expr_varnos((Node *) ((Join *) plan)->joinqual, rtoffset);
			adjust_expr_varnos((Node *) ((HashJoin *) plan)->hashclauses,
							   rtoffset);
			break;
		case T_Hash:
		case T_Material:
		case T_Sort:
		case T_Unique:
		case T_SetOp:

			/*
			 * Even though the targetlist won't be used by the executor, we
			 * fix it up for possible use by EXPLAIN (not to mention ease of
			 * debugging --- wrong varnos are very confusing).
			 */
			adjust_expr_varnos((Node *) plan->targetlist, rtoffset);
			Assert(plan->qual == NIL);
			break;
		case T_Limit:

			/*
			 * Like the plan types above, Limit doesn't evaluate its tlist or
			 * quals.  It does have live expressions for limit/offset,
			 * however.
			 */
			adjust_expr_varnos((Node *) plan->targetlist, rtoffset);
			Assert(plan->qual == NIL);
			adjust_expr_varnos(((Limit *) plan)->limitOffset, rtoffset);
			adjust_expr_varnos(((Limit *) plan)->limitCount, rtoffset);
			break;
		case T_Agg:
		case T_Group:
			adjust_expr_varnos((Node *) plan->targetlist, rtoffset);
			adjust_expr_varnos((Node *) plan->qual, rtoffset);
			break;
		case T_Result:
			adjust_expr_varnos((Node *) plan->targetlist, rtoffset);
			adjust_expr_varnos((Node *) plan->qual, rtoffset);
			adjust_expr_varnos(((Result *) plan)->resconstantqual, rtoffset);
			break;
		case T_Append:
			adjust_expr_varnos((Node *) plan->targetlist, rtoffset);
			Assert(plan->qual == NIL);
			foreach(l, ((Append *) plan)->appendplans)
				adjust_plan_varnos((Plan *) lfirst(l), rtoffset);
			break;
		case T_BitmapAnd:
			/* BitmapAnd works like Append, but has no tlist */
			Assert(plan->targetlist == NIL);
			Assert(plan->qual == NIL);
			foreach(l, ((BitmapAnd *) plan)->bitmapplans)
				adjust_plan_varnos((Plan *) lfirst(l), rtoffset);
			break;
		case T_BitmapOr:
			/* BitmapOr works like Append, but has no tlist */
			Assert(plan->targetlist == NIL);
			Assert(plan->qual == NIL);
			foreach(l, ((BitmapOr *) plan)->bitmapplans)
				adjust_plan_varnos((Plan *) lfirst(l), rtoffset);
			break;
		default:
			elog(ERROR, "unrecognized node type: %d",
				 (int) nodeTag(plan));
			break;
>>>>>>> 71b0cf2f
	}
	else if (IsA(node, NullIfExpr))
	{
		set_opfuncid((OpExpr *) node);	/* rely on struct equivalence */
		record_plan_function_dependency(glob,
										((NullIfExpr *) node)->opfuncid);
	}
	else if (IsA(node, ScalarArrayOpExpr))
	{
		set_sa_opfuncid((ScalarArrayOpExpr *) node);
		record_plan_function_dependency(glob,
										((ScalarArrayOpExpr *) node)->opfuncid);
	}
	else if (IsA(node, Const))
	{
		Const	   *con = (Const *) node;

		/* Check for regclass reference */
		if (ISREGCLASSCONST(con))
			glob->relationOids =
				lappend_oid(glob->relationOids,
							DatumGetObjectId(con->constvalue));
	}
    else if (IsA(node, Var))
    {
        Var    *var = (Var *)node;

        /*
         * CDB: If Var node refers to a pseudo column, note its varno.
         * By this point, no such Var nodes should be seen except for
         * local references in Scan or Append exprs.
         *
         * XXX callers must reinitialize this appropriately.  Ought
         *     to find a better way.
         */
        if (var->varattno <= FirstLowInvalidHeapAttributeNumber)
        {
            Assert(var->varlevelsup == 0 &&
                   var->varno > 0 &&
                   var->varno <= list_length(glob->finalrtable));
        }
    }
}

/*
 * fix_scan_expr
 *		Do set_plan_references processing on a scan-level expression
 *
 * This consists of incrementing all Vars' varnos by rtoffset,
 * looking up operator opcode info for OpExpr and related nodes,
 * and adding OIDs from regclass Const nodes into glob->relationOids.
 *
 * TODO: rename to reflect functionality more accurately.
 */
static Node *
fix_scan_expr(PlannerGlobal *glob, Node *node, int rtoffset)
{
	fix_scan_expr_context context;

	context.glob = glob;
	context.rtoffset = rtoffset;

	node = fix_scan_expr_mutator(node, &context);
	return node;
}

static Node *
fix_scan_expr_mutator(Node *node, fix_scan_expr_context *context)
{
	if (node == NULL)
		return NULL;
	if (IsA(node, Var))
	{
		Var		   *var = copyVar((Var *) node);

		Assert(var->varlevelsup == 0);

		/*
		 * We should not see any Vars marked INNER, but in a nestloop inner
		 * scan there could be OUTER Vars.
		 */
		Assert(var->varno != INNER);
		if (var->varno > 0 && var->varno != OUTER)
		{
			var->varno += context->rtoffset;
			if (var->varnoold > 0)
				var->varnoold += context->rtoffset;
		}

        /* Pseudo column reference? */
        if (var->varattno <= FirstLowInvalidHeapAttributeNumber)
        {
            RangeTblEntry          *rte = NULL;
            CdbRelColumnInfo       *rci = NULL;
            Node 				   *exprCopy = NULL;
            
            /* Look up the pseudo column definition. */
            rte = rt_fetch(var->varno, context->glob->finalrtable);
            rci = cdb_rte_find_pseudo_column(rte, var->varattno);
            Assert(rci && rci->defexpr && "No expression for pseudo column");

            exprCopy = copyObject((Node *) rci->defexpr);
            /* Fill in OpExpr operator ids. */
            fix_scan_expr_walker(exprCopy, context);

            /* Replace the Var node with a copy of the defining expr. */
			return (Node *) exprCopy;
		}
		else
		{
			return (Node *) var;
		}
	}

	fix_expr_common(context->glob, node);

	return expression_tree_mutator(node, fix_scan_expr_mutator,
								   (void *) context);
}

static bool
fix_scan_expr_walker(Node *node, fix_scan_expr_context *context)
{
	if (node == NULL)
		return false;
	fix_expr_common(context->glob, node);
	return expression_tree_walker(node, fix_scan_expr_walker,
								  (void *) context);
}

/*
 * set_join_references
 *	  Modify the target list and quals of a join node to reference its
 *	  subplans, by setting the varnos to OUTER or INNER and setting attno
 *	  values to the result domain number of either the corresponding outer
 *	  or inner join tuple item.  Also perform opcode lookup for these
 *	  expressions. and add regclass OIDs to glob->relationOids.
 *
 * In the case of a nestloop with inner indexscan, we will also need to
 * apply the same transformation to any outer vars appearing in the
 * quals of the child indexscan.  set_inner_join_references does that.
 */
static void
set_join_references(PlannerGlobal *glob, Join *join, int rtoffset)
{
	Plan	   *outer_plan = join->plan.lefttree;
	Plan	   *inner_plan = join->plan.righttree;
	indexed_tlist *outer_itlist;
	indexed_tlist *inner_itlist;

	outer_itlist = build_tlist_index(outer_plan->targetlist);
	inner_itlist = build_tlist_index(inner_plan->targetlist);

	/* All join plans have tlist, qual, and joinqual */
	join->plan.targetlist = fix_join_expr(glob,
										  join->plan.targetlist,
										  outer_itlist,
										  inner_itlist,
										  (Index) 0,
										  rtoffset);
	join->plan.qual = fix_join_expr(glob,
									join->plan.qual,
									outer_itlist,
									inner_itlist,
									(Index) 0,
									rtoffset);
	join->joinqual = fix_join_expr(glob,
								   join->joinqual,
								   outer_itlist,
								   inner_itlist,
								   (Index) 0,
								   rtoffset);

	/* Now do join-type-specific stuff */
	if (IsA(join, NestLoop))
	{
		/* This processing is split out to handle possible recursion */
		set_inner_join_references(glob, inner_plan, outer_itlist, rtoffset);
	}
	else if (IsA(join, MergeJoin))
	{
		MergeJoin  *mj = (MergeJoin *) join;

		mj->mergeclauses = fix_join_expr(glob,
										 mj->mergeclauses,
										 outer_itlist,
										 inner_itlist,
										 (Index) 0,
										 rtoffset);
	}
	else if (IsA(join, HashJoin))
	{
		HashJoin   *hj = (HashJoin *) join;

		hj->hashclauses = fix_hashclauses(glob,
										hj->hashclauses,
										outer_itlist,
										inner_itlist,
										(Index) 0,
										rtoffset);

		hj->hashqualclauses = fix_join_expr(glob,
											hj->hashqualclauses,
											outer_itlist,
											inner_itlist,
											(Index) 0,
											rtoffset);
	}

	pfree(outer_itlist);
	pfree(inner_itlist);
}

/*
 * set_inner_join_references
 *		Handle join references appearing in an inner indexscan's quals
 *
 * To handle bitmap-scan plan trees, we have to be able to recurse down
 * to the bottom BitmapIndexScan nodes; likewise, appendrel indexscans
 * require recursing through Append nodes.	This is split out as a separate
 * function so that it can recurse.
 *
 * Note we do *not* apply any rtoffset for Vars of the inner relation; this is because
 * the quals will be processed again by fix_scan_expr when the set_plan_refs
 * recursion reaches the inner indexscan, and so we'd have done it twice.
 */
static void
set_inner_join_references(PlannerGlobal *glob, Plan *inner_plan,
						  indexed_tlist *outer_itlist, int rtoffset)
{
	if (IsA(inner_plan, IndexScan))
	{
		/*
		 * An index is being used to reduce the number of tuples scanned in
		 * the inner relation.	If there are join clauses being used with the
		 * index, we must update their outer-rel var nodes to refer to the
		 * outer side of the join.
		 */
		IndexScan  *innerscan = (IndexScan *) inner_plan;
		List	   *indexqualorig = innerscan->indexqualorig;

		/* No work needed if indexqual refers only to its own rel... */
		if (NumRelids((Node *) indexqualorig) > 1)
		{
			Index		innerrel = innerscan->scan.scanrelid;

			/* only refs to outer vars get changed in the inner qual */
			innerscan->indexqualorig = fix_join_expr(glob,
													 indexqualorig,
													 outer_itlist,
													 NULL,
													 innerrel,
													 rtoffset);
			innerscan->indexqual = fix_join_expr(glob,
												 innerscan->indexqual,
												 outer_itlist,
												 NULL,
												 innerrel,
												 rtoffset);

			/*
			 * We must fix the inner qpqual too, if it has join clauses (this
			 * could happen if special operators are involved: some indexquals
			 * may get rechecked as qpquals).
			 */
			if (NumRelids((Node *) inner_plan->qual) > 1)
				inner_plan->qual = fix_join_expr(glob,
												 inner_plan->qual,
												 outer_itlist,
												 NULL,
												 innerrel,
												 rtoffset);
		}
	}
	else if (IsA(inner_plan, BitmapIndexScan))
	{
		/*
		 * Same, but index is being used within a bitmap plan.
		 */
		BitmapIndexScan *innerscan = (BitmapIndexScan *) inner_plan;
		List	   *indexqualorig = innerscan->indexqualorig;

		/* No work needed if indexqual refers only to its own rel... */
		if (NumRelids((Node *) indexqualorig) > 1)
		{
			Index		innerrel = innerscan->scan.scanrelid;

			/* only refs to outer vars get changed in the inner qual */
			innerscan->indexqualorig = fix_join_expr(glob,
													 indexqualorig,
													 outer_itlist,
													 NULL,
													 innerrel,
													 rtoffset);
			innerscan->indexqual = fix_join_expr(glob,
												 innerscan->indexqual,
												 outer_itlist,
												 NULL,
												 innerrel,
												 rtoffset);
			/* no need to fix inner qpqual */
			Assert(inner_plan->qual == NIL);
		}
	}
	else if (IsA(inner_plan, BitmapHeapScan) ||
			 IsA(inner_plan, BitmapAppendOnlyScan))
	{
		/*
		 * The inner side is a bitmap scan plan.  Fix the top node, and
		 * recurse to get the lower nodes.
		 *
		 * Note: create_bitmap_scan_plan removes clauses from bitmapqualorig
		 * if they are duplicated in qpqual, so must test these independently.
		 */
		Index innerrel;
		List **bitmapqualorig_p;
		if (IsA(inner_plan, BitmapHeapScan))
		{
			BitmapHeapScan *innerscan = (BitmapHeapScan *) inner_plan;
			innerrel = innerscan->scan.scanrelid;
			bitmapqualorig_p = &(innerscan->bitmapqualorig);
		}
		else
		{
			Assert(IsA(inner_plan, BitmapAppendOnlyScan));

			BitmapAppendOnlyScan *innerscan = (BitmapAppendOnlyScan *) inner_plan;
			innerrel = innerscan->scan.scanrelid;
			bitmapqualorig_p = &(innerscan->bitmapqualorig);
		}

		/* only refs to outer vars get changed in the inner qual */
		if (NumRelids((Node *) (*bitmapqualorig_p)) > 1)
			*bitmapqualorig_p = fix_join_expr(glob,
											  *bitmapqualorig_p,
											  outer_itlist,
											  NULL,
											  innerrel,
											  rtoffset);

		/*
		 * We must fix the inner qpqual too, if it has join clauses (this
		 * could happen if special operators are involved: some indexquals may
		 * get rechecked as qpquals).
		 */
		if (NumRelids((Node *) inner_plan->qual) > 1)
			inner_plan->qual = fix_join_expr(glob,
											 inner_plan->qual,
											 outer_itlist,
											 NULL,
											 innerrel,
											 rtoffset);

		/* Now recurse */
		set_inner_join_references(glob, inner_plan->lefttree, outer_itlist, rtoffset);
	}
	else if (IsA(inner_plan, BitmapAnd))
	{
		/* All we need do here is recurse */
		BitmapAnd  *innerscan = (BitmapAnd *) inner_plan;
		ListCell   *l;

		foreach(l, innerscan->bitmapplans)
		{
			set_inner_join_references(glob, (Plan *) lfirst(l), outer_itlist, rtoffset);
		}
	}
	else if (IsA(inner_plan, BitmapOr))
	{
		/* All we need do here is recurse */
		BitmapOr   *innerscan = (BitmapOr *) inner_plan;
		ListCell   *l;

		foreach(l, innerscan->bitmapplans)
		{
			set_inner_join_references(glob, (Plan *) lfirst(l), outer_itlist, rtoffset);
		}
	}
	else if (IsA(inner_plan, TidScan))
	{
		TidScan    *innerscan = (TidScan *) inner_plan;
		Index		innerrel = innerscan->scan.scanrelid;

		innerscan->tidquals = fix_join_expr(glob,
											innerscan->tidquals,
											outer_itlist,
											NULL,
											innerrel,
											rtoffset);
	}
	else if (IsA(inner_plan, Append))
	{
		/*
		 * The inner side is an append plan.  Recurse to see if it contains
		 * indexscans that need to be fixed.
		 */
		Append	   *appendplan = (Append *) inner_plan;
		ListCell   *l;

		foreach(l, appendplan->appendplans)
		{
			set_inner_join_references(glob, (Plan *) lfirst(l), outer_itlist, rtoffset);
		}
	}
	else if (IsA(inner_plan, Result))
	{
		/* Recurse through a gating Result node (similar to Append case) */
		Result	   *result = (Result *) inner_plan;

		if (result->plan.lefttree)
			set_inner_join_references(glob, result->plan.lefttree, outer_itlist, rtoffset);
	}
}

/*
 * set_upper_references
 *	  Update the targetlist and quals of an upper-level plan node
 *	  to refer to the tuples returned by its lefttree subplan.
 *	  Also perform opcode lookup for these expressions, and
 *	  add regclass OIDs to glob->relationOids.
 *
 * This is used for single-input plan types like Agg, Group, Result.
 *
 * In most cases, we have to match up individual Vars in the tlist and
 * qual expressions with elements of the subplan's tlist (which was
 * generated by flatten_tlist() from these selfsame expressions, so it
 * should have all the required variables).  There is an important exception,
 * however: GROUP BY and ORDER BY expressions will have been pushed into the
 * subplan tlist unflattened.  If these values are also needed in the output
 * then we want to reference the subplan tlist element rather than recomputing
 * the expression.
 */
static void
set_upper_references(PlannerGlobal *glob, Plan *plan, int rtoffset,
					 bool use_scan_slot)
{
	Plan	   *subplan = plan->lefttree;
	indexed_tlist *subplan_itlist;
	List	   *output_targetlist;
	ListCell   *l;

	subplan_itlist = build_tlist_index(subplan->targetlist);

	output_targetlist = NIL;
	foreach(l, plan->targetlist)
	{
		TargetEntry *tle = (TargetEntry *) lfirst(l);
		Node	   *newexpr;

		if (IsA(tle->expr, Grouping) ||
				IsA(tle->expr, GroupId))
			newexpr = copyObject(tle->expr);
		else
			newexpr = fix_upper_expr(glob,
					(Node *) tle->expr,
					subplan_itlist,
					rtoffset,
					use_scan_slot);
		tle = flatCopyTargetEntry(tle);
		tle->expr = (Expr *) newexpr;
		output_targetlist = lappend(output_targetlist, tle);
	}
	plan->targetlist = output_targetlist;

	plan->qual = (List *)
		fix_upper_expr(glob,
					   (Node *) plan->qual,
					   subplan_itlist,
					   rtoffset,
					   use_scan_slot);

	pfree(subplan_itlist);
}

/*
 * set_dummy_tlist_references
 *	  Replace the targetlist of an upper-level plan node with a simple
 *	  list of OUTER references to its child.
 *
 * This is used for plan types like Sort and Append that don't evaluate
 * their targetlists.  Although the executor doesn't care at all what's in
 * the tlist, EXPLAIN needs it to be realistic.
 *
 * Note: we could almost use set_upper_references() here, but it fails for
 * Append for lack of a lefttree subplan.  Single-purpose code is faster
 * anyway.
 *
 * Note that old function cdb_build_identity_tlist looked into the child
 * plan target list for type information, etc.  The PG approach, instead,
 * uses the plan's own target list, which is cleaner.  The flag argument,
 * use_child_targets, gives the old GPDB behavior.
 */
static void
set_dummy_tlist_references(Plan *plan, int rtoffset, bool use_child_targets)
{
	List	   *output_targetlist;
	List	   *input_targetlist;
	ListCell   *l;

	output_targetlist = NIL;

	if (use_child_targets)
	{
		/* Note targetlist be NIL as in case of a function of no arguments */
		Assert(plan->lefttree);
		input_targetlist = plan->lefttree->targetlist;
	}
	else
	{
		//Assert(plan && plan->targetlist);t
		input_targetlist = plan->targetlist;
	}

	foreach(l, input_targetlist)
	{
		TargetEntry *tle = (TargetEntry *) lfirst(l);
		Var		   *oldvar = (Var *) tle->expr;
		Var		   *newvar;

		newvar = makeVar(OUTER,
						 tle->resno,
						 exprType((Node *) oldvar),
						 exprTypmod((Node *) oldvar),
						 0);
		if (IsA(oldvar, Var))
		{
			newvar->varnoold = oldvar->varno + rtoffset;
			newvar->varoattno = oldvar->varattno;
		}
		else
		{
			newvar->varnoold = 0;		/* wasn't ever a plain Var */
			newvar->varoattno = 0;
		}

		tle = flatCopyTargetEntry(tle);
		tle->expr = (Expr *) newvar;
		output_targetlist = lappend(output_targetlist, tle);
	}
	plan->targetlist = output_targetlist;

	/* We don't touch plan->qual here */
}


/*
 * build_tlist_index --- build an index data structure for a child tlist
 *
 * In most cases, subplan tlists will be "flat" tlists with only Vars,
 * so we try to optimize that case by extracting information about Vars
 * in advance.	Matching a parent tlist to a child is still an O(N^2)
 * operation, but at least with a much smaller constant factor than plain
 * tlist_member() searches.
 *
 * The result of this function is an indexed_tlist struct to pass to
 * search_indexed_tlist_for_var() or search_indexed_tlist_for_non_var().
 * When done, the indexed_tlist may be freed with a single pfree().
 */
static indexed_tlist *
build_tlist_index(List *tlist)
{
	indexed_tlist *itlist;
	tlist_vinfo *vinfo;
	ListCell   *l;

	/* Create data structure with enough slots for all tlist entries */
	itlist = (indexed_tlist *)
		palloc(offsetof(indexed_tlist, vars) +
			   list_length(tlist) * sizeof(tlist_vinfo));

	itlist->tlist = tlist;
	itlist->has_non_vars = false;

	/* Find the Vars and fill in the index array */
	vinfo = itlist->vars;
	foreach(l, tlist)
	{
		TargetEntry *tle = (TargetEntry *) lfirst(l);
		Expr	   *expr = tle->expr;

		Assert(expr);

		/*
		 * Allow a Var in parent node's expr to find matching Var in tlist
		 * ignoring any RelabelType nodes atop the tlist Var.  Also set
		 * has_non_vars so tlist expr can be matched as a whole.
		 */
		while (IsA(expr, RelabelType))
		{
			expr = ((RelabelType *)expr)->arg;
			itlist->has_non_vars = true;
		}

		if (expr && IsA(expr, Var))
		{
			Var		   *var = (Var *) expr;

			vinfo->varno = var->varno;
			vinfo->varattno = var->varattno;
			vinfo->resno = tle->resno;
			vinfo++;
		}
		else
			itlist->has_non_vars = true;
	}

	itlist->num_vars = (vinfo - itlist->vars);

	return itlist;
}

/*
 * build_tlist_index_other_vars --- build a restricted tlist index
 *
 * This is like build_tlist_index, but we only index tlist entries that
 * are Vars belonging to some rel other than the one specified.
 */
static indexed_tlist *
build_tlist_index_other_vars(List *tlist, Index ignore_rel)
{
	indexed_tlist *itlist;
	tlist_vinfo *vinfo;
	ListCell   *l;

	/* Create data structure with enough slots for all tlist entries */
	itlist = (indexed_tlist *)
		palloc(offsetof(indexed_tlist, vars) +
			   list_length(tlist) * sizeof(tlist_vinfo));

	itlist->tlist = tlist;
	itlist->has_non_vars = false;

	/* Find the desired Vars and fill in the index array */
	vinfo = itlist->vars;
	foreach(l, tlist)
	{
		TargetEntry *tle = (TargetEntry *) lfirst(l);

		if (tle->expr && IsA(tle->expr, Var))
		{
			Var		   *var = (Var *) tle->expr;

			if (var->varno != ignore_rel)
			{
				vinfo->varno = var->varno;
				vinfo->varattno = var->varattno;
				vinfo->resno = tle->resno;
				vinfo++;
			}
		}
	}

	itlist->num_vars = (vinfo - itlist->vars);

	return itlist;
}

/*
 * search_indexed_tlist_for_var --- find a Var in an indexed tlist
 *
 * If a match is found, return a copy of the given Var with suitably
 * modified varno/varattno (to wit, newvarno and the resno of the TLE entry).
 * Also ensure that varnoold is incremented by rtoffset.
 * If no match, return NULL.
 */
static Var *
search_indexed_tlist_for_var(Var *var, indexed_tlist *itlist,
							 Index newvarno, int rtoffset)
{
	Index		varno = var->varno;
	AttrNumber	varattno = var->varattno;
	tlist_vinfo *vinfo;
	int			i;

	vinfo = itlist->vars;
	i = itlist->num_vars;
	while (i-- > 0)
	{
		if (vinfo->varno == varno && vinfo->varattno == varattno)
		{
			/* Found a match */
			Var		   *newvar = copyVar(var);

			newvar->varno = newvarno;
			newvar->varattno = vinfo->resno;

			if (newvar->varnoold > 0)
				newvar->varnoold += rtoffset;
			return newvar;
		}
		vinfo++;
	}
	return NULL;				/* no match */
}

/*
 * search_indexed_tlist_for_non_var --- find a non-Var in an indexed tlist
 *
 * If a match is found, return a Var constructed to reference the tlist item.
 * If no match, return NULL.
 *
 * NOTE: it is a waste of time to call this unless itlist->has_ph_vars or
 * itlist->has_non_vars
 */
static Var *
search_indexed_tlist_for_non_var(Node *node,
								 indexed_tlist *itlist, Index newvarno)
{
	TargetEntry *tle;

	tle = tlist_member(node, itlist->tlist);
	if (tle)
	{
		/* Found a matching subplan output expression */
		Var		   *newvar;

		newvar = makeVar(newvarno,
						 tle->resno,
						 exprType((Node *) tle->expr),
						 exprTypmod((Node *) tle->expr),
						 0);
		newvar->varnoold = 0;	/* wasn't ever a plain Var */
		newvar->varoattno = 0;
		return newvar;
	}
	return NULL;				/* no match */
}

/*
 * fix_join_expr
 *	   Create a new set of targetlist entries or join qual clauses by
 *	   changing the varno/varattno values of variables in the clauses
 *	   to reference target list values from the outer and inner join
 *	   relation target lists.  Also perform opcode lookup and add
 *	   regclass OIDs to glob->relationOids.
 *
 * This is used in two different scenarios: a normal join clause, where
 * all the Vars in the clause *must* be replaced by OUTER or INNER references;
 * and an indexscan being used on the inner side of a nestloop join.
 * In the latter case we want to replace the outer-relation Vars by OUTER
 * references, while Vars of the inner relation should be returned without change
 * (those will later be adjusted in fix_scan_list).
 * (We also implement RETURNING clause fixup using this second scenario.)
 *
 * For a normal join, skip_rel should be zero so that any failure to
 * match a Var will be reported as an error.  For the indexscan case,
 * pass inner_itlist = NULL and skip_rel = the (not-offseted-yet) ID
 * of the inner relation.
 *
 * 'clauses' is the targetlist or list of join clauses
 * 'outer_itlist' is the indexed target list of the outer join relation
 * 'inner_itlist' is the indexed target list of the inner join relation,
 *		or NULL
 * 'skip_rel' is either zero or the rangetable index of a relation
 *		whose Vars may appear in the clause without provoking an error.
 * 'rtoffset' is what to add to varno for Vars of relations other than skip_rel.
 *
 * Returns the new expression tree.  The original clause structure is
 * not modified.
 */
static List *
fix_join_expr(PlannerGlobal *glob,
			  List *clauses,
			  indexed_tlist *outer_itlist,
			  indexed_tlist *inner_itlist,
			  Index skip_rel,
			  int rtoffset)
{
	fix_join_expr_context context;

	context.glob = glob;
	context.outer_itlist = outer_itlist;
	context.inner_itlist = inner_itlist;
	context.skip_rel = skip_rel;
	context.rtoffset = rtoffset;
	context.use_outer_tlist_for_matching_nonvars = true;
	context.use_inner_tlist_for_matching_nonvars = true;

	return (List *) fix_join_expr_mutator((Node *) clauses, &context);
}

/*
 * fix_hashclauses
 *
 *  make sure that inner argument of each hashclause does not refer to
 *  target entries found in the target list of join's outer child
 *
 */
static List *fix_hashclauses(PlannerGlobal *glob,
                           List *clauses,
                           indexed_tlist *outer_itlist,
                           indexed_tlist *inner_itlist,
                           Index skip_rel, int rtoffset)
{
    Assert(clauses);
    ListCell *lc = NULL;
    foreach(lc, clauses)
    {
        Node *node = (Node *) lfirst(lc);
        Assert(IsA(node, OpExpr));
        OpExpr     *opexpr = (OpExpr *) node;
        Assert(list_length(opexpr->args) == 2);
        /* extract clause arguments */
        List *outer_arg = linitial(opexpr->args);
        List *inner_arg = lsecond(opexpr->args);
        List *new_args = NIL;
        /*
         * for outer argument, we cannot refer to target entries
         * in join's inner child target list
         * we change walker's context to guarantee this
         */
        List *new_outer_arg = fix_child_hashclauses(glob,
                outer_arg,
                outer_itlist,
                inner_itlist,
                (Index) 0,
                rtoffset,
                OUTER);
        /*
         * for inner argument, we cannot refer to target entries
         * in join's outer child target list, otherwise hash table
         * creation could fail,
         * we change walker's context to guarantee this
         */
        List *new_inner_arg = fix_child_hashclauses(glob,
                inner_arg,
                outer_itlist,
                inner_itlist,
                (Index) 0,
                rtoffset,
                INNER);
        new_args = lappend(new_args, new_outer_arg);
        new_args = lappend(new_args, new_inner_arg);
        /* replace old arguments with the fixed arguments */
        list_free(opexpr->args);
        opexpr->args = new_args;
        /* fix opexpr */
        fix_expr_common(glob, node);
    }
    return clauses;
}
/*
 * fix_child_hashclauses
 *     A special case of fix_join_expr used to process hash join's child hashclauses.
 *     The main use case is MPP-18537 and MPP-21564, where we have a constant in the
 *     target list of hash join's child, and the constant is used when computing hash
 *     value of hash join's other child.
 *
 *     Example: select * from A, B where A.i = least(B.i,4) and A.j=4;
 *     Here, B's hash value is least(B.i,4), and constant 4 is defined by A's target list
 *
 *     Since during computing the hash value for a tuple on one side of hash join, we cannot access
 *     the target list of hash join's other child, this function skips using other target list
 *     when matching non-vars.
 *
 */
static List *
fix_child_hashclauses(PlannerGlobal *glob,
              List *clauses,
              indexed_tlist *outer_itlist,
              indexed_tlist *inner_itlist,
              Index skip_rel,
              int rtoffset,
              Index child)
{
    fix_join_expr_context context;
    context.glob = glob;
    context.outer_itlist = outer_itlist;
    context.inner_itlist = inner_itlist;
    context.skip_rel = skip_rel;
    context.rtoffset = rtoffset;
    if (INNER == child)
    {
    	/* skips using outer target list when matching non-vars */
    	context.use_outer_tlist_for_matching_nonvars = false;
    	context.use_inner_tlist_for_matching_nonvars = true;
	}
	else
	{
    	/* skips using inner target list when matching non-vars */
    	context.use_inner_tlist_for_matching_nonvars = false;
    	context.use_outer_tlist_for_matching_nonvars = true;
	}
    return (List *) fix_join_expr_mutator((Node *) clauses, &context);
}


static Node *
fix_join_expr_mutator(Node *node, fix_join_expr_context *context)
{
	Var		   *newvar;

	if (node == NULL)
		return NULL;
	if (IsA(node, Var))
	{
		Var		   *var = (Var *) node;

		/* First look for the var in the input tlists */
		newvar = search_indexed_tlist_for_var(var,
											  context->outer_itlist,
											  OUTER,
											  context->rtoffset);
		if (newvar)
			return (Node *) newvar;
		if (context->inner_itlist)
		{
			newvar = search_indexed_tlist_for_var(var,
												  context->inner_itlist,
												  INNER,
												  context->rtoffset);
			if (newvar)
				return (Node *) newvar;
		}

		/* If it's for an skip_rel (the inner relation in an index nested loop join), return it */
		if (var->varno == context->skip_rel)
		{
			return (Node *) var;
		}

		/* No referent found for Var */
		elog(ERROR, "variable not found in subplan target lists");
	}

	if (context->outer_itlist && context->outer_itlist->has_non_vars &&
	        context->use_outer_tlist_for_matching_nonvars)
	{
		newvar = search_indexed_tlist_for_non_var(node,
												  context->outer_itlist,
												  OUTER);
		if (newvar)
			return (Node *) newvar;
	}
	if (context->inner_itlist && context->inner_itlist->has_non_vars &&
	        context->use_inner_tlist_for_matching_nonvars)

	if (context->inner_itlist && context->inner_itlist->has_non_vars)
	{
		newvar = search_indexed_tlist_for_non_var(node,
												  context->inner_itlist,
												  INNER);
		if (newvar)
			return (Node *) newvar;
	}
	fix_expr_common(context->glob, node);
	return expression_tree_mutator(node,
								   fix_join_expr_mutator,
								   (void *) context);
}

/*
 * fix_upper_expr
 *		Modifies an expression tree so that all Var nodes reference outputs
 *		of a subplan.  Also performs opcode lookup, and adds regclass OIDs to
 *		glob->relationOids.
 *
 * This is used to fix up target and qual expressions of non-join upper-level
 * plan nodes.
 *
 * An error is raised if no matching var can be found in the subplan tlist
 * --- so this routine should only be applied to nodes whose subplans'
 * targetlists were generated via flatten_tlist() or some such method.
 *
 * If itlist->has_non_vars is true, then we try to match whole subexpressions
 * against elements of the subplan tlist, so that we can avoid recomputing
 * expressions that were already computed by the subplan.  (This is relatively
 * expensive, so we don't want to try it in the common case where the
 * subplan tlist is just a flattened list of Vars.)
 *
 * 'node': the tree to be fixed (a target item or qual)
 * 'subplan_itlist': indexed target list for subplan
 * 'rtoffset': how much to increment varnoold by
 *
 * The resulting tree is a copy of the original in which all Var nodes have
 * varno = OUTER, varattno = resno of corresponding subplan target.
 * The original tree is not modified.
 *
 * GPDB: Some of our executor nodes use the scantuple slot.  Caller may
 * indicate use of 0 (instead of OUTER) for varno by passing true in
 * use_scan_slot.  
 *
 * XXX We could do away with the need for use_scan_slot by adjusting the
 *     executor!
 */
static Node *
fix_upper_expr(PlannerGlobal *glob,
			   Node *node,
			   indexed_tlist *subplan_itlist,
			   int rtoffset,
			   bool use_scan_slot)
{
	fix_upper_expr_context context;

	context.glob = glob;
	context.subplan_itlist = subplan_itlist;
	context.rtoffset = rtoffset;
	context.use_scan_slot = use_scan_slot;

	return fix_upper_expr_mutator(node, &context);
}

static Node *
fix_upper_expr_mutator(Node *node, fix_upper_expr_context *context)
{
	Var		   *newvar;
	Index		slot_varno;

	if (node == NULL)
		return NULL;

	/* GPDB executor uses scantuple instead of outertuple in some cases. */
	if (context->use_scan_slot)
		slot_varno = 0;
	else
		slot_varno = OUTER;

	if (IsA(node, Var))
	{
		Var		   *var = (Var *) node;

		newvar = search_indexed_tlist_for_var(var,
											  context->subplan_itlist,
											  slot_varno,
											  context->rtoffset);
		if (!newvar)
			elog(ERROR, "variable not found in subplan target list");
		return (Node *) newvar;
	}
	/* Try matching more complex expressions too, if tlist has any */
	if (context->subplan_itlist->has_non_vars && !IsA(node, GroupId))
	{
		newvar = search_indexed_tlist_for_non_var(node,
												  context->subplan_itlist,
												  slot_varno);
		if (newvar)
			return (Node *) newvar;
	}
	fix_expr_common(context->glob, node);
	return expression_tree_mutator(node,
								   fix_upper_expr_mutator,
								   (void *) context);
}

/*
 * set_returning_clause_references
 *		Perform setrefs.c's work on a RETURNING targetlist
 *
 * If the query involves more than just the result table, we have to
 * adjust any Vars that refer to other tables to reference junk tlist
 * entries in the top plan's targetlist.  Vars referencing the result
 * table should be left alone, however (the executor will evaluate them
 * using the actual heap tuple, after firing triggers if any).	In the
 * adjusted RETURNING list, result-table Vars will still have their
 * original varno, but Vars for other rels will have varno OUTER.
 *
 * We also must perform opcode lookup and add regclass OIDs to
 * glob->relationOids.
 *
 * 'rlist': the RETURNING targetlist to be fixed
 * 'topplan': the top Plan node for the query (not yet passed through
 *		set_plan_references)
 * 'resultRelation': RT index of the associated result relation
 *
 * Note: we assume that result relations will have rtoffset zero, that is,
 * they are not coming from a subplan.
 */
List *
set_returning_clause_references(PlannerGlobal *glob,
								List *rlist,
								Plan *topplan,
								Index resultRelation)
{
	indexed_tlist *itlist;

	/*
	 * We can perform the desired Var fixup by abusing the fix_join_expr
	 * machinery that normally handles inner indexscan fixup.  We search the
	 * top plan's targetlist for Vars of non-result relations, and use
	 * fix_join_expr to convert RETURNING Vars into references to those tlist
	 * entries, while leaving result-rel Vars as-is.
	 *
	 * PlaceHolderVars will also be sought in the targetlist, but no
	 * more-complex expressions will be.  Note that it is not possible for a
	 * PlaceHolderVar to refer to the result relation, since the result is
	 * never below an outer join.  If that case could happen, we'd have to be
	 * prepared to pick apart the PlaceHolderVar and evaluate its contained
	 * expression instead.
	 */
	itlist = build_tlist_index_other_vars(topplan->targetlist, resultRelation);

	rlist = fix_join_expr(glob,
						  rlist,
						  itlist,
						  NULL,
						  resultRelation,
						  0);

	pfree(itlist);

	return rlist;
}

/*****************************************************************************
 *					OPERATOR REGPROC LOOKUP
 *****************************************************************************/

/*
 * fix_opfuncids
 *	  Calculate opfuncid field from opno for each OpExpr node in given tree.
 *	  The given tree can be anything expression_tree_walker handles.
 *
 * The argument is modified in-place.  (This is OK since we'd want the
 * same change for any node, even if it gets visited more than once due to
 * shared structure.)
 */
void
fix_opfuncids(Node *node)
{
	/* This tree walk requires no special setup, so away we go... */
	fix_opfuncids_walker(node, NULL);
}

static bool
fix_opfuncids_walker(Node *node, void *context)
{
	if (node == NULL)
		return false;
	if (IsA(node, Grouping))
		return false;
	if (IsA(node, GroupId))
		return false;
	if (IsA(node, OpExpr))
		set_opfuncid((OpExpr *) node);
	else if (IsA(node, DistinctExpr))
		set_opfuncid((OpExpr *) node);	/* rely on struct equivalence */
	else if (IsA(node, NullIfExpr))
		set_opfuncid((OpExpr *) node);	/* rely on struct equivalence */
	else if (IsA(node, ScalarArrayOpExpr))
		set_sa_opfuncid((ScalarArrayOpExpr *) node);
	return expression_tree_walker(node, fix_opfuncids_walker, context);
}

/*
 * set_opfuncid
 *		Set the opfuncid (procedure OID) in an OpExpr node,
 *		if it hasn't been set already.
 *
 * Because of struct equivalence, this can also be used for
 * DistinctExpr and NullIfExpr nodes.
 */
void
set_opfuncid(OpExpr *opexpr)
{
	if (opexpr->opfuncid == InvalidOid)
		opexpr->opfuncid = get_opcode(opexpr->opno);
}

/*
 * set_sa_opfuncid
 *		As above, for ScalarArrayOpExpr nodes.
 */
void
set_sa_opfuncid(ScalarArrayOpExpr *opexpr)
{
	if (opexpr->opfuncid == InvalidOid)
		opexpr->opfuncid = get_opcode(opexpr->opno);
}

/*****************************************************************************
 *					QUERY DEPENDENCY MANAGEMENT
 *****************************************************************************/

/* GPDB doesn't take advantage of dependency tracking at the moment
 * so its contruction it is disabled.  However the infrastructure is
 * intact (and compiled) to make it easy to switch on in the future.
 */
static bool disable_dependency_tracking = true;

/*
 * record_plan_function_dependency
 *		Mark the current plan as depending on a particular function.
 */
void
record_plan_function_dependency(PlannerGlobal *glob, Oid funcid)
{
	Assert(funcid != InvalidOid && "Plan cannot depend on invalid function oid");

	if ( disable_dependency_tracking ) return;
	/*
	 * For performance reasons, we don't bother to track built-in functions;
	 * we just assume they'll never change (or at least not in ways that'd
	 * invalidate plans using them).  For this purpose we can consider a
	 * built-in function to be one with OID less than FirstBootstrapObjectId.
	 * Note that the OID generator guarantees never to generate such an OID
	 * after startup, even at OID wraparound.
	 */
	if (funcid >= (Oid) FirstBootstrapObjectId)
	{
		HeapTuple	func_tuple;
		PlanInvalItem *inval_item;

		func_tuple = SearchSysCache(PROCOID,
									ObjectIdGetDatum(funcid),
									0, 0, 0);
		if (!HeapTupleIsValid(func_tuple))
			elog(ERROR, "cache lookup failed for function %u", funcid);

		inval_item = makeNode(PlanInvalItem);

		/*
		 * It would work to use any syscache on pg_proc, but plancache.c
		 * expects us to use PROCOID.
		 */
		inval_item->cacheId = PROCOID;
		inval_item->tupleId = func_tuple->t_self;

		glob->invalItems = lappend(glob->invalItems, inval_item);

		ReleaseSysCache(func_tuple);
	}
}

/*
 * extract_query_dependencies
 *		Given a list of not-yet-planned queries (i.e. Query nodes),
 *		extract their dependencies just as set_plan_references would do.
 */
void
extract_query_dependencies(List *queries,
						   List **relationOids,
						   List **invalItems)
{
	PlannerGlobal glob;

	if ( disable_dependency_tracking ) return;

	/* Make up a dummy PlannerGlobal so we can use this module's machinery */
	MemSet(&glob, 0, sizeof(glob));
	glob.type = T_PlannerGlobal;
	glob.relationOids = NIL;
	glob.invalItems = NIL;

	(void) extract_query_dependencies_walker((Node *) queries, &glob);

	*relationOids = glob.relationOids;
	*invalItems = glob.invalItems;
}

static bool
extract_query_dependencies_walker(Node *node, PlannerGlobal *context)
{
	if (node == NULL)
		return false;
	/* Extract function dependencies and check for regclass Consts */
	fix_expr_common(context, node);
	if (IsA(node, Query))
	{
		Query	   *query = (Query *) node;
		ListCell   *lc;

		/* Collect relation OIDs in this Query's rtable */
		foreach(lc, query->rtable)
		{
			RangeTblEntry *rte = (RangeTblEntry *) lfirst(lc);

			if (rte->rtekind == RTE_RELATION)
				context->relationOids = lappend_oid(context->relationOids,
													rte->relid);
		}

		/* And recurse into the query's subexpressions */
		return query_tree_walker(query, extract_query_dependencies_walker,
								 (void *) context, 0);
	}
	return expression_tree_walker(node, extract_query_dependencies_walker,
								  (void *) context);
}

/*
 * fix_projection_incapable_nodes
 * 		Fix the project list of projection incapable nodes by copying the project list
 * 		of the child node
 */
static void 
fix_projection_incapable_nodes(Plan *plan) 
{
	if (plan == NULL)
	{
		return;
	}

	fix_projection_incapable_nodes(plan->lefttree);
	fix_projection_incapable_nodes(plan->righttree);

	if (IsA(plan, ShareInputScan) || IsA(plan, SetOp)) 
	{
		if (NULL != plan->lefttree)
		{
			insist_target_lists_aligned(plan->targetlist, plan->lefttree->targetlist);
		}

		if (NULL != plan->righttree)
		{
			insist_target_lists_aligned(plan->targetlist, plan->righttree->targetlist);
		}
	}
	else if (!is_projection_capable_plan(plan) && !IsA(plan, Append) && NULL != plan->lefttree)
	{
		/*
		 * while Append does not evaluate projections, we cannot always copy the child's target list,
		 * as Append nodes are used for updating partitioned and inherited tables, in which
		 * cases the target lists may be legally different, e.g. in the presence of dropped columns
		 */
		List *oldTargetList = plan->targetlist;
		plan->targetlist = copyObject(plan->lefttree->targetlist);
		if (NIL != oldTargetList)
		{
			list_free(oldTargetList);
		}
	}
}

/*
 * fix_projection_incapable_nodes_in_subplans
 * 		Fix the project list of projection incapable nodes in subplans by copying the project list
 * 		of the child node
 */
static void 
fix_projection_incapable_nodes_in_subplans(PlannerGlobal *context, Plan *plan) 
{
	if (plan == NULL)
	{
		return;
	}

	List *subplans = extract_nodes(context, (Node*) plan, T_SubPlan);

	ListCell *lcSubPlan = NULL;
	foreach (lcSubPlan, subplans)
	{
		SubPlan *sp = lfirst(lcSubPlan);
		Plan *spPlan = list_nth(context->subplans, sp->plan_id - 1);
		fix_projection_incapable_nodes(spPlan);
	}
}

/*
 * cdb_expr_requires_full_eval
 *
 * Returns true if expr could call a set-returning function.
 */
bool
cdb_expr_requires_full_eval(Node *node)
{
    return expression_returns_set(node);
}                               /* cdb_expr_requires_full_eval */


/*
 * cdb_insert_result_node
 *
 * Adjusts the tree so that the target list of the given Plan node
 * will contain only Var nodes.  The old target list is moved onto
 * a new Result node which will be inserted above the given node.
 * This is so the executor can use a faster path to evaluate the
 * given node's targetlist.  Returns the new Result node.
 */
Plan *
cdb_insert_result_node(PlannerGlobal *glob, Plan *plan, int rtoffset)
{
    Plan   *resultplan;
    Flow   *flow;

    Assert(!IsA(plan, Result) &&
           cdb_expr_requires_full_eval((Node *)plan->targetlist));

    /* Unhook the Flow node temporarily.  Caller has already fixed it up. */
    flow = plan->flow;
	plan->flow = NULL;

    /* Build a Result node to take over the targetlist from the given Plan. */
    resultplan = (Plan *)make_result(plan->targetlist, NULL, plan);

    /* Build a new targetlist for the given Plan, with Var nodes only. */
    plan->targetlist = flatten_tlist(plan->targetlist);

    /* Fix up the Result node and the Plan tree below it. */
    resultplan = set_plan_refs(glob, resultplan, rtoffset);

    /* Reattach the Flow node. */
    resultplan->flow = flow;
	plan->flow = flow;

    return resultplan;
}                               /* cdb_insert_result_node */<|MERGE_RESOLUTION|>--- conflicted
+++ resolved
@@ -646,7 +646,6 @@
 				return plan;
 			}
 		case T_FunctionScan:
-<<<<<<< HEAD
 			{
 				FunctionScan *splan = (FunctionScan *) plan;
 
@@ -673,17 +672,6 @@
 				splan->scan.plan.qual =
 					fix_scan_list(glob, splan->scan.plan.qual, rtoffset);
 			}
-=======
-			fix_expr_references(plan, (Node *) plan->targetlist);
-			fix_expr_references(plan, (Node *) plan->qual);
-			fix_expr_references(plan, ((FunctionScan *) plan)->funcexpr);
-			break;
-		case T_ValuesScan:
-			fix_expr_references(plan, (Node *) plan->targetlist);
-			fix_expr_references(plan, (Node *) plan->qual);
-			fix_expr_references(plan,
-								(Node *) ((ValuesScan *) plan)->values_lists);
->>>>>>> 71b0cf2f
 			break;
 		case T_NestLoop:
 		case T_MergeJoin:
@@ -989,21 +977,7 @@
 		ListCell   *lp,
 				   *lc;
 
-<<<<<<< HEAD
 		result = plan->subplan;
-=======
-		sub_rtable = copyObject(rte->subquery->rtable);
-		rtable = list_concat(rtable, sub_rtable);
-
-		/*
-		 * we have to copy the subplan to make sure there are no duplicately
-		 * linked nodes in it, else adjust_plan_varnos might increment some
-		 * varnos twice
-		 */
-		result = copyObject(plan->subplan);
-
-		adjust_plan_varnos(result, rtoffset);
->>>>>>> 71b0cf2f
 
 		/* We have to be sure we don't lose any initplans */
 		result->initPlan = list_concat(plan->scan.plan.initPlan,
@@ -1143,7 +1117,6 @@
 	/* We assume callers won't call us on a NULL pointer */
 	if (IsA(node, Aggref))
 	{
-<<<<<<< HEAD
 		record_plan_function_dependency(glob,
 										((Aggref *) node)->aggfnoid);
 	}
@@ -1168,145 +1141,6 @@
 		set_opfuncid((OpExpr *) node);	/* rely on struct equivalence */
 		record_plan_function_dependency(glob,
 										((DistinctExpr *) node)->opfuncid);
-=======
-		case T_SeqScan:
-			((SeqScan *) plan)->scanrelid += rtoffset;
-			adjust_expr_varnos((Node *) plan->targetlist, rtoffset);
-			adjust_expr_varnos((Node *) plan->qual, rtoffset);
-			break;
-		case T_IndexScan:
-			((IndexScan *) plan)->scan.scanrelid += rtoffset;
-			adjust_expr_varnos((Node *) plan->targetlist, rtoffset);
-			adjust_expr_varnos((Node *) plan->qual, rtoffset);
-			adjust_expr_varnos((Node *) ((IndexScan *) plan)->indexqual,
-							   rtoffset);
-			adjust_expr_varnos((Node *) ((IndexScan *) plan)->indexqualorig,
-							   rtoffset);
-			break;
-		case T_BitmapIndexScan:
-			((BitmapIndexScan *) plan)->scan.scanrelid += rtoffset;
-			/* no need to fix targetlist and qual */
-			Assert(plan->targetlist == NIL);
-			Assert(plan->qual == NIL);
-			adjust_expr_varnos((Node *) ((BitmapIndexScan *) plan)->indexqual,
-							   rtoffset);
-			adjust_expr_varnos((Node *) ((BitmapIndexScan *) plan)->indexqualorig,
-							   rtoffset);
-			break;
-		case T_BitmapHeapScan:
-			((BitmapHeapScan *) plan)->scan.scanrelid += rtoffset;
-			adjust_expr_varnos((Node *) plan->targetlist, rtoffset);
-			adjust_expr_varnos((Node *) plan->qual, rtoffset);
-			adjust_expr_varnos((Node *) ((BitmapHeapScan *) plan)->bitmapqualorig,
-							   rtoffset);
-			break;
-		case T_TidScan:
-			((TidScan *) plan)->scan.scanrelid += rtoffset;
-			adjust_expr_varnos((Node *) plan->targetlist, rtoffset);
-			adjust_expr_varnos((Node *) plan->qual, rtoffset);
-			adjust_expr_varnos((Node *) ((TidScan *) plan)->tidquals,
-							   rtoffset);
-			break;
-		case T_SubqueryScan:
-			((SubqueryScan *) plan)->scan.scanrelid += rtoffset;
-			adjust_expr_varnos((Node *) plan->targetlist, rtoffset);
-			adjust_expr_varnos((Node *) plan->qual, rtoffset);
-			/* we should not recurse into the subquery! */
-			break;
-		case T_FunctionScan:
-			((FunctionScan *) plan)->scan.scanrelid += rtoffset;
-			adjust_expr_varnos((Node *) plan->targetlist, rtoffset);
-			adjust_expr_varnos((Node *) plan->qual, rtoffset);
-			adjust_expr_varnos(((FunctionScan *) plan)->funcexpr,
-							   rtoffset);
-			break;
-		case T_ValuesScan:
-			((ValuesScan *) plan)->scan.scanrelid += rtoffset;
-			adjust_expr_varnos((Node *) plan->targetlist, rtoffset);
-			adjust_expr_varnos((Node *) plan->qual, rtoffset);
-			adjust_expr_varnos((Node *) ((ValuesScan *) plan)->values_lists,
-							   rtoffset);
-			break;
-		case T_NestLoop:
-			adjust_expr_varnos((Node *) plan->targetlist, rtoffset);
-			adjust_expr_varnos((Node *) plan->qual, rtoffset);
-			adjust_expr_varnos((Node *) ((Join *) plan)->joinqual, rtoffset);
-			break;
-		case T_MergeJoin:
-			adjust_expr_varnos((Node *) plan->targetlist, rtoffset);
-			adjust_expr_varnos((Node *) plan->qual, rtoffset);
-			adjust_expr_varnos((Node *) ((Join *) plan)->joinqual, rtoffset);
-			adjust_expr_varnos((Node *) ((MergeJoin *) plan)->mergeclauses,
-							   rtoffset);
-			break;
-		case T_HashJoin:
-			adjust_expr_varnos((Node *) plan->targetlist, rtoffset);
-			adjust_expr_varnos((Node *) plan->qual, rtoffset);
-			adjust_expr_varnos((Node *) ((Join *) plan)->joinqual, rtoffset);
-			adjust_expr_varnos((Node *) ((HashJoin *) plan)->hashclauses,
-							   rtoffset);
-			break;
-		case T_Hash:
-		case T_Material:
-		case T_Sort:
-		case T_Unique:
-		case T_SetOp:
-
-			/*
-			 * Even though the targetlist won't be used by the executor, we
-			 * fix it up for possible use by EXPLAIN (not to mention ease of
-			 * debugging --- wrong varnos are very confusing).
-			 */
-			adjust_expr_varnos((Node *) plan->targetlist, rtoffset);
-			Assert(plan->qual == NIL);
-			break;
-		case T_Limit:
-
-			/*
-			 * Like the plan types above, Limit doesn't evaluate its tlist or
-			 * quals.  It does have live expressions for limit/offset,
-			 * however.
-			 */
-			adjust_expr_varnos((Node *) plan->targetlist, rtoffset);
-			Assert(plan->qual == NIL);
-			adjust_expr_varnos(((Limit *) plan)->limitOffset, rtoffset);
-			adjust_expr_varnos(((Limit *) plan)->limitCount, rtoffset);
-			break;
-		case T_Agg:
-		case T_Group:
-			adjust_expr_varnos((Node *) plan->targetlist, rtoffset);
-			adjust_expr_varnos((Node *) plan->qual, rtoffset);
-			break;
-		case T_Result:
-			adjust_expr_varnos((Node *) plan->targetlist, rtoffset);
-			adjust_expr_varnos((Node *) plan->qual, rtoffset);
-			adjust_expr_varnos(((Result *) plan)->resconstantqual, rtoffset);
-			break;
-		case T_Append:
-			adjust_expr_varnos((Node *) plan->targetlist, rtoffset);
-			Assert(plan->qual == NIL);
-			foreach(l, ((Append *) plan)->appendplans)
-				adjust_plan_varnos((Plan *) lfirst(l), rtoffset);
-			break;
-		case T_BitmapAnd:
-			/* BitmapAnd works like Append, but has no tlist */
-			Assert(plan->targetlist == NIL);
-			Assert(plan->qual == NIL);
-			foreach(l, ((BitmapAnd *) plan)->bitmapplans)
-				adjust_plan_varnos((Plan *) lfirst(l), rtoffset);
-			break;
-		case T_BitmapOr:
-			/* BitmapOr works like Append, but has no tlist */
-			Assert(plan->targetlist == NIL);
-			Assert(plan->qual == NIL);
-			foreach(l, ((BitmapOr *) plan)->bitmapplans)
-				adjust_plan_varnos((Plan *) lfirst(l), rtoffset);
-			break;
-		default:
-			elog(ERROR, "unrecognized node type: %d",
-				 (int) nodeTag(plan));
-			break;
->>>>>>> 71b0cf2f
 	}
 	else if (IsA(node, NullIfExpr))
 	{
