--- conflicted
+++ resolved
@@ -3,11 +3,7 @@
  * bsdi.h
  *		Dynamic loader interface for BSD/OS
  *
-<<<<<<< HEAD
  * Portions Copyright (c) 1996-2008, PostgreSQL Global Development Group
-=======
- * Portions Copyright (c) 1996-2007, PostgreSQL Global Development Group
->>>>>>> 29dccf5f
  * Portions Copyright (c) 1994, Regents of the University of California
  *
  * $PostgreSQL: pgsql/src/backend/port/dynloader/bsdi.h,v 1.24 2007/01/05 22:19:35 momjian Exp $
