#-------------------------------------------------------------------------
#
# Makefile for the postgres backend
#
# Portions Copyright (c) 1996-2009, PostgreSQL Global Development Group
# Portions Copyright (c) 1994, Regents of the University of California
#
# $PostgreSQL: pgsql/src/backend/Makefile,v 1.122 2007/02/09 15:55:57 petere Exp $
#
#-------------------------------------------------------------------------

PGFILEDESC = "PostgreSQL Server"
subdir = src/backend
top_builddir = ../..
include $(top_builddir)/src/Makefile.global

<<<<<<< HEAD
BLD_TOP = $(top_builddir)/gpAux
ifeq ($(enable_orca),yes)
include $(BLD_TOP)/releng/releng.mk
endif


ifdef ADDON_DIR
include $(BLD_TOP)/$(ADDON_DIR)/src/Makefile
endif


SUBDIRS = access bootstrap catalog parser commands executor \
	fts lib libpq gp_libpq_fe main nodes optimizer port postmaster regex \
	replication rewrite storage tcop utils $(top_builddir)/src/timezone cdb \
	$(ADDON_SUBDIR)
=======
DIRS = access bootstrap catalog parser commands executor lib libpq \
	main nodes optimizer port postmaster regex rewrite \
	storage tcop utils $(top_builddir)/src/timezone

SUBSYSOBJS = $(DIRS:%=%/SUBSYS.o)
>>>>>>> 4ab8fcba

ifeq ($(enable_orca),yes)
SUBDIRS += gpopt
endif

include $(srcdir)/common.mk

# As of 9/2009:
# * The probes.o file is necessary for dtrace support on Solaris.
# * OS X's dtrace doesn't use it and doesn't even recognize the -G option.
# * Systemtap's dtrace will take -G, but it produces a useless empty file.
# So, build probes.o only on Solaris.
# This will likely need adjustment as other platforms add dtrace support.
ifeq ($(PORTNAME), solaris)
ifeq ($(enable_dtrace), yes)
LOCALOBJS += utils/probes.o
endif
endif

OBJS = $(SUBDIROBJS) $(LOCALOBJS) $(top_builddir)/src/port/libpgport_srv.a

ifeq ($(PORTNAME), darwin)
LDOPTS = -Z
endif

ifeq ($(enable_connectemc), yes)
CONNECTEMCLIB += -lemcconnect
endif

# We put libpgport into OBJS, so remove it from LIBS; also add libldap
LIBS := $(filter-out -lpgport, $(LIBS)) $(LDAP_LIBS_BE) $(CONNECTEMCLIB)

# The backend doesn't need everything that's in LIBS, however
LIBS := $(filter-out -lreadline -ledit -ltermcap -lncurses -lcurses, $(LIBS))

# adding orca libraries
ifeq ($(enable_orca),yes)
LIBS := $(LIBS) -L$(LIBGPOS)/$(OBJDIR_DEFAULT) -lgpos
LIBS := $(LIBS) -L$(XERCES_LIBDIR) -lxerces-c-3.1
LIBS := $(LIBS) -L$(OPTIMIZER)/libnaucrates/$(OBJDIR_DEFAULT) -lnaucrates
LIBS := $(LIBS) -L$(OPTIMIZER)/libgpdbcost/$(OBJDIR_DEFAULT) -lgpdbcost
LIBS := $(LIBS) -L$(OPTIMIZER)/libgpopt/$(OBJDIR_DEFAULT) -lgpopt
LIBS := $(LIBS) -L$(top_builddir)/src/backend/gpopt -ldxltranslators
endif

# Greenplum uses threads in the backend
LIBS := $(LIBS) -lpthread

##########################################################################

all: submake-libpgport postgres $(POSTGRES_IMP)

ifneq ($(PORTNAME), cygwin)
ifneq ($(PORTNAME), win32)
ifneq ($(PORTNAME), aix)

postgres: $(OBJS)
	$(CXX) $(CFLAGS) $(LDFLAGS) $(export_dynamic) $(call expand_subsys,$^) $(LIBS) -o $@

endif
endif
endif

ifeq ($(PORTNAME), cygwin)

postgres: $(OBJS) postgres.def libpostgres.a
	$(DLLTOOL) --dllname $@$(X) --output-exp $@.exp --def postgres.def
	$(CXX) $(CFLAGS) $(LDFLAGS) -o $@$(X) -Wl,--base-file,$@.base $@.exp $(call expand_subsys,$(OBJS)) $(LIBS)
	$(DLLTOOL) --dllname $@$(X) --base-file $@.base --output-exp $@.exp --def postgres.def
	$(CXX) $(CFLAGS) $(LDFLAGS) -Wl,--stack,$(WIN32_STACK_RLIMIT) -o $@$(X) $@.exp $(call expand_subsys,$(OBJS)) $(LIBS)
	rm -f $@.exp $@.base

postgres.def: $(OBJS)
	$(DLLTOOL) --export-all --output-def $@ $(call expand_subsys,$^)

libpostgres.a: postgres.def
	$(DLLTOOL) --dllname postgres.exe --def postgres.def --output-lib $@

endif # cygwin

ifeq ($(PORTNAME), win32)
LIBS += -lsecur32

postgres: $(OBJS) postgres.def libpostgres.a $(WIN32RES)
	$(DLLTOOL) --dllname $@$(X) --output-exp $@.exp --def postgres.def
	$(CXX) $(CFLAGS) $(LDFLAGS) -o $@$(X) -Wl,--base-file,$@.base $@.exp $(call expand_subsys,$(OBJS)) $(WIN32RES) $(LIBS)
	$(DLLTOOL) --dllname $@$(X) --base-file $@.base --output-exp $@.exp --def postgres.def
	$(CXX) $(CFLAGS) $(LDFLAGS) -Wl,--stack=$(WIN32_STACK_RLIMIT) -o $@$(X) $@.exp $(call expand_subsys,$(OBJS)) $(WIN32RES) $(LIBS)
	rm -f $@.exp $@.base

postgres.def: $(OBJS)
	$(DLLTOOL) --export-all --output-def $@ $(call expand_subsys,$^)

libpostgres.a: postgres.def
	$(DLLTOOL) --dllname postgres.exe --def postgres.def --output-lib $@

endif # win32

ifeq ($(PORTNAME), aix)

postgres: $(POSTGRES_IMP)
	$(CXX) $(CFLAGS) $(LDFLAGS) $(call expand_subsys,$(OBJS)) -Wl,-bE:$(top_builddir)/src/backend/$(POSTGRES_IMP) $(LIBS) -o $@

$(POSTGRES_IMP): $(OBJS)
	$(LD) $(LDREL) $(LDOUT) SUBSYS.o $(call expand_subsys,$^)
ifeq ($(host_os), aix3.2.5)
	$(MKLDEXPORT) SUBSYS.o $(bindir)/postgres > $@
else
ifneq (,$(findstring aix4.1, $(host_os)))
	$(MKLDEXPORT) SUBSYS.o $(bindir)/postgres > $@
else
	$(MKLDEXPORT) SUBSYS.o . > $@
endif
endif
	@rm -f SUBSYS.o

endif # aix

# Update the commonly used headers before building the subdirectories
$(SUBDIRS:%=%-recursive): $(top_builddir)/src/include/parser/gram.h $(top_builddir)/src/include/utils/fmgroids.h $(top_builddir)/src/include/utils/probes.h


# The postgres.o target is needed by the rule in Makefile.global that
# creates the exports file when MAKE_EXPORTS = true.
postgres.o: $(OBJS)
	$(CXX) $(LDREL) $(LDFLAGS) $(call expand_subsys,$^) $(LIBS) -o $@


# The following targets are specified in make commands that appear in
# the make files in our subdirectories. Note that it's important we
# match the dependencies shown in the subdirectory makefiles!

$(srcdir)/parser/gram.h: parser/gram.y
	$(MAKE) -C parser gram.h

utils/fmgroids.h: utils/Gen_fmgrtab.sh $(top_srcdir)/src/include/catalog/pg_proc.h $(top_srcdir)/src/include/catalog/pg_proc_gp.h
	$(MAKE) -C utils fmgroids.h

utils/probes.h: utils/probes.d
	$(MAKE) -C utils probes.h

# Make symlinks for these headers in the include directory. That way
# we can cut down on the -I options. Also, a symlink is automatically
# up to date when we update the base file.

$(top_builddir)/src/include/parser/gram.h: $(srcdir)/parser/gram.h
	prereqdir=`cd $(dir $<) >/dev/null && pwd` && \
	  cd $(dir $@) && rm -f $(notdir $@) && \
	  $(LN_S) "$$prereqdir/$(notdir $<)" .

$(top_builddir)/src/include/utils/fmgroids.h: utils/fmgroids.h
	cd $(dir $@) && rm -f $(notdir $@) && \
	    $(LN_S) ../../../$(subdir)/utils/fmgroids.h .

$(top_builddir)/src/include/utils/probes.h: utils/probes.h
	cd $(dir $@) && rm -f $(notdir $@) && \
	    $(LN_S) ../../../$(subdir)/utils/probes.h .


utils/probes.o: utils/probes.d $(SUBDIROBJS)
	$(DTRACE) $(DTRACEFLAGS) -C -G -s $(call expand_subsys,$^) -o $@


##########################################################################

distprep:
	$(MAKE) -C parser	gram.c gram.h scan.c
	$(MAKE) -C bootstrap	bootparse.c bootstrap_tokens.h bootscanner.c
	$(MAKE) -C utils/misc	guc-file.c


##########################################################################

install: all installdirs install-bin
ifeq ($(PORTNAME), cygwin)
ifeq ($(MAKE_DLL), true)
	$(INSTALL_DATA) libpostgres.a '$(DESTDIR)$(libdir)/libpostgres.a'
endif
endif
ifeq ($(PORTNAME), win32)
ifeq ($(MAKE_DLL), true)
	$(INSTALL_DATA) libpostgres.a '$(DESTDIR)$(libdir)/libpostgres.a'
endif
endif
	$(MAKE) -C catalog install-data
	$(INSTALL_DATA) $(srcdir)/libpq/pg_hba.conf.sample '$(DESTDIR)$(datadir)/pg_hba.conf.sample'
	$(INSTALL_DATA) $(srcdir)/libpq/pg_ident.conf.sample '$(DESTDIR)$(datadir)/pg_ident.conf.sample'
	$(INSTALL_DATA) $(srcdir)/utils/misc/postgresql.conf.sample '$(DESTDIR)$(datadir)/postgresql.conf.sample'
	$(INSTALL_DATA) $(srcdir)/access/transam/recovery.conf.sample '$(DESTDIR)$(datadir)/recovery.conf.sample'

install-bin: postgres $(POSTGRES_IMP) installdirs
	$(INSTALL_PROGRAM) postgres$(X) '$(DESTDIR)$(bindir)/postgres$(X)'
ifneq ($(PORTNAME), win32)
	@rm -f $(DESTDIR)$(bindir)/postmaster$(X)
	ln -s postgres$(X) $(DESTDIR)$(bindir)/postmaster$(X)
else
	$(INSTALL_PROGRAM) postgres$(X) '$(DESTDIR)$(bindir)/postmaster$(X)'
endif
ifeq ($(MAKE_EXPORTS), true)
	$(INSTALL_DATA) $(POSTGRES_IMP) '$(DESTDIR)$(pkglibdir)/$(POSTGRES_IMP)'
endif

.PHONY: install-bin

installdirs:
	$(MKDIR_P) '$(DESTDIR)$(bindir)' '$(DESTDIR)$(datadir)'
ifeq ($(PORTNAME), cygwin)
ifeq ($(MAKE_DLL), true)
	$(MKDIR_P) '$(DESTDIR)$(libdir)'
endif
endif
ifeq ($(PORTNAME), win32)
ifeq ($(MAKE_DLL), true)
	$(MKDIR_P) '$(DESTDIR)$(libdir)'
endif
endif
ifeq ($(MAKE_EXPORTS), true)
	$(MKDIR_P) '$(DESTDIR)$(pkglibdir)'
endif


##########################################################################

uninstall:
	rm -f $(DESTDIR)$(bindir)/postgres$(X) $(DESTDIR)$(bindir)/postmaster $(DESTDIR)$(bindir)/cdbsyncmaster
ifeq ($(MAKE_EXPORTS), true)
	rm -f '$(DESTDIR)$(pkglibdir)/$(POSTGRES_IMP)'
endif
ifeq ($(PORTNAME), cygwin)
ifeq ($(MAKE_DLL), true)
	rm -f '$(DESTDIR)$(libdir)/libpostgres.a'
endif
endif
ifeq ($(PORTNAME), win32)
ifeq ($(MAKE_DLL), true)
	rm -f '$(DESTDIR)$(libdir)/libpostgres.a'
endif
endif
	$(MAKE) -C catalog uninstall-data
	rm -f '$(DESTDIR)$(datadir)/pg_hba.conf.sample' \
	      '$(DESTDIR)$(datadir)/pg_ident.conf.sample' \
              '$(DESTDIR)$(datadir)/postgresql.conf.sample' \
	      '$(DESTDIR)$(datadir)/recovery.conf.sample'


##########################################################################

clean:
	rm -f $(LOCALOBJS) postgres$(X) $(POSTGRES_IMP) \
		$(top_srcdir)/src/include/parser/gram.h \
		$(top_srcdir)/src/include/parser/parse.h \
		$(top_builddir)/src/include/utils/fmgroids.h
ifeq ($(PORTNAME), cygwin)
	rm -f postgres.dll postgres.def libpostgres.a
endif
ifeq ($(PORTNAME), win32)
	rm -f postgres.dll postgres.def libpostgres.a $(WIN32RES)
endif

distclean: clean
	rm -f port/tas.s port/dynloader.c port/pg_sema.c port/pg_shmem.c

maintainer-clean: distclean
	rm -f $(srcdir)/bootstrap/bootparse.c \
	      $(srcdir)/bootstrap/bootscanner.c \
	      $(srcdir)/bootstrap/bootstrap_tokens.h \
	      $(srcdir)/parser/gram.c \
	      $(srcdir)/parser/scan.c \
	      $(srcdir)/parser/gram.h \
	      $(srcdir)/parser/parse.h \
	      $(srcdir)/utils/misc/guc-file.c


##########################################################################
#
# Support for code development.
#
# Use target "quick" to build "postgres" when you know all the subsystems 
# are up to date.  It saves the time of doing all the submakes.
.PHONY: quick
quick: $(OBJS)
	$(CXX) $(CFLAGS) $(LDFLAGS) $(export_dynamic) $(call expand_subsys,$^) $(LIBS) -o postgres<|MERGE_RESOLUTION|>--- conflicted
+++ resolved
@@ -14,7 +14,6 @@
 top_builddir = ../..
 include $(top_builddir)/src/Makefile.global
 
-<<<<<<< HEAD
 BLD_TOP = $(top_builddir)/gpAux
 ifeq ($(enable_orca),yes)
 include $(BLD_TOP)/releng/releng.mk
@@ -30,13 +29,6 @@
 	fts lib libpq gp_libpq_fe main nodes optimizer port postmaster regex \
 	replication rewrite storage tcop utils $(top_builddir)/src/timezone cdb \
 	$(ADDON_SUBDIR)
-=======
-DIRS = access bootstrap catalog parser commands executor lib libpq \
-	main nodes optimizer port postmaster regex rewrite \
-	storage tcop utils $(top_builddir)/src/timezone
-
-SUBSYSOBJS = $(DIRS:%=%/SUBSYS.o)
->>>>>>> 4ab8fcba
 
 ifeq ($(enable_orca),yes)
 SUBDIRS += gpopt
