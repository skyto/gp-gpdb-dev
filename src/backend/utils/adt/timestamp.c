/*-------------------------------------------------------------------------
 *
 * timestamp.c
 *	  Functions for the built-in SQL types "timestamp" and "interval".
 *
 * Portions Copyright (c) 1996-2014, PostgreSQL Global Development Group
 * Portions Copyright (c) 1994, Regents of the University of California
 *
 *
 * IDENTIFICATION
 *	  src/backend/utils/adt/timestamp.c
 *
 *-------------------------------------------------------------------------
 */

#include "postgres.h"

#include <ctype.h>
#include <math.h>
#include <float.h>
#include <limits.h>
#include <sys/time.h>

#include "access/hash.h"
#include "access/xact.h"
#include "catalog/pg_type.h"
#include "funcapi.h"
#include "libpq/pqformat.h"
#include "miscadmin.h"
#include "nodes/nodeFuncs.h"
#include "parser/scansup.h"
#include "utils/array.h"
#include "utils/builtins.h"
#include "utils/datetime.h"

/*
 * gcc's -ffast-math switch breaks routines that expect exact results from
 * expressions like timeval / SECS_PER_HOUR, where timeval is double.
 */
#ifdef __FAST_MATH__
#error -ffast-math is known to break this code
#endif

#define SAMESIGN(a,b)	(((a) < 0) == ((b) < 0))
<<<<<<< HEAD
=======

#ifndef INT64_MAX
#define INT64_MAX	INT64CONST(0x7FFFFFFFFFFFFFFF)
#endif

#ifndef INT64_MIN
#define INT64_MIN	(-INT64CONST(0x7FFFFFFFFFFFFFFF) - 1)
#endif
>>>>>>> ab76208e

/* Set at postmaster start */
TimestampTz PgStartTime;

/* Set at configuration reload */
TimestampTz PgReloadTime;

typedef struct
{
	Timestamp	current;
	Timestamp	finish;
	Interval	step;
	int			step_sign;
} generate_series_timestamp_fctx;

typedef struct
{
	TimestampTz current;
	TimestampTz finish;
	Interval	step;
	int			step_sign;
} generate_series_timestamptz_fctx;


static TimeOffset time2t(const int hour, const int min, const int sec, const fsec_t fsec);
static void EncodeSpecialTimestamp(Timestamp dt, char *str);
static Timestamp dt2local(Timestamp dt, int timezone);
static void AdjustTimestampForTypmod(Timestamp *time, int32 typmod);
static void AdjustIntervalForTypmod(Interval *interval, int32 typmod);
static TimestampTz timestamp2timestamptz(Timestamp timestamp);
static inline Timestamp timestamp_offset_internal(Timestamp timestamp,
						Interval *span);
static inline Timestamp timestamp_offset_multiple(Timestamp base, Interval *unit,
						int64 mul);
static inline TimestampTz timestamptz_offset_internal(TimestampTz timestamp,
							Interval *span);
static inline TimestampTz timestamptz_offset_multiple(TimestampTz base,
							Interval *unit, int64 mul);
/* Handy for comparisons. */
static const Interval	IntervalZero = {0, 0, 0};



/* common code for timestamptypmodin and timestamptztypmodin */
static int32
anytimestamp_typmodin(bool istz, ArrayType *ta)
{
	int32		typmod;
	int32	   *tl;
	int			n;

	tl = ArrayGetIntegerTypmods(ta, &n);

	/*
	 * we're not too tense about good error message here because grammar
	 * shouldn't allow wrong number of modifiers for TIMESTAMP
	 */
	if (n != 1)
		ereport(ERROR,
				(errcode(ERRCODE_INVALID_PARAMETER_VALUE),
				 errmsg("invalid type modifier")));

	if (*tl < 0)
		ereport(ERROR,
				(errcode(ERRCODE_INVALID_PARAMETER_VALUE),
				 errmsg("TIMESTAMP(%d)%s precision must not be negative",
						*tl, (istz ? " WITH TIME ZONE" : ""))));
	if (*tl > MAX_TIMESTAMP_PRECISION)
	{
		ereport(WARNING,
				(errcode(ERRCODE_INVALID_PARAMETER_VALUE),
		   errmsg("TIMESTAMP(%d)%s precision reduced to maximum allowed, %d",
				  *tl, (istz ? " WITH TIME ZONE" : ""),
				  MAX_TIMESTAMP_PRECISION)));
		typmod = MAX_TIMESTAMP_PRECISION;
	}
	else
		typmod = *tl;

	return typmod;
}

/* common code for timestamptypmodout and timestamptztypmodout */
static char *
anytimestamp_typmodout(bool istz, int32 typmod)
{
	const char *tz = istz ? " with time zone" : " without time zone";

	if (typmod >= 0)
		return psprintf("(%d)%s", (int) typmod, tz);
	else
		return psprintf("%s", tz);
}


/*****************************************************************************
 *	 USER I/O ROUTINES														 *
 *****************************************************************************/

/* timestamp_in()
 * Convert a string to internal form.
 */
Datum
timestamp_in(PG_FUNCTION_ARGS)
{
	char	   *str = PG_GETARG_CSTRING(0);

#ifdef NOT_USED
	Oid			typelem = PG_GETARG_OID(1);
#endif
	int32		typmod = PG_GETARG_INT32(2);
	Timestamp	result;
	fsec_t		fsec;
	struct pg_tm tt,
			   *tm = &tt;
	int			tz;
	int			dtype;
	int			nf;
	int			dterr;
	char	   *field[MAXDATEFIELDS];
	int			ftype[MAXDATEFIELDS];
	char		workbuf[MAXDATELEN + MAXDATEFIELDS];

	dterr = ParseDateTime(str, workbuf, sizeof(workbuf),
						  field, ftype, MAXDATEFIELDS, &nf);
	if (dterr == 0)
		dterr = DecodeDateTime(field, ftype, nf, &dtype, tm, &fsec, &tz);
	if (dterr != 0)
		DateTimeParseError(dterr, str, "timestamp");

	switch (dtype)
	{
		case DTK_DATE:
			if (tm2timestamp(tm, fsec, NULL, &result) != 0)
				ereport(ERROR,
						(errcode(ERRCODE_DATETIME_VALUE_OUT_OF_RANGE),
						 errmsg("timestamp out of range: \"%s\"", str)));
			break;

		case DTK_EPOCH:
			result = SetEpochTimestamp();
			break;

		case DTK_LATE:
			TIMESTAMP_NOEND(result);
			break;

		case DTK_EARLY:
			TIMESTAMP_NOBEGIN(result);
			break;

		case DTK_INVALID:
			ereport(ERROR,
					(errcode(ERRCODE_FEATURE_NOT_SUPPORTED),
			  errmsg("date/time value \"%s\" is no longer supported", str)));

			TIMESTAMP_NOEND(result);
			break;

		default:
			elog(ERROR, "unexpected dtype %d while parsing timestamp \"%s\"",
				 dtype, str);
			TIMESTAMP_NOEND(result);
	}

	AdjustTimestampForTypmod(&result, typmod);

	PG_RETURN_TIMESTAMP(result);
}

/* timestamp_out()
 * Convert a timestamp to external form.
 */
Datum
timestamp_out(PG_FUNCTION_ARGS)
{
	Timestamp	timestamp = PG_GETARG_TIMESTAMP(0);
	char	   *result;
	struct pg_tm tt,
			   *tm = &tt;
	fsec_t		fsec;
	char		buf[MAXDATELEN + 1];

	if (TIMESTAMP_NOT_FINITE(timestamp))
		EncodeSpecialTimestamp(timestamp, buf);
	else if (timestamp2tm(timestamp, NULL, tm, &fsec, NULL, NULL) == 0)
		EncodeDateTime(tm, fsec, false, 0, NULL, DateStyle, buf);
	else
		ereport(ERROR,
				(errcode(ERRCODE_DATETIME_VALUE_OUT_OF_RANGE),
				 errmsg("timestamp out of range")));

	result = pstrdup(buf);
	PG_RETURN_CSTRING(result);
}

/*
 *		timestamp_recv			- converts external binary format to timestamp
 *
 * We make no attempt to provide compatibility between int and float
 * timestamp representations ...
 */
Datum
timestamp_recv(PG_FUNCTION_ARGS)
{
	StringInfo	buf = (StringInfo) PG_GETARG_POINTER(0);

#ifdef NOT_USED
	Oid			typelem = PG_GETARG_OID(1);
#endif
	int32		typmod = PG_GETARG_INT32(2);
	Timestamp	timestamp;
	struct pg_tm tt,
			   *tm = &tt;
	fsec_t		fsec;

#ifdef HAVE_INT64_TIMESTAMP
	timestamp = (Timestamp) pq_getmsgint64(buf);
#else
	timestamp = (Timestamp) pq_getmsgfloat8(buf);

	if (isnan(timestamp))
		ereport(ERROR,
				(errcode(ERRCODE_DATETIME_VALUE_OUT_OF_RANGE),
				 errmsg("timestamp cannot be NaN")));
#endif

	/* rangecheck: see if timestamp_out would like it */
	if (TIMESTAMP_NOT_FINITE(timestamp))
		 /* ok */ ;
	else if (timestamp2tm(timestamp, NULL, tm, &fsec, NULL, NULL) != 0)
		ereport(ERROR,
				(errcode(ERRCODE_DATETIME_VALUE_OUT_OF_RANGE),
				 errmsg("timestamp out of range")));

	AdjustTimestampForTypmod(&timestamp, typmod);

	PG_RETURN_TIMESTAMP(timestamp);
}

/*
 *		timestamp_send			- converts timestamp to binary format
 */
Datum
timestamp_send(PG_FUNCTION_ARGS)
{
	Timestamp	timestamp = PG_GETARG_TIMESTAMP(0);
	StringInfoData buf;

	pq_begintypsend(&buf);
#ifdef HAVE_INT64_TIMESTAMP
	pq_sendint64(&buf, timestamp);
#else
	pq_sendfloat8(&buf, timestamp);
#endif
	PG_RETURN_BYTEA_P(pq_endtypsend(&buf));
}

Datum
timestamptypmodin(PG_FUNCTION_ARGS)
{
	ArrayType  *ta = PG_GETARG_ARRAYTYPE_P(0);

	PG_RETURN_INT32(anytimestamp_typmodin(false, ta));
}

Datum
timestamptypmodout(PG_FUNCTION_ARGS)
{
	int32		typmod = PG_GETARG_INT32(0);

	PG_RETURN_CSTRING(anytimestamp_typmodout(false, typmod));
}

/*
 * timestamp_interval_bound()
 *
 * Implements
 *		interval_bound(timestamp, interval, int, timestamp)
 *		returns timestamp
 */
static Timestamp
timestamp_interval_bound_common(Timestamp val, Interval *width,
								int32 shift, Timestamp reg)
{
	int64		index = 0;
	float8		quo = 0.0;
	Interval	span;
	Timestamp	low;
	Timestamp	high;
	int			safety;

	/* Insist on positive, interval width. */
	if (interval_cmp_internal(width, &IntervalZero) <= 0)
		ereport(ERROR,
				(errcode(ERRCODE_INVALID_INTERVAL_WIDTH),
				 errmsg("width of time interval not positive")));

	/* Just return non-finite timestamp. */
	if (TIMESTAMP_NOT_FINITE(val))
		return val;

	if (TIMESTAMP_NOT_FINITE(reg))
		ereport(ERROR,
				(errcode(ERRCODE_DATETIME_VALUE_OUT_OF_RANGE),
				 errmsg("bound for registration is not finite")));

	/* Estimate initial displacement of val from reg in widths. */
	span.time = val - reg;
	span.month = 0;
	span.day = 0;

	if (!interval_div_internal(&span, width, &quo, NULL))
		elog(ERROR, "invalid call to interval_div_internal");

	index = (int64) quo;

	/* Search for a satisfactory bound. */
	for (safety = 64; ; safety--)
	{
		if (safety <= 0)
			elog(ERROR, "interval_bound failed to converge");

		low = timestamp_offset_multiple(reg, width, index);
		high = timestamp_offset_multiple(low, width, 1);

		Assert(high > low);

		if (val >= high)
		{
			span.time = val - high;
			span.month = 0;
			span.day = 0;

			if (!interval_div_internal(&span, width, &quo, NULL))
				elog(ERROR, "invalid call to interval_div_internal");

			if ((int64) quo > 0)
				index += (int64) quo;
			else
				index++;  /* progress */
		}
		else if (val < low)
		{
			span.time = low - val;
			span.month = 0;
			span.day = 0;

			if (!interval_div_internal(&span, width, &quo, NULL))
				elog(ERROR, "invalid call to interval_div_internal");

			if ((int64) quo > 0)
				index -= (int64) quo;
			else
				index--;  /* progress */
		}
		else
			break;
	}

	/* If necessary, shift the interval. */
	if (shift)
		low = timestamp_offset_multiple(reg, width, index + shift);

	return low;
}

/*
 * timestamp_interval_bound(timestamp, interval)
 */
Datum
timestamp_interval_bound(PG_FUNCTION_ARGS)
{
	Timestamp	val = PG_GETARG_TIMESTAMP(0);
	Interval   *width = PG_GETARG_INTERVAL_P(1);
	int32		shift = 0;
	Timestamp	reg = SetEpochTimestamp();

	PG_RETURN_TIMESTAMP(
			timestamp_interval_bound_common(
				val, width, shift, reg));
}

/*
 * timestamp_interval_bound(timestamp, interval, int)
 */
Datum
timestamp_interval_bound_shift(PG_FUNCTION_ARGS)
{
	Timestamp	val;
	Interval   *width;
	int32		shift = 0;
	Timestamp	reg;

	/* NULL, if either of the first two arguments is NULL. */
	if (PG_ARGISNULL(0) || PG_ARGISNULL(1))
		PG_RETURN_NULL();

	val = PG_GETARG_TIMESTAMP(0);
	width = PG_GETARG_INTERVAL_P(1);

	/* shift, default to 0 if NULL */
	if (!PG_ARGISNULL(2))
		shift = PG_GETARG_INT32(2);

	reg = SetEpochTimestamp();

	PG_RETURN_TIMESTAMP(
			timestamp_interval_bound_common(
				val, width, shift, reg));
}

/*
 * timestamp_interval_bound(timestamp, interval, int, timestamp)
 */
Datum
timestamp_interval_bound_shift_reg(PG_FUNCTION_ARGS)
{
	Timestamp	val;
	Interval   *width;
	int32		shift = 0;
	Timestamp	reg;

	/* NULL, if either of the first two arguments is NULL. */
	if (PG_ARGISNULL(0) || PG_ARGISNULL(1))
		PG_RETURN_NULL();

	val = PG_GETARG_TIMESTAMP(0);
	width = PG_GETARG_INTERVAL_P(1);

	/* shift, default to 0 if NULL */
	if (!PG_ARGISNULL(2))
		shift = PG_GETARG_INT32(2);

	/* registration bound, default to epoch if NULL */
	if (!PG_ARGISNULL(3))
		reg = PG_GETARG_TIMESTAMP(3);
	else
		reg = SetEpochTimestamp();

	PG_RETURN_TIMESTAMP(
			timestamp_interval_bound_common(
				val, width, shift, reg));
}

/*
 * timestamptz_interval_bound()
 *
 * Implements
 *		interval_bound(timestamptz, interval, int, timestamptz)
 *		returns timestamptz
 */
static TimestampTz
timestamptz_interval_bound_common(TimestampTz val, Interval *width,
								  int32 shift, TimestampTz reg)
{
	int64		index = 0;
	float8		quo = 0.0;
	Interval	span;
	TimestampTz	low;
	TimestampTz	high;
	int			safety;

	/* Insist on positive, interval width. */
	if (interval_cmp_internal(width, &IntervalZero) <= 0)
		ereport(ERROR,
				(errcode(ERRCODE_INVALID_INTERVAL_WIDTH),
				 errmsg("width of time interval not positive")));

	/* Just return non-finite timestamp. */
	if (TIMESTAMP_NOT_FINITE(val))
		return val;

	if (TIMESTAMP_NOT_FINITE(reg))
		ereport(ERROR,
				(errcode(ERRCODE_DATETIME_VALUE_OUT_OF_RANGE),
				 errmsg("bound for registration is not finite")));

	/* Estimate initial displacement of val from reg in widths. */
	span.time = val - reg;
	span.month = 0;
	span.day = 0;

	if (!interval_div_internal(&span, width, &quo, NULL))
		elog(ERROR, "invalid call to interval_div_internal");

	index = (int64) quo;

	/* Search for a satisfactory bound. */
	for (safety = 64; ; safety--)
	{
		if (safety <= 0)
			elog(ERROR, "interval_bound failed to converge");

		low = timestamptz_offset_multiple(reg, width, index);
		high = timestamptz_offset_multiple(low, width, 1);

		Assert(high > low);

		if (val >= high)
		{
			span.time = val - high;
			span.month = 0;
			span.day = 0;

			if (!interval_div_internal(&span, width, &quo, NULL))
				elog(ERROR, "invalid call to interval_div_internal");

			if ((int64) quo > 0)
				index += (int64) quo;
			else
				index++;  /* progress */
		}
		else if (val < low)
		{
			span.time = low - val;
			span.month = 0;
			span.day = 0;

			if (!interval_div_internal(&span, width, &quo, NULL))
				elog(ERROR, "invalid call to interval_div_internal");

			if ((int64) quo > 0)
				index -= (int64) quo;
			else
				index--;  /* progress */
		}
		else
			break;
	}

	/* If necessary, shift the interval. */
	if (shift)
		low = timestamptz_offset_multiple(reg, width, index + shift);

	return low;
}

/*
 * timestamptz_interval_bound(timestamptz, interval)
 */
Datum
timestamptz_interval_bound(PG_FUNCTION_ARGS)
{
	TimestampTz	val = PG_GETARG_TIMESTAMPTZ(0);
	Interval   *width = PG_GETARG_INTERVAL_P(1);
	int32		shift = 0;
	TimestampTz	reg = SetEpochTimestamp();

	PG_RETURN_TIMESTAMPTZ(
			timestamptz_interval_bound_common(
				val, width, shift, reg));

}

/*
 * timestamptz_interval_bound_shift(timestamptz, interval, int)
 */
Datum
timestamptz_interval_bound_shift(PG_FUNCTION_ARGS)
{
	TimestampTz	val;
	Interval   *width;
	int32		shift = 0;
	TimestampTz	reg;

	/* NULL, if either of the first two arguments is NULL. */
	if (PG_ARGISNULL(0) || PG_ARGISNULL(1))
		PG_RETURN_NULL();

	val = PG_GETARG_TIMESTAMPTZ(0);
	width = PG_GETARG_INTERVAL_P(1);

	/* shift, default to 0 if NULL */
	if (!PG_ARGISNULL(2))
		shift = PG_GETARG_INT32(2);

	reg = SetEpochTimestamp();

	PG_RETURN_TIMESTAMPTZ(
			timestamptz_interval_bound_common(
				val, width, shift, reg));
}

/*
 * timestamptz_interval_bound_shift_reg(timestamptz, interval, int, timestamptz)
 */
Datum
timestamptz_interval_bound_shift_reg(PG_FUNCTION_ARGS)
{
	TimestampTz	val;
	Interval   *width;
	int32		shift = 0;
	TimestampTz	reg;

	/* NULL, if either of the first two arguments is NULL. */
	if (PG_ARGISNULL(0) || PG_ARGISNULL(1))
		PG_RETURN_NULL();

	val = PG_GETARG_TIMESTAMPTZ(0);
	width = PG_GETARG_INTERVAL_P(1);

	/* shift, default to 0 if NULL */
	if (!PG_ARGISNULL(2))
		shift = PG_GETARG_INT32(2);

	/* registration bound, default to epoch if NULL */
	if (!PG_ARGISNULL(3))
		reg = PG_GETARG_TIMESTAMPTZ(3);
	else
		reg = SetEpochTimestamp();

	PG_RETURN_TIMESTAMPTZ(
			timestamptz_interval_bound_common(
				val, width, shift, reg));
}

/* timestamp_transform()
 * Flatten calls to timestamp_scale() and timestamptz_scale() that solely
 * represent increases in allowed precision.
 */
Datum
timestamp_transform(PG_FUNCTION_ARGS)
{
	PG_RETURN_POINTER(TemporalTransform(MAX_TIMESTAMP_PRECISION,
										(Node *) PG_GETARG_POINTER(0)));
}

/* timestamp_scale()
 * Adjust time type for specified scale factor.
 * Used by PostgreSQL type system to stuff columns.
 */
Datum
timestamp_scale(PG_FUNCTION_ARGS)
{
	Timestamp	timestamp = PG_GETARG_TIMESTAMP(0);
	int32		typmod = PG_GETARG_INT32(1);
	Timestamp	result;

	result = timestamp;

	AdjustTimestampForTypmod(&result, typmod);

	PG_RETURN_TIMESTAMP(result);
}

static void
AdjustTimestampForTypmod(Timestamp *time, int32 typmod)
{
#ifdef HAVE_INT64_TIMESTAMP
	static const int64 TimestampScales[MAX_TIMESTAMP_PRECISION + 1] = {
		INT64CONST(1000000),
		INT64CONST(100000),
		INT64CONST(10000),
		INT64CONST(1000),
		INT64CONST(100),
		INT64CONST(10),
		INT64CONST(1)
	};

	static const int64 TimestampOffsets[MAX_TIMESTAMP_PRECISION + 1] = {
		INT64CONST(500000),
		INT64CONST(50000),
		INT64CONST(5000),
		INT64CONST(500),
		INT64CONST(50),
		INT64CONST(5),
		INT64CONST(0)
	};
#else
	static const double TimestampScales[MAX_TIMESTAMP_PRECISION + 1] = {
		1,
		10,
		100,
		1000,
		10000,
		100000,
		1000000
	};
#endif

	if (!TIMESTAMP_NOT_FINITE(*time)
		&& (typmod != -1) && (typmod != MAX_TIMESTAMP_PRECISION))
	{
		if (typmod < 0 || typmod > MAX_TIMESTAMP_PRECISION)
			ereport(ERROR,
					(errcode(ERRCODE_INVALID_PARAMETER_VALUE),
				  errmsg("timestamp(%d) precision must be between %d and %d",
						 typmod, 0, MAX_TIMESTAMP_PRECISION)));

		/*
		 * Note: this round-to-nearest code is not completely consistent about
		 * rounding values that are exactly halfway between integral values.
		 * On most platforms, rint() will implement round-to-nearest-even, but
		 * the integer code always rounds up (away from zero).  Is it worth
		 * trying to be consistent?
		 */
#ifdef HAVE_INT64_TIMESTAMP
		if (*time >= INT64CONST(0))
		{
			*time = ((*time + TimestampOffsets[typmod]) / TimestampScales[typmod]) *
				TimestampScales[typmod];
		}
		else
		{
			*time = -((((-*time) + TimestampOffsets[typmod]) / TimestampScales[typmod])
					  * TimestampScales[typmod]);
		}
#else
		*time = rint((double) *time * TimestampScales[typmod]) / TimestampScales[typmod];
#endif
	}
}


/* timestamptz_in()
 * Convert a string to internal form.
 */
Datum
timestamptz_in(PG_FUNCTION_ARGS)
{
	char	   *str = PG_GETARG_CSTRING(0);

#ifdef NOT_USED
	Oid			typelem = PG_GETARG_OID(1);
#endif
	int32		typmod = PG_GETARG_INT32(2);
	TimestampTz result;
	fsec_t		fsec;
	struct pg_tm tt,
			   *tm = &tt;
	int			tz;
	int			dtype;
	int			nf;
	int			dterr;
	char	   *field[MAXDATEFIELDS];
	int			ftype[MAXDATEFIELDS];
	char		workbuf[MAXDATELEN + MAXDATEFIELDS];

	dterr = ParseDateTime(str, workbuf, sizeof(workbuf),
						  field, ftype, MAXDATEFIELDS, &nf);
	if (dterr == 0)
		dterr = DecodeDateTime(field, ftype, nf, &dtype, tm, &fsec, &tz);
	if (dterr != 0)
		DateTimeParseError(dterr, str, "timestamp with time zone");

	switch (dtype)
	{
		case DTK_DATE:
			if (tm2timestamp(tm, fsec, &tz, &result) != 0)
				ereport(ERROR,
						(errcode(ERRCODE_DATETIME_VALUE_OUT_OF_RANGE),
						 errmsg("timestamp out of range: \"%s\"", str)));
			break;

		case DTK_EPOCH:
			result = SetEpochTimestamp();
			break;

		case DTK_LATE:
			TIMESTAMP_NOEND(result);
			break;

		case DTK_EARLY:
			TIMESTAMP_NOBEGIN(result);
			break;

		case DTK_INVALID:
			ereport(ERROR,
					(errcode(ERRCODE_FEATURE_NOT_SUPPORTED),
			  errmsg("date/time value \"%s\" is no longer supported", str)));

			TIMESTAMP_NOEND(result);
			break;

		default:
			elog(ERROR, "unexpected dtype %d while parsing timestamptz \"%s\"",
				 dtype, str);
			TIMESTAMP_NOEND(result);
	}

	AdjustTimestampForTypmod(&result, typmod);

	PG_RETURN_TIMESTAMPTZ(result);
}

/*
 * Try to parse a timezone specification, and return its timezone offset value
 * if it's acceptable.  Otherwise, an error is thrown.
 */
static int
parse_sane_timezone(struct pg_tm * tm, text *zone)
{
	char		tzname[TZ_STRLEN_MAX + 1];
	int			rt;
	int			tz;

	text_to_cstring_buffer(zone, tzname, sizeof(tzname));

	/*
	 * Look up the requested timezone.  First we try to interpret it as a
	 * numeric timezone specification; if DecodeTimezone decides it doesn't
	 * like the format, we look in the date token table (to handle cases like
	 * "EST"), and if that also fails, we look in the timezone database (to
	 * handle cases like "America/New_York").  (This matches the order in
	 * which timestamp input checks the cases; it's important because the
	 * timezone database unwisely uses a few zone names that are identical to
	 * offset abbreviations.)
	 *
	 * Note pg_tzset happily parses numeric input that DecodeTimezone would
	 * reject.  To avoid having it accept input that would otherwise be seen
	 * as invalid, it's enough to disallow having a digit in the first
	 * position of our input string.
	 */
	if (isdigit((unsigned char) *tzname))
		ereport(ERROR,
				(errcode(ERRCODE_INVALID_PARAMETER_VALUE),
				 errmsg("invalid input syntax for numeric time zone: \"%s\"",
						tzname),
				 errhint("Numeric time zones must have \"-\" or \"+\" as first character.")));

	rt = DecodeTimezone(tzname, &tz);
	if (rt != 0)
	{
		char	   *lowzone;
		int			type,
					val;

		if (rt == DTERR_TZDISP_OVERFLOW)
			ereport(ERROR,
					(errcode(ERRCODE_INVALID_PARAMETER_VALUE),
				   errmsg("numeric time zone \"%s\" out of range", tzname)));
		else if (rt != DTERR_BAD_FORMAT)
			ereport(ERROR,
					(errcode(ERRCODE_INVALID_PARAMETER_VALUE),
					 errmsg("time zone \"%s\" not recognized", tzname)));

		lowzone = downcase_truncate_identifier(tzname,
											   strlen(tzname),
											   false);
		type = DecodeSpecial(0, lowzone, &val);

		if (type == TZ || type == DTZ)
			tz = val * MINS_PER_HOUR;
		else
		{
			pg_tz	   *tzp;

			tzp = pg_tzset(tzname);

			if (tzp)
				tz = DetermineTimeZoneOffset(tm, tzp);
			else
				ereport(ERROR,
						(errcode(ERRCODE_INVALID_PARAMETER_VALUE),
						 errmsg("time zone \"%s\" not recognized", tzname)));
		}
	}

	return tz;
}

/*
 * make_timestamp_internal
 *		workhorse for make_timestamp and make_timestamptz
 */
static Timestamp
make_timestamp_internal(int year, int month, int day,
						int hour, int min, double sec)
{
	struct pg_tm tm;
	TimeOffset	date;
	TimeOffset	time;
	int			dterr;
	Timestamp	result;

	tm.tm_year = year;
	tm.tm_mon = month;
	tm.tm_mday = day;

	/*
	 * Note: we'll reject zero or negative year values.  Perhaps negatives
	 * should be allowed to represent BC years?
	 */
	dterr = ValidateDate(DTK_DATE_M, false, false, false, &tm);

	if (dterr != 0)
		ereport(ERROR,
				(errcode(ERRCODE_DATETIME_FIELD_OVERFLOW),
				 errmsg("date field value out of range: %d-%02d-%02d",
						year, month, day)));

	if (!IS_VALID_JULIAN(tm.tm_year, tm.tm_mon, tm.tm_mday))
		ereport(ERROR,
				(errcode(ERRCODE_DATETIME_VALUE_OUT_OF_RANGE),
				 errmsg("date out of range: %d-%02d-%02d",
						year, month, day)));

	date = date2j(tm.tm_year, tm.tm_mon, tm.tm_mday) - POSTGRES_EPOCH_JDATE;

	/*
	 * This should match the checks in DecodeTimeOnly, except that since we're
	 * dealing with a float "sec" value, we also explicitly reject NaN.  (An
	 * infinity input should get rejected by the range comparisons, but we
	 * can't be sure how those will treat a NaN.)
	 */
	if (hour < 0 || min < 0 || min > MINS_PER_HOUR - 1 ||
		isnan(sec) ||
		sec < 0 || sec > SECS_PER_MINUTE ||
		hour > HOURS_PER_DAY ||
	/* test for > 24:00:00 */
		(hour == HOURS_PER_DAY && (min > 0 || sec > 0)))
		ereport(ERROR,
				(errcode(ERRCODE_DATETIME_FIELD_OVERFLOW),
				 errmsg("time field value out of range: %d:%02d:%02g",
						hour, min, sec)));

	/* This should match tm2time */
#ifdef HAVE_INT64_TIMESTAMP
	time = (((hour * MINS_PER_HOUR + min) * SECS_PER_MINUTE)
			* USECS_PER_SEC) + rint(sec * USECS_PER_SEC);

	result = date * USECS_PER_DAY + time;
	/* check for major overflow */
	if ((result - time) / USECS_PER_DAY != date)
		ereport(ERROR,
				(errcode(ERRCODE_DATETIME_VALUE_OUT_OF_RANGE),
				 errmsg("timestamp out of range: %d-%02d-%02d %d:%02d:%02g",
						year, month, day,
						hour, min, sec)));

	/* check for just-barely overflow (okay except time-of-day wraps) */
	/* caution: we want to allow 1999-12-31 24:00:00 */
	if ((result < 0 && date > 0) ||
		(result > 0 && date < -1))
		ereport(ERROR,
				(errcode(ERRCODE_DATETIME_VALUE_OUT_OF_RANGE),
				 errmsg("timestamp out of range: %d-%02d-%02d %d:%02d:%02g",
						year, month, day,
						hour, min, sec)));
#else
	time = ((hour * MINS_PER_HOUR + min) * SECS_PER_MINUTE) + sec;
	result = date * SECS_PER_DAY + time;
#endif

	return result;
}

/*
 * make_timestamp() - timestamp constructor
 */
Datum
make_timestamp(PG_FUNCTION_ARGS)
{
	int32		year = PG_GETARG_INT32(0);
	int32		month = PG_GETARG_INT32(1);
	int32		mday = PG_GETARG_INT32(2);
	int32		hour = PG_GETARG_INT32(3);
	int32		min = PG_GETARG_INT32(4);
	float8		sec = PG_GETARG_FLOAT8(5);
	Timestamp	result;

	result = make_timestamp_internal(year, month, mday,
									 hour, min, sec);

	PG_RETURN_TIMESTAMP(result);
}

/*
 * make_timestamptz() - timestamp with time zone constructor
 */
Datum
make_timestamptz(PG_FUNCTION_ARGS)
{
	int32		year = PG_GETARG_INT32(0);
	int32		month = PG_GETARG_INT32(1);
	int32		mday = PG_GETARG_INT32(2);
	int32		hour = PG_GETARG_INT32(3);
	int32		min = PG_GETARG_INT32(4);
	float8		sec = PG_GETARG_FLOAT8(5);
	Timestamp	result;

	result = make_timestamp_internal(year, month, mday,
									 hour, min, sec);

	PG_RETURN_TIMESTAMPTZ(timestamp2timestamptz(result));
}

/*
 * Construct a timestamp with time zone.
 *		As above, but the time zone is specified as seventh argument.
 */
Datum
make_timestamptz_at_timezone(PG_FUNCTION_ARGS)
{
	int32		year = PG_GETARG_INT32(0);
	int32		month = PG_GETARG_INT32(1);
	int32		mday = PG_GETARG_INT32(2);
	int32		hour = PG_GETARG_INT32(3);
	int32		min = PG_GETARG_INT32(4);
	float8		sec = PG_GETARG_FLOAT8(5);
	text	   *zone = PG_GETARG_TEXT_PP(6);
	Timestamp	timestamp;
	struct pg_tm tt;
	int			tz;
	fsec_t		fsec;

	timestamp = make_timestamp_internal(year, month, mday,
										hour, min, sec);

	if (timestamp2tm(timestamp, NULL, &tt, &fsec, NULL, NULL) != 0)
		ereport(ERROR,
				(errcode(ERRCODE_DATETIME_VALUE_OUT_OF_RANGE),
				 errmsg("timestamp out of range")));

	tz = parse_sane_timezone(&tt, zone);

	PG_RETURN_TIMESTAMPTZ((TimestampTz) dt2local(timestamp, -tz));
}

/* timestamptz_out()
 * Convert a timestamp to external form.
 */
Datum
timestamptz_out(PG_FUNCTION_ARGS)
{
	TimestampTz dt = PG_GETARG_TIMESTAMPTZ(0);
	char	   *result;
	int			tz;
	struct pg_tm tt,
			   *tm = &tt;
	fsec_t		fsec;
	const char *tzn;
	char		buf[MAXDATELEN + 1];

	if (TIMESTAMP_NOT_FINITE(dt))
		EncodeSpecialTimestamp(dt, buf);
	else if (timestamp2tm(dt, &tz, tm, &fsec, &tzn, NULL) == 0)
		EncodeDateTime(tm, fsec, true, tz, tzn, DateStyle, buf);
	else
		ereport(ERROR,
				(errcode(ERRCODE_DATETIME_VALUE_OUT_OF_RANGE),
				 errmsg("timestamp out of range")));

	result = pstrdup(buf);
	PG_RETURN_CSTRING(result);
}

/*
 *		timestamptz_recv			- converts external binary format to timestamptz
 *
 * We make no attempt to provide compatibility between int and float
 * timestamp representations ...
 */
Datum
timestamptz_recv(PG_FUNCTION_ARGS)
{
	StringInfo	buf = (StringInfo) PG_GETARG_POINTER(0);

#ifdef NOT_USED
	Oid			typelem = PG_GETARG_OID(1);
#endif
	int32		typmod = PG_GETARG_INT32(2);
	TimestampTz timestamp;
	int			tz;
	struct pg_tm tt,
			   *tm = &tt;
	fsec_t		fsec;

#ifdef HAVE_INT64_TIMESTAMP
	timestamp = (TimestampTz) pq_getmsgint64(buf);
#else
	timestamp = (TimestampTz) pq_getmsgfloat8(buf);
#endif

	/* rangecheck: see if timestamptz_out would like it */
	if (TIMESTAMP_NOT_FINITE(timestamp))
		 /* ok */ ;
	else if (timestamp2tm(timestamp, &tz, tm, &fsec, NULL, NULL) != 0)
		ereport(ERROR,
				(errcode(ERRCODE_DATETIME_VALUE_OUT_OF_RANGE),
				 errmsg("timestamp out of range")));

	AdjustTimestampForTypmod(&timestamp, typmod);

	PG_RETURN_TIMESTAMPTZ(timestamp);
}

/*
 *		timestamptz_send			- converts timestamptz to binary format
 */
Datum
timestamptz_send(PG_FUNCTION_ARGS)
{
	TimestampTz timestamp = PG_GETARG_TIMESTAMPTZ(0);
	StringInfoData buf;

	pq_begintypsend(&buf);
#ifdef HAVE_INT64_TIMESTAMP
	pq_sendint64(&buf, timestamp);
#else
	pq_sendfloat8(&buf, timestamp);
#endif
	PG_RETURN_BYTEA_P(pq_endtypsend(&buf));
}

Datum
timestamptztypmodin(PG_FUNCTION_ARGS)
{
	ArrayType  *ta = PG_GETARG_ARRAYTYPE_P(0);

	PG_RETURN_INT32(anytimestamp_typmodin(true, ta));
}

Datum
timestamptztypmodout(PG_FUNCTION_ARGS)
{
	int32		typmod = PG_GETARG_INT32(0);

	PG_RETURN_CSTRING(anytimestamp_typmodout(true, typmod));
}


/* timestamptz_scale()
 * Adjust time type for specified scale factor.
 * Used by PostgreSQL type system to stuff columns.
 */
Datum
timestamptz_scale(PG_FUNCTION_ARGS)
{
	TimestampTz timestamp = PG_GETARG_TIMESTAMPTZ(0);
	int32		typmod = PG_GETARG_INT32(1);
	TimestampTz result;

	result = timestamp;

	AdjustTimestampForTypmod(&result, typmod);

	PG_RETURN_TIMESTAMPTZ(result);
}


/* interval_in()
 * Convert a string to internal form.
 *
 * External format(s):
 *	Uses the generic date/time parsing and decoding routines.
 */
Datum
interval_in(PG_FUNCTION_ARGS)
{
	char	   *str = PG_GETARG_CSTRING(0);

#ifdef NOT_USED
	Oid			typelem = PG_GETARG_OID(1);
#endif
	int32		typmod = PG_GETARG_INT32(2);
	Interval   *result;
	fsec_t		fsec;
	struct pg_tm tt,
			   *tm = &tt;
	int			dtype;
	int			nf;
	int			range;
	int			dterr;
	char	   *field[MAXDATEFIELDS];
	int			ftype[MAXDATEFIELDS];
	char		workbuf[256];

	tm->tm_year = 0;
	tm->tm_mon = 0;
	tm->tm_mday = 0;
	tm->tm_hour = 0;
	tm->tm_min = 0;
	tm->tm_sec = 0;
	fsec = 0;

	if (typmod >= 0)
		range = INTERVAL_RANGE(typmod);
	else
		range = INTERVAL_FULL_RANGE;

	dterr = ParseDateTime(str, workbuf, sizeof(workbuf), field,
						  ftype, MAXDATEFIELDS, &nf);
	if (dterr == 0)
		dterr = DecodeInterval(field, ftype, nf, range,
							   &dtype, tm, &fsec);

	/* if those functions think it's a bad format, try ISO8601 style */
	if (dterr == DTERR_BAD_FORMAT)
		dterr = DecodeISO8601Interval(str,
									  &dtype, tm, &fsec);

	if (dterr != 0)
	{
		if (dterr == DTERR_FIELD_OVERFLOW)
			dterr = DTERR_INTERVAL_OVERFLOW;
		DateTimeParseError(dterr, str, "interval");
	}

	result = (Interval *) palloc(sizeof(Interval));

	switch (dtype)
	{
		case DTK_DELTA:
			if (tm2interval(tm, fsec, result) != 0)
				ereport(ERROR,
						(errcode(ERRCODE_DATETIME_VALUE_OUT_OF_RANGE),
						 errmsg("interval out of range")));
			break;

		case DTK_INVALID:
			ereport(ERROR,
					(errcode(ERRCODE_FEATURE_NOT_SUPPORTED),
			  errmsg("date/time value \"%s\" is no longer supported", str)));
			break;

		default:
			elog(ERROR, "unexpected dtype %d while parsing interval \"%s\"",
				 dtype, str);
	}

	AdjustIntervalForTypmod(result, typmod);

	PG_RETURN_INTERVAL_P(result);
}

/* interval_out()
 * Convert a time span to external form.
 */
Datum
interval_out(PG_FUNCTION_ARGS)
{
	Interval   *span = PG_GETARG_INTERVAL_P(0);
	char	   *result;
	struct pg_tm tt,
			   *tm = &tt;
	fsec_t		fsec;
	char		buf[MAXDATELEN + 1];

	if (interval2tm(*span, tm, &fsec) != 0)
		elog(ERROR, "could not convert interval to tm");

	EncodeInterval(tm, fsec, IntervalStyle, buf);

	result = pstrdup(buf);
	PG_RETURN_CSTRING(result);
}

/*
 *		interval_recv			- converts external binary format to interval
 */
Datum
interval_recv(PG_FUNCTION_ARGS)
{
	StringInfo	buf = (StringInfo) PG_GETARG_POINTER(0);

#ifdef NOT_USED
	Oid			typelem = PG_GETARG_OID(1);
#endif
	int32		typmod = PG_GETARG_INT32(2);
	Interval   *interval;

	interval = (Interval *) palloc(sizeof(Interval));

#ifdef HAVE_INT64_TIMESTAMP
	interval->time = pq_getmsgint64(buf);
#else
	interval->time = pq_getmsgfloat8(buf);
#endif
	interval->day = pq_getmsgint(buf, sizeof(interval->day));
	interval->month = pq_getmsgint(buf, sizeof(interval->month));

	AdjustIntervalForTypmod(interval, typmod);

	PG_RETURN_INTERVAL_P(interval);
}

/*
 *		interval_send			- converts interval to binary format
 */
Datum
interval_send(PG_FUNCTION_ARGS)
{
	Interval   *interval = PG_GETARG_INTERVAL_P(0);
	StringInfoData buf;

	pq_begintypsend(&buf);
#ifdef HAVE_INT64_TIMESTAMP
	pq_sendint64(&buf, interval->time);
#else
	pq_sendfloat8(&buf, interval->time);
#endif
	pq_sendint(&buf, interval->day, sizeof(interval->day));
	pq_sendint(&buf, interval->month, sizeof(interval->month));
	PG_RETURN_BYTEA_P(pq_endtypsend(&buf));
}

/*
 * The interval typmod stores a "range" in its high 16 bits and a "precision"
 * in its low 16 bits.  Both contribute to defining the resolution of the
 * type.  Range addresses resolution granules larger than one second, and
 * precision specifies resolution below one second.  This representation can
 * express all SQL standard resolutions, but we implement them all in terms of
 * truncating rightward from some position.  Range is a bitmap of permitted
 * fields, but only the temporally-smallest such field is significant to our
 * calculations.  Precision is a count of sub-second decimal places to retain.
 * Setting all bits (INTERVAL_FULL_PRECISION) gives the same truncation
 * semantics as choosing MAX_INTERVAL_PRECISION.
 */
Datum
intervaltypmodin(PG_FUNCTION_ARGS)
{
	ArrayType  *ta = PG_GETARG_ARRAYTYPE_P(0);
	int32	   *tl;
	int			n;
	int32		typmod;

	tl = ArrayGetIntegerTypmods(ta, &n);

	/*
	 * tl[0] - interval range (fields bitmask)	tl[1] - precision (optional)
	 *
	 * Note we must validate tl[0] even though it's normally guaranteed
	 * correct by the grammar --- consider SELECT 'foo'::"interval"(1000).
	 */
	if (n > 0)
	{
		switch (tl[0])
		{
			case INTERVAL_MASK(YEAR):
			case INTERVAL_MASK(MONTH):
			case INTERVAL_MASK(DAY):
			case INTERVAL_MASK(HOUR):
			case INTERVAL_MASK(MINUTE):
			case INTERVAL_MASK(SECOND):
			case INTERVAL_MASK(YEAR) | INTERVAL_MASK(MONTH):
			case INTERVAL_MASK(DAY) | INTERVAL_MASK(HOUR):
			case INTERVAL_MASK(DAY) | INTERVAL_MASK(HOUR) | INTERVAL_MASK(MINUTE):
			case INTERVAL_MASK(DAY) | INTERVAL_MASK(HOUR) | INTERVAL_MASK(MINUTE) | INTERVAL_MASK(SECOND):
			case INTERVAL_MASK(HOUR) | INTERVAL_MASK(MINUTE):
			case INTERVAL_MASK(HOUR) | INTERVAL_MASK(MINUTE) | INTERVAL_MASK(SECOND):
			case INTERVAL_MASK(MINUTE) | INTERVAL_MASK(SECOND):
			case INTERVAL_FULL_RANGE:
				/* all OK */
				break;
			default:
				ereport(ERROR,
						(errcode(ERRCODE_INVALID_PARAMETER_VALUE),
						 errmsg("invalid INTERVAL type modifier")));
		}
	}

	if (n == 1)
	{
		if (tl[0] != INTERVAL_FULL_RANGE)
			typmod = INTERVAL_TYPMOD(INTERVAL_FULL_PRECISION, tl[0]);
		else
			typmod = -1;
	}
	else if (n == 2)
	{
		if (tl[1] < 0)
			ereport(ERROR,
					(errcode(ERRCODE_INVALID_PARAMETER_VALUE),
					 errmsg("INTERVAL(%d) precision must not be negative",
							tl[1])));
		if (tl[1] > MAX_INTERVAL_PRECISION)
		{
			ereport(WARNING,
					(errcode(ERRCODE_INVALID_PARAMETER_VALUE),
			  errmsg("INTERVAL(%d) precision reduced to maximum allowed, %d",
					 tl[1], MAX_INTERVAL_PRECISION)));
			typmod = INTERVAL_TYPMOD(MAX_INTERVAL_PRECISION, tl[0]);
		}
		else
			typmod = INTERVAL_TYPMOD(tl[1], tl[0]);
	}
	else
	{
		ereport(ERROR,
				(errcode(ERRCODE_INVALID_PARAMETER_VALUE),
				 errmsg("invalid INTERVAL type modifier")));
		typmod = 0;				/* keep compiler quiet */
	}

	PG_RETURN_INT32(typmod);
}

Datum
intervaltypmodout(PG_FUNCTION_ARGS)
{
	int32		typmod = PG_GETARG_INT32(0);
	char	   *res = (char *) palloc(64);
	int			fields;
	int			precision;
	const char *fieldstr;

	if (typmod < 0)
	{
		*res = '\0';
		PG_RETURN_CSTRING(res);
	}

	fields = INTERVAL_RANGE(typmod);
	precision = INTERVAL_PRECISION(typmod);

	switch (fields)
	{
		case INTERVAL_MASK(YEAR):
			fieldstr = " year";
			break;
		case INTERVAL_MASK(MONTH):
			fieldstr = " month";
			break;
		case INTERVAL_MASK(DAY):
			fieldstr = " day";
			break;
		case INTERVAL_MASK(HOUR):
			fieldstr = " hour";
			break;
		case INTERVAL_MASK(MINUTE):
			fieldstr = " minute";
			break;
		case INTERVAL_MASK(SECOND):
			fieldstr = " second";
			break;
		case INTERVAL_MASK(YEAR) | INTERVAL_MASK(MONTH):
			fieldstr = " year to month";
			break;
		case INTERVAL_MASK(DAY) | INTERVAL_MASK(HOUR):
			fieldstr = " day to hour";
			break;
		case INTERVAL_MASK(DAY) | INTERVAL_MASK(HOUR) | INTERVAL_MASK(MINUTE):
			fieldstr = " day to minute";
			break;
		case INTERVAL_MASK(DAY) | INTERVAL_MASK(HOUR) | INTERVAL_MASK(MINUTE) | INTERVAL_MASK(SECOND):
			fieldstr = " day to second";
			break;
		case INTERVAL_MASK(HOUR) | INTERVAL_MASK(MINUTE):
			fieldstr = " hour to minute";
			break;
		case INTERVAL_MASK(HOUR) | INTERVAL_MASK(MINUTE) | INTERVAL_MASK(SECOND):
			fieldstr = " hour to second";
			break;
		case INTERVAL_MASK(MINUTE) | INTERVAL_MASK(SECOND):
			fieldstr = " minute to second";
			break;
		case INTERVAL_FULL_RANGE:
			fieldstr = "";
			break;
		default:
			elog(ERROR, "invalid INTERVAL typmod: 0x%x", typmod);
			fieldstr = "";
			break;
	}

	if (precision != INTERVAL_FULL_PRECISION)
		snprintf(res, 64, "%s(%d)", fieldstr, precision);
	else
		snprintf(res, 64, "%s", fieldstr);

	PG_RETURN_CSTRING(res);
}


/* interval_transform()
 * Flatten superfluous calls to interval_scale().  The interval typmod is
 * complex to permit accepting and regurgitating all SQL standard variations.
 * For truncation purposes, it boils down to a single, simple granularity.
 */
Datum
interval_transform(PG_FUNCTION_ARGS)
{
	FuncExpr   *expr = (FuncExpr *) PG_GETARG_POINTER(0);
	Node	   *ret = NULL;
	Node	   *typmod;

	Assert(IsA(expr, FuncExpr));
	Assert(list_length(expr->args) >= 2);

	typmod = (Node *) lsecond(expr->args);

	if (IsA(typmod, Const) &&!((Const *) typmod)->constisnull)
	{
		Node	   *source = (Node *) linitial(expr->args);
		int32		old_typmod = exprTypmod(source);
		int32		new_typmod = DatumGetInt32(((Const *) typmod)->constvalue);
		int			old_range;
		int			old_precis;
		int			new_range = INTERVAL_RANGE(new_typmod);
		int			new_precis = INTERVAL_PRECISION(new_typmod);
		int			new_range_fls;
		int			old_range_fls;

		if (old_typmod < 0)
		{
			old_range = INTERVAL_FULL_RANGE;
			old_precis = INTERVAL_FULL_PRECISION;
		}
		else
		{
			old_range = INTERVAL_RANGE(old_typmod);
			old_precis = INTERVAL_PRECISION(old_typmod);
		}

		/*
		 * Temporally-smaller fields occupy higher positions in the range
		 * bitmap.  Since only the temporally-smallest bit matters for length
		 * coercion purposes, we compare the last-set bits in the ranges.
		 * Precision, which is to say, sub-second precision, only affects
		 * ranges that include SECOND.
		 */
		new_range_fls = fls(new_range);
		old_range_fls = fls(old_range);
		if (new_typmod < 0 ||
			((new_range_fls >= SECOND || new_range_fls >= old_range_fls) &&
		   (old_range_fls < SECOND || new_precis >= MAX_INTERVAL_PRECISION ||
			new_precis >= old_precis)))
			ret = relabel_to_typmod(source, new_typmod);
	}

	PG_RETURN_POINTER(ret);
}

/* interval_scale()
 * Adjust interval type for specified fields.
 * Used by PostgreSQL type system to stuff columns.
 */
Datum
interval_scale(PG_FUNCTION_ARGS)
{
	Interval   *interval = PG_GETARG_INTERVAL_P(0);
	int32		typmod = PG_GETARG_INT32(1);
	Interval   *result;

	result = palloc(sizeof(Interval));
	*result = *interval;

	AdjustIntervalForTypmod(result, typmod);

	PG_RETURN_INTERVAL_P(result);
}

/*
 *	Adjust interval for specified precision, in both YEAR to SECOND
 *	range and sub-second precision.
 */
static void
AdjustIntervalForTypmod(Interval *interval, int32 typmod)
{
#ifdef HAVE_INT64_TIMESTAMP
	static const int64 IntervalScales[MAX_INTERVAL_PRECISION + 1] = {
		INT64CONST(1000000),
		INT64CONST(100000),
		INT64CONST(10000),
		INT64CONST(1000),
		INT64CONST(100),
		INT64CONST(10),
		INT64CONST(1)
	};

	static const int64 IntervalOffsets[MAX_INTERVAL_PRECISION + 1] = {
		INT64CONST(500000),
		INT64CONST(50000),
		INT64CONST(5000),
		INT64CONST(500),
		INT64CONST(50),
		INT64CONST(5),
		INT64CONST(0)
	};
#else
	static const double IntervalScales[MAX_INTERVAL_PRECISION + 1] = {
		1,
		10,
		100,
		1000,
		10000,
		100000,
		1000000
	};
#endif

	/*
	 * Unspecified range and precision? Then not necessary to adjust. Setting
	 * typmod to -1 is the convention for all data types.
	 */
	if (typmod >= 0)
	{
		int			range = INTERVAL_RANGE(typmod);
		int			precision = INTERVAL_PRECISION(typmod);

		/*
		 * Our interpretation of intervals with a limited set of fields is
		 * that fields to the right of the last one specified are zeroed out,
		 * but those to the left of it remain valid.  Thus for example there
		 * is no operational difference between INTERVAL YEAR TO MONTH and
		 * INTERVAL MONTH.  In some cases we could meaningfully enforce that
		 * higher-order fields are zero; for example INTERVAL DAY could reject
		 * nonzero "month" field.  However that seems a bit pointless when we
		 * can't do it consistently.  (We cannot enforce a range limit on the
		 * highest expected field, since we do not have any equivalent of
		 * SQL's <interval leading field precision>.)  If we ever decide to
		 * revisit this, interval_transform will likely require adjusting.
		 *
		 * Note: before PG 8.4 we interpreted a limited set of fields as
		 * actually causing a "modulo" operation on a given value, potentially
		 * losing high-order as well as low-order information.  But there is
		 * no support for such behavior in the standard, and it seems fairly
		 * undesirable on data consistency grounds anyway.  Now we only
		 * perform truncation or rounding of low-order fields.
		 */
		if (range == INTERVAL_FULL_RANGE)
		{
			/* Do nothing... */
		}
		else if (range == INTERVAL_MASK(YEAR))
		{
			interval->month = (interval->month / MONTHS_PER_YEAR) * MONTHS_PER_YEAR;
			interval->day = 0;
			interval->time = 0;
		}
		else if (range == INTERVAL_MASK(MONTH))
		{
			interval->day = 0;
			interval->time = 0;
		}
		/* YEAR TO MONTH */
		else if (range == (INTERVAL_MASK(YEAR) | INTERVAL_MASK(MONTH)))
		{
			interval->day = 0;
			interval->time = 0;
		}
		else if (range == INTERVAL_MASK(DAY))
		{
			interval->time = 0;
		}
		else if (range == INTERVAL_MASK(HOUR))
		{
#ifdef HAVE_INT64_TIMESTAMP
			interval->time = (interval->time / USECS_PER_HOUR) *
				USECS_PER_HOUR;
#else
			interval->time = ((int) (interval->time / SECS_PER_HOUR)) * (double) SECS_PER_HOUR;
#endif
		}
		else if (range == INTERVAL_MASK(MINUTE))
		{
#ifdef HAVE_INT64_TIMESTAMP
			interval->time = (interval->time / USECS_PER_MINUTE) *
				USECS_PER_MINUTE;
#else
			interval->time = ((int) (interval->time / SECS_PER_MINUTE)) * (double) SECS_PER_MINUTE;
#endif
		}
		else if (range == INTERVAL_MASK(SECOND))
		{
			/* fractional-second rounding will be dealt with below */
		}
		/* DAY TO HOUR */
		else if (range == (INTERVAL_MASK(DAY) |
						   INTERVAL_MASK(HOUR)))
		{
#ifdef HAVE_INT64_TIMESTAMP
			interval->time = (interval->time / USECS_PER_HOUR) *
				USECS_PER_HOUR;
#else
			interval->time = ((int) (interval->time / SECS_PER_HOUR)) * (double) SECS_PER_HOUR;
#endif
		}
		/* DAY TO MINUTE */
		else if (range == (INTERVAL_MASK(DAY) |
						   INTERVAL_MASK(HOUR) |
						   INTERVAL_MASK(MINUTE)))
		{
#ifdef HAVE_INT64_TIMESTAMP
			interval->time = (interval->time / USECS_PER_MINUTE) *
				USECS_PER_MINUTE;
#else
			interval->time = ((int) (interval->time / SECS_PER_MINUTE)) * (double) SECS_PER_MINUTE;
#endif
		}
		/* DAY TO SECOND */
		else if (range == (INTERVAL_MASK(DAY) |
						   INTERVAL_MASK(HOUR) |
						   INTERVAL_MASK(MINUTE) |
						   INTERVAL_MASK(SECOND)))
		{
			/* fractional-second rounding will be dealt with below */
		}
		/* HOUR TO MINUTE */
		else if (range == (INTERVAL_MASK(HOUR) |
						   INTERVAL_MASK(MINUTE)))
		{
#ifdef HAVE_INT64_TIMESTAMP
			interval->time = (interval->time / USECS_PER_MINUTE) *
				USECS_PER_MINUTE;
#else
			interval->time = ((int) (interval->time / SECS_PER_MINUTE)) * (double) SECS_PER_MINUTE;
#endif
		}
		/* HOUR TO SECOND */
		else if (range == (INTERVAL_MASK(HOUR) |
						   INTERVAL_MASK(MINUTE) |
						   INTERVAL_MASK(SECOND)))
		{
			/* fractional-second rounding will be dealt with below */
		}
		/* MINUTE TO SECOND */
		else if (range == (INTERVAL_MASK(MINUTE) |
						   INTERVAL_MASK(SECOND)))
		{
			/* fractional-second rounding will be dealt with below */
		}
		else
			elog(ERROR, "unrecognized interval typmod: %d", typmod);

		/* Need to adjust subsecond precision? */
		if (precision != INTERVAL_FULL_PRECISION)
		{
			if (precision < 0 || precision > MAX_INTERVAL_PRECISION)
				ereport(ERROR,
						(errcode(ERRCODE_INVALID_PARAMETER_VALUE),
				   errmsg("interval(%d) precision must be between %d and %d",
						  precision, 0, MAX_INTERVAL_PRECISION)));

			/*
			 * Note: this round-to-nearest code is not completely consistent
			 * about rounding values that are exactly halfway between integral
			 * values.  On most platforms, rint() will implement
			 * round-to-nearest-even, but the integer code always rounds up
			 * (away from zero).  Is it worth trying to be consistent?
			 */
#ifdef HAVE_INT64_TIMESTAMP
			if (interval->time >= INT64CONST(0))
			{
				interval->time = ((interval->time +
								   IntervalOffsets[precision]) /
								  IntervalScales[precision]) *
					IntervalScales[precision];
			}
			else
			{
				interval->time = -(((-interval->time +
									 IntervalOffsets[precision]) /
									IntervalScales[precision]) *
								   IntervalScales[precision]);
			}
#else
			interval->time = rint(((double) interval->time) *
								  IntervalScales[precision]) /
				IntervalScales[precision];
#endif
		}
	}
}

/*
 * make_interval - numeric Interval constructor
 */
Datum
make_interval(PG_FUNCTION_ARGS)
{
	int32		years = PG_GETARG_INT32(0);
	int32		months = PG_GETARG_INT32(1);
	int32		weeks = PG_GETARG_INT32(2);
	int32		days = PG_GETARG_INT32(3);
	int32		hours = PG_GETARG_INT32(4);
	int32		mins = PG_GETARG_INT32(5);
	double		secs = PG_GETARG_FLOAT8(6);
	Interval   *result;

	/*
	 * Reject out-of-range inputs.  We really ought to check the integer
	 * inputs as well, but it's not entirely clear what limits to apply.
	 */
	if (isinf(secs) || isnan(secs))
		ereport(ERROR,
				(errcode(ERRCODE_DATETIME_VALUE_OUT_OF_RANGE),
				 errmsg("interval out of range")));

	result = (Interval *) palloc(sizeof(Interval));
	result->month = years * MONTHS_PER_YEAR + months;
	result->day = weeks * 7 + days;

	secs += hours * (double) SECS_PER_HOUR + mins * (double) SECS_PER_MINUTE;

#ifdef HAVE_INT64_TIMESTAMP
	result->time = (int64) (secs * USECS_PER_SEC);
#else
	result->time = secs;
#endif

	PG_RETURN_INTERVAL_P(result);
}

/* EncodeSpecialTimestamp()
 * Convert reserved timestamp data type to string.
 */
static void
EncodeSpecialTimestamp(Timestamp dt, char *str)
{
	if (TIMESTAMP_IS_NOBEGIN(dt))
		strcpy(str, EARLY);
	else if (TIMESTAMP_IS_NOEND(dt))
		strcpy(str, LATE);
	else	/* shouldn't happen */
		elog(ERROR, "invalid argument for EncodeSpecialTimestamp");
}

Datum
now(PG_FUNCTION_ARGS)
{
	PG_RETURN_TIMESTAMPTZ(GetCurrentTransactionStartTimestamp());
}

Datum
statement_timestamp(PG_FUNCTION_ARGS)
{
	PG_RETURN_TIMESTAMPTZ(GetCurrentStatementStartTimestamp());
}

Datum
clock_timestamp(PG_FUNCTION_ARGS)
{
	PG_RETURN_TIMESTAMPTZ(GetCurrentTimestamp());
}

Datum
pg_postmaster_start_time(PG_FUNCTION_ARGS)
{
	PG_RETURN_TIMESTAMPTZ(PgStartTime);
}

Datum
pg_conf_load_time(PG_FUNCTION_ARGS)
{
	PG_RETURN_TIMESTAMPTZ(PgReloadTime);
}

/*
 * GetCurrentTimestamp -- get the current operating system time
 *
 * Result is in the form of a TimestampTz value, and is expressed to the
 * full precision of the gettimeofday() syscall
 */
TimestampTz
GetCurrentTimestamp(void)
{
	TimestampTz result;
	struct timeval tp;

	gettimeofday(&tp, NULL);

	result = (TimestampTz) tp.tv_sec -
		((POSTGRES_EPOCH_JDATE - UNIX_EPOCH_JDATE) * SECS_PER_DAY);

#ifdef HAVE_INT64_TIMESTAMP
	result = (result * USECS_PER_SEC) + tp.tv_usec;
#else
	result = result + (tp.tv_usec / 1000000.0);
#endif

	return result;
}

/*
 * GetCurrentIntegerTimestamp -- get the current operating system time as int64
 *
 * Result is the number of milliseconds since the Postgres epoch. If compiled
 * with --enable-integer-datetimes, this is identical to GetCurrentTimestamp(),
 * and is implemented as a macro.
 */
#ifndef HAVE_INT64_TIMESTAMP
int64
GetCurrentIntegerTimestamp(void)
{
	int64		result;
	struct timeval tp;

	gettimeofday(&tp, NULL);

	result = (int64) tp.tv_sec -
		((POSTGRES_EPOCH_JDATE - UNIX_EPOCH_JDATE) * SECS_PER_DAY);

	result = (result * USECS_PER_SEC) + tp.tv_usec;

	return result;
}
#endif

/*
 * IntegetTimestampToTimestampTz -- convert an int64 timestamp to native format
 *
 * When compiled with --enable-integer-datetimes, this is implemented as a
 * no-op macro.
 */
#ifndef HAVE_INT64_TIMESTAMP
TimestampTz
IntegerTimestampToTimestampTz(int64 timestamp)
{
	TimestampTz result;

	result = timestamp / USECS_PER_SEC;
	result += (timestamp % USECS_PER_SEC) / 1000000.0;

	return result;
}
#endif

/*
 * TimestampDifference -- convert the difference between two timestamps
 *		into integer seconds and microseconds
 *
 * Both inputs must be ordinary finite timestamps (in current usage,
 * they'll be results from GetCurrentTimestamp()).
 *
 * We expect start_time <= stop_time.  If not, we return zeroes; for current
 * callers there is no need to be tense about which way division rounds on
 * negative inputs.
 */
void
TimestampDifference(TimestampTz start_time, TimestampTz stop_time,
					long *secs, int *microsecs)
{
	TimestampTz diff = stop_time - start_time;

	if (diff <= 0)
	{
		*secs = 0;
		*microsecs = 0;
	}
	else
	{
#ifdef HAVE_INT64_TIMESTAMP
		*secs = (long) (diff / USECS_PER_SEC);
		*microsecs = (int) (diff % USECS_PER_SEC);
#else
		*secs = (long) diff;
		*microsecs = (int) ((diff - *secs) * 1000000.0);
#endif
	}
}

/*
 * TimestampDifferenceExceeds -- report whether the difference between two
 *		timestamps is >= a threshold (expressed in milliseconds)
 *
 * Both inputs must be ordinary finite timestamps (in current usage,
 * they'll be results from GetCurrentTimestamp()).
 */
bool
TimestampDifferenceExceeds(TimestampTz start_time,
						   TimestampTz stop_time,
						   int msec)
{
	TimestampTz diff = stop_time - start_time;

#ifdef HAVE_INT64_TIMESTAMP
	return (diff >= msec * INT64CONST(1000));
#else
	return (diff * 1000.0 >= msec);
#endif
}

/*
 * Convert a time_t to TimestampTz.
 *
 * We do not use time_t internally in Postgres, but this is provided for use
 * by functions that need to interpret, say, a stat(2) result.
 *
 * To avoid having the function's ABI vary depending on the width of time_t,
 * we declare the argument as pg_time_t, which is cast-compatible with
 * time_t but always 64 bits wide (unless the platform has no 64-bit type).
 * This detail should be invisible to callers, at least at source code level.
 */
TimestampTz
time_t_to_timestamptz(pg_time_t tm)
{
	TimestampTz result;

	result = (TimestampTz) tm -
		((POSTGRES_EPOCH_JDATE - UNIX_EPOCH_JDATE) * SECS_PER_DAY);

#ifdef HAVE_INT64_TIMESTAMP
	result *= USECS_PER_SEC;
#endif

	return result;
}

/*
 * Convert a TimestampTz to time_t.
 *
 * This too is just marginally useful, but some places need it.
 *
 * To avoid having the function's ABI vary depending on the width of time_t,
 * we declare the result as pg_time_t, which is cast-compatible with
 * time_t but always 64 bits wide (unless the platform has no 64-bit type).
 * This detail should be invisible to callers, at least at source code level.
 */
pg_time_t
timestamptz_to_time_t(TimestampTz t)
{
	pg_time_t	result;

#ifdef HAVE_INT64_TIMESTAMP
	result = (pg_time_t) (t / USECS_PER_SEC +
				 ((POSTGRES_EPOCH_JDATE - UNIX_EPOCH_JDATE) * SECS_PER_DAY));
#else
	result = (pg_time_t) (t +
				 ((POSTGRES_EPOCH_JDATE - UNIX_EPOCH_JDATE) * SECS_PER_DAY));
#endif

	return result;
}

/*
 * Produce a C-string representation of a TimestampTz.
 *
 * This is mostly for use in emitting messages.  The primary difference
 * from timestamptz_out is that we force the output format to ISO.  Note
 * also that the result is in a static buffer, not pstrdup'd.
 */
const char *
timestamptz_to_str(TimestampTz t)
{
	static char buf[MAXDATELEN + 1];
	int			tz;
	struct pg_tm tt,
			   *tm = &tt;
	fsec_t		fsec;
	const char *tzn;

	if (TIMESTAMP_NOT_FINITE(t))
		EncodeSpecialTimestamp(t, buf);
	else if (timestamp2tm(t, &tz, tm, &fsec, &tzn, NULL) == 0)
		EncodeDateTime(tm, fsec, true, tz, tzn, USE_ISO_DATES, buf);
	else
		strlcpy(buf, "(timestamp out of range)", sizeof(buf));

	return buf;
}


void
dt2time(Timestamp jd, int *hour, int *min, int *sec, fsec_t *fsec)
{
	TimeOffset	time;

	time = jd;

#ifdef HAVE_INT64_TIMESTAMP
	*hour = time / USECS_PER_HOUR;
	time -= (*hour) * USECS_PER_HOUR;
	*min = time / USECS_PER_MINUTE;
	time -= (*min) * USECS_PER_MINUTE;
	*sec = time / USECS_PER_SEC;
	*fsec = time - (*sec * USECS_PER_SEC);
#else
	*hour = time / SECS_PER_HOUR;
	time -= (*hour) * SECS_PER_HOUR;
	*min = time / SECS_PER_MINUTE;
	time -= (*min) * SECS_PER_MINUTE;
	*sec = time;
	*fsec = time - *sec;
#endif
}	/* dt2time() */


/*
 * timestamp2tm() - Convert timestamp data type to POSIX time structure.
 *
 * Note that year is _not_ 1900-based, but is an explicit full value.
 * Also, month is one-based, _not_ zero-based.
 * Returns:
 *	 0 on success
 *	-1 on out of range
 *
 * If attimezone is NULL, the global timezone setting will be used.
 */
int
timestamp2tm(Timestamp dt, int *tzp, struct pg_tm * tm, fsec_t *fsec, const char **tzn, pg_tz *attimezone)
{
	Timestamp	date;
	Timestamp	time;
	pg_time_t	utime;

	/* Use session timezone if caller asks for default */
	if (attimezone == NULL)
		attimezone = session_timezone;

#ifdef HAVE_INT64_TIMESTAMP
	time = dt;
	TMODULO(time, date, USECS_PER_DAY);

	if (time < INT64CONST(0))
	{
		time += USECS_PER_DAY;
		date -= 1;
	}

	/* add offset to go from J2000 back to standard Julian date */
	date += POSTGRES_EPOCH_JDATE;

	/* Julian day routine does not work for negative Julian days */
	if (date < 0 || date > (Timestamp) INT_MAX)
		return -1;

	j2date((int) date, &tm->tm_year, &tm->tm_mon, &tm->tm_mday);
	dt2time(time, &tm->tm_hour, &tm->tm_min, &tm->tm_sec, fsec);
#else
	time = dt;
	TMODULO(time, date, (double) SECS_PER_DAY);

	if (time < 0)
	{
		time += SECS_PER_DAY;
		date -= 1;
	}

	/* add offset to go from J2000 back to standard Julian date */
	date += POSTGRES_EPOCH_JDATE;

recalc_d:
	/* Julian day routine does not work for negative Julian days */
	if (date < 0 || date > (Timestamp) INT_MAX)
		return -1;

	j2date((int) date, &tm->tm_year, &tm->tm_mon, &tm->tm_mday);
recalc_t:
	dt2time(time, &tm->tm_hour, &tm->tm_min, &tm->tm_sec, fsec);

	*fsec = TSROUND(*fsec);
	/* roundoff may need to propagate to higher-order fields */
	if (*fsec >= 1.0)
	{
		time = ceil(time);
		if (time >= (double) SECS_PER_DAY)
		{
			time = 0;
			date += 1;
			goto recalc_d;
		}
		goto recalc_t;
	}
#endif

	/* Done if no TZ conversion wanted */
	if (tzp == NULL)
	{
		tm->tm_isdst = -1;
		tm->tm_gmtoff = 0;
		tm->tm_zone = NULL;
		if (tzn != NULL)
			*tzn = NULL;
		return 0;
	}

	/*
	 * If the time falls within the range of pg_time_t, use pg_localtime() to
	 * rotate to the local time zone.
	 *
	 * First, convert to an integral timestamp, avoiding possibly
	 * platform-specific roundoff-in-wrong-direction errors, and adjust to
	 * Unix epoch.  Then see if we can convert to pg_time_t without loss. This
	 * coding avoids hardwiring any assumptions about the width of pg_time_t,
	 * so it should behave sanely on machines without int64.
	 */
#ifdef HAVE_INT64_TIMESTAMP
	dt = (dt - *fsec) / USECS_PER_SEC +
		(POSTGRES_EPOCH_JDATE - UNIX_EPOCH_JDATE) * SECS_PER_DAY;
#else
	dt = rint(dt - *fsec +
			  (POSTGRES_EPOCH_JDATE - UNIX_EPOCH_JDATE) * SECS_PER_DAY);
#endif
	utime = (pg_time_t) dt;
	if ((Timestamp) utime == dt)
	{
		struct pg_tm *tx = pg_localtime(&utime, attimezone);

		tm->tm_year = tx->tm_year + 1900;
		tm->tm_mon = tx->tm_mon + 1;
		tm->tm_mday = tx->tm_mday;
		tm->tm_hour = tx->tm_hour;
		tm->tm_min = tx->tm_min;
		tm->tm_sec = tx->tm_sec;
		tm->tm_isdst = tx->tm_isdst;
		tm->tm_gmtoff = tx->tm_gmtoff;
		tm->tm_zone = tx->tm_zone;
		*tzp = -tm->tm_gmtoff;
		if (tzn != NULL)
			*tzn = tm->tm_zone;
	}
	else
	{
		/*
		 * When out of range of pg_time_t, treat as GMT
		 */
		*tzp = 0;
		/* Mark this as *no* time zone available */
		tm->tm_isdst = -1;
		tm->tm_gmtoff = 0;
		tm->tm_zone = NULL;
		if (tzn != NULL)
			*tzn = NULL;
	}

	return 0;
}


/* tm2timestamp()
 * Convert a tm structure to a timestamp data type.
 * Note that year is _not_ 1900-based, but is an explicit full value.
 * Also, month is one-based, _not_ zero-based.
 *
 * Returns -1 on failure (value out of range).
 */
int
tm2timestamp(struct pg_tm * tm, fsec_t fsec, int *tzp, Timestamp *result)
{
	TimeOffset	date;
	TimeOffset	time;

	/* Julian day routines are not correct for negative Julian days */
	if (!IS_VALID_JULIAN(tm->tm_year, tm->tm_mon, tm->tm_mday))
	{
		*result = 0;			/* keep compiler quiet */
		return -1;
	}

	date = date2j(tm->tm_year, tm->tm_mon, tm->tm_mday) - POSTGRES_EPOCH_JDATE;
	time = time2t(tm->tm_hour, tm->tm_min, tm->tm_sec, fsec);

#ifdef HAVE_INT64_TIMESTAMP
	*result = date * USECS_PER_DAY + time;
	/* check for major overflow */
	if ((*result - time) / USECS_PER_DAY != date)
	{
		*result = 0;			/* keep compiler quiet */
		return -1;
	}
	/* check for just-barely overflow (okay except time-of-day wraps) */
	/* caution: we want to allow 1999-12-31 24:00:00 */
	if ((*result < 0 && date > 0) ||
		(*result > 0 && date < -1))
	{
		*result = 0;			/* keep compiler quiet */
		return -1;
	}
#else
	*result = date * SECS_PER_DAY + time;
#endif
	if (tzp != NULL)
		*result = dt2local(*result, -(*tzp));

	return 0;
}


/* interval2tm()
 * Convert a interval data type to a tm structure.
 */
int
interval2tm(Interval span, struct pg_tm * tm, fsec_t *fsec)
{
	TimeOffset	time;
	TimeOffset	tfrac;

	tm->tm_year = span.month / MONTHS_PER_YEAR;
	tm->tm_mon = span.month % MONTHS_PER_YEAR;
	tm->tm_mday = span.day;
	time = span.time;

#ifdef HAVE_INT64_TIMESTAMP
	tfrac = time / USECS_PER_HOUR;
	time -= tfrac * USECS_PER_HOUR;
	tm->tm_hour = tfrac;
	if (!SAMESIGN(tm->tm_hour, tfrac))
		ereport(ERROR,
				(errcode(ERRCODE_DATETIME_VALUE_OUT_OF_RANGE),
				 errmsg("interval out of range")));
	tfrac = time / USECS_PER_MINUTE;
	time -= tfrac * USECS_PER_MINUTE;
	tm->tm_min = tfrac;
	tfrac = time / USECS_PER_SEC;
	*fsec = time - (tfrac * USECS_PER_SEC);
	tm->tm_sec = tfrac;
#else
recalc:
	TMODULO(time, tfrac, (double) SECS_PER_HOUR);
	tm->tm_hour = tfrac;		/* could overflow ... */
	TMODULO(time, tfrac, (double) SECS_PER_MINUTE);
	tm->tm_min = tfrac;
	TMODULO(time, tfrac, 1.0);
	tm->tm_sec = tfrac;
	time = TSROUND(time);
	/* roundoff may need to propagate to higher-order fields */
	if (time >= 1.0)
	{
		time = ceil(span.time);
		goto recalc;
	}
	*fsec = time;
#endif

	return 0;
}

int
tm2interval(struct pg_tm * tm, fsec_t fsec, Interval *span)
{
	double		total_months = (double) tm->tm_year * MONTHS_PER_YEAR + tm->tm_mon;

	if (total_months > INT_MAX || total_months < INT_MIN)
		return -1;
	span->month = total_months;
	span->day = tm->tm_mday;
#ifdef HAVE_INT64_TIMESTAMP
	span->time = (((((tm->tm_hour * INT64CONST(60)) +
					 tm->tm_min) * INT64CONST(60)) +
				   tm->tm_sec) * USECS_PER_SEC) + fsec;
#else
	span->time = (((tm->tm_hour * (double) MINS_PER_HOUR) +
				   tm->tm_min) * (double) SECS_PER_MINUTE) +
		tm->tm_sec + fsec;
#endif

	return 0;
}

static TimeOffset
time2t(const int hour, const int min, const int sec, const fsec_t fsec)
{
#ifdef HAVE_INT64_TIMESTAMP
	return (((((hour * MINS_PER_HOUR) + min) * SECS_PER_MINUTE) + sec) * USECS_PER_SEC) + fsec;
#else
	return (((hour * MINS_PER_HOUR) + min) * SECS_PER_MINUTE) + sec + fsec;
#endif
}

static Timestamp
dt2local(Timestamp dt, int tz)
{
#ifdef HAVE_INT64_TIMESTAMP
	dt -= (tz * USECS_PER_SEC);
#else
	dt -= tz;
#endif
	return dt;
}


/*****************************************************************************
 *	 PUBLIC ROUTINES														 *
 *****************************************************************************/


Datum
timestamp_finite(PG_FUNCTION_ARGS)
{
	Timestamp	timestamp = PG_GETARG_TIMESTAMP(0);

	PG_RETURN_BOOL(!TIMESTAMP_NOT_FINITE(timestamp));
}

Datum
interval_finite(PG_FUNCTION_ARGS)
{
	PG_RETURN_BOOL(true);
}


/*----------------------------------------------------------
 *	Relational operators for timestamp.
 *---------------------------------------------------------*/

void
GetEpochTime(struct pg_tm * tm)
{
	struct pg_tm *t0;
	pg_time_t	epoch = 0;

	t0 = pg_gmtime(&epoch);

	tm->tm_year = t0->tm_year;
	tm->tm_mon = t0->tm_mon;
	tm->tm_mday = t0->tm_mday;
	tm->tm_hour = t0->tm_hour;
	tm->tm_min = t0->tm_min;
	tm->tm_sec = t0->tm_sec;

	tm->tm_year += 1900;
	tm->tm_mon++;
}

Timestamp
SetEpochTimestamp(void)
{
	Timestamp	dt;
	struct pg_tm tt,
			   *tm = &tt;

	GetEpochTime(tm);
	/* we don't bother to test for failure ... */
	tm2timestamp(tm, 0, NULL, &dt);

	return dt;
}	/* SetEpochTimestamp() */

/*
 * We are currently sharing some code between timestamp and timestamptz.
 * The comparison functions are among them. - thomas 2001-09-25
 *
 *		timestamp_relop - is timestamp1 relop timestamp2
 *
 *		collate invalid timestamp at the end
 */
int
timestamp_cmp_internal(Timestamp dt1, Timestamp dt2)
{
#ifdef HAVE_INT64_TIMESTAMP
	return (dt1 < dt2) ? -1 : ((dt1 > dt2) ? 1 : 0);
#else

	/*
	 * When using float representation, we have to be wary of NaNs.
	 *
	 * We consider all NANs to be equal and larger than any non-NAN. This is
	 * somewhat arbitrary; the important thing is to have a consistent sort
	 * order.
	 */
	if (isnan(dt1))
	{
		if (isnan(dt2))
			return 0;			/* NAN = NAN */
		else
			return 1;			/* NAN > non-NAN */
	}
	else if (isnan(dt2))
	{
		return -1;				/* non-NAN < NAN */
	}
	else
	{
		if (dt1 > dt2)
			return 1;
		else if (dt1 < dt2)
			return -1;
		else
			return 0;
	}
#endif
}

Datum
timestamp_eq(PG_FUNCTION_ARGS)
{
	Timestamp	dt1 = PG_GETARG_TIMESTAMP(0);
	Timestamp	dt2 = PG_GETARG_TIMESTAMP(1);

	PG_RETURN_BOOL(timestamp_cmp_internal(dt1, dt2) == 0);
}

Datum
timestamp_ne(PG_FUNCTION_ARGS)
{
	Timestamp	dt1 = PG_GETARG_TIMESTAMP(0);
	Timestamp	dt2 = PG_GETARG_TIMESTAMP(1);

	PG_RETURN_BOOL(timestamp_cmp_internal(dt1, dt2) != 0);
}

Datum
timestamp_lt(PG_FUNCTION_ARGS)
{
	Timestamp	dt1 = PG_GETARG_TIMESTAMP(0);
	Timestamp	dt2 = PG_GETARG_TIMESTAMP(1);

	PG_RETURN_BOOL(timestamp_cmp_internal(dt1, dt2) < 0);
}

Datum
timestamp_gt(PG_FUNCTION_ARGS)
{
	Timestamp	dt1 = PG_GETARG_TIMESTAMP(0);
	Timestamp	dt2 = PG_GETARG_TIMESTAMP(1);

	PG_RETURN_BOOL(timestamp_cmp_internal(dt1, dt2) > 0);
}

Datum
timestamp_le(PG_FUNCTION_ARGS)
{
	Timestamp	dt1 = PG_GETARG_TIMESTAMP(0);
	Timestamp	dt2 = PG_GETARG_TIMESTAMP(1);

	PG_RETURN_BOOL(timestamp_cmp_internal(dt1, dt2) <= 0);
}

Datum
timestamp_ge(PG_FUNCTION_ARGS)
{
	Timestamp	dt1 = PG_GETARG_TIMESTAMP(0);
	Timestamp	dt2 = PG_GETARG_TIMESTAMP(1);

	PG_RETURN_BOOL(timestamp_cmp_internal(dt1, dt2) >= 0);
}

Datum
timestamp_cmp(PG_FUNCTION_ARGS)
{
	Timestamp	dt1 = PG_GETARG_TIMESTAMP(0);
	Timestamp	dt2 = PG_GETARG_TIMESTAMP(1);

	PG_RETURN_INT32(timestamp_cmp_internal(dt1, dt2));
}

/* note: this is used for timestamptz also */
static int
timestamp_fastcmp(Datum x, Datum y, SortSupport ssup)
{
	Timestamp	a = DatumGetTimestamp(x);
	Timestamp	b = DatumGetTimestamp(y);

	return timestamp_cmp_internal(a, b);
}

Datum
timestamp_sortsupport(PG_FUNCTION_ARGS)
{
	SortSupport ssup = (SortSupport) PG_GETARG_POINTER(0);

	ssup->comparator = timestamp_fastcmp;
	PG_RETURN_VOID();
}

Datum
timestamp_hash(PG_FUNCTION_ARGS)
{
	/* We can use either hashint8 or hashfloat8 directly */
#ifdef HAVE_INT64_TIMESTAMP
	return hashint8(fcinfo);
#else
	return hashfloat8(fcinfo);
#endif
}


/*
 * Crosstype comparison functions for timestamp vs timestamptz
 */

Datum
timestamp_eq_timestamptz(PG_FUNCTION_ARGS)
{
	Timestamp	timestampVal = PG_GETARG_TIMESTAMP(0);
	TimestampTz dt2 = PG_GETARG_TIMESTAMPTZ(1);
	TimestampTz dt1;

	dt1 = timestamp2timestamptz(timestampVal);

	PG_RETURN_BOOL(timestamp_cmp_internal(dt1, dt2) == 0);
}

Datum
timestamp_ne_timestamptz(PG_FUNCTION_ARGS)
{
	Timestamp	timestampVal = PG_GETARG_TIMESTAMP(0);
	TimestampTz dt2 = PG_GETARG_TIMESTAMPTZ(1);
	TimestampTz dt1;

	dt1 = timestamp2timestamptz(timestampVal);

	PG_RETURN_BOOL(timestamp_cmp_internal(dt1, dt2) != 0);
}

Datum
timestamp_lt_timestamptz(PG_FUNCTION_ARGS)
{
	Timestamp	timestampVal = PG_GETARG_TIMESTAMP(0);
	TimestampTz dt2 = PG_GETARG_TIMESTAMPTZ(1);
	TimestampTz dt1;

	dt1 = timestamp2timestamptz(timestampVal);

	PG_RETURN_BOOL(timestamp_cmp_internal(dt1, dt2) < 0);
}

Datum
timestamp_gt_timestamptz(PG_FUNCTION_ARGS)
{
	Timestamp	timestampVal = PG_GETARG_TIMESTAMP(0);
	TimestampTz dt2 = PG_GETARG_TIMESTAMPTZ(1);
	TimestampTz dt1;

	dt1 = timestamp2timestamptz(timestampVal);

	PG_RETURN_BOOL(timestamp_cmp_internal(dt1, dt2) > 0);
}

Datum
timestamp_le_timestamptz(PG_FUNCTION_ARGS)
{
	Timestamp	timestampVal = PG_GETARG_TIMESTAMP(0);
	TimestampTz dt2 = PG_GETARG_TIMESTAMPTZ(1);
	TimestampTz dt1;

	dt1 = timestamp2timestamptz(timestampVal);

	PG_RETURN_BOOL(timestamp_cmp_internal(dt1, dt2) <= 0);
}

Datum
timestamp_ge_timestamptz(PG_FUNCTION_ARGS)
{
	Timestamp	timestampVal = PG_GETARG_TIMESTAMP(0);
	TimestampTz dt2 = PG_GETARG_TIMESTAMPTZ(1);
	TimestampTz dt1;

	dt1 = timestamp2timestamptz(timestampVal);

	PG_RETURN_BOOL(timestamp_cmp_internal(dt1, dt2) >= 0);
}

Datum
timestamp_cmp_timestamptz(PG_FUNCTION_ARGS)
{
	Timestamp	timestampVal = PG_GETARG_TIMESTAMP(0);
	TimestampTz dt2 = PG_GETARG_TIMESTAMPTZ(1);
	TimestampTz dt1;

	dt1 = timestamp2timestamptz(timestampVal);

	PG_RETURN_INT32(timestamp_cmp_internal(dt1, dt2));
}

Datum
timestamptz_eq_timestamp(PG_FUNCTION_ARGS)
{
	TimestampTz dt1 = PG_GETARG_TIMESTAMPTZ(0);
	Timestamp	timestampVal = PG_GETARG_TIMESTAMP(1);
	TimestampTz dt2;

	dt2 = timestamp2timestamptz(timestampVal);

	PG_RETURN_BOOL(timestamp_cmp_internal(dt1, dt2) == 0);
}

Datum
timestamptz_ne_timestamp(PG_FUNCTION_ARGS)
{
	TimestampTz dt1 = PG_GETARG_TIMESTAMPTZ(0);
	Timestamp	timestampVal = PG_GETARG_TIMESTAMP(1);
	TimestampTz dt2;

	dt2 = timestamp2timestamptz(timestampVal);

	PG_RETURN_BOOL(timestamp_cmp_internal(dt1, dt2) != 0);
}

Datum
timestamptz_lt_timestamp(PG_FUNCTION_ARGS)
{
	TimestampTz dt1 = PG_GETARG_TIMESTAMPTZ(0);
	Timestamp	timestampVal = PG_GETARG_TIMESTAMP(1);
	TimestampTz dt2;

	dt2 = timestamp2timestamptz(timestampVal);

	PG_RETURN_BOOL(timestamp_cmp_internal(dt1, dt2) < 0);
}

Datum
timestamptz_gt_timestamp(PG_FUNCTION_ARGS)
{
	TimestampTz dt1 = PG_GETARG_TIMESTAMPTZ(0);
	Timestamp	timestampVal = PG_GETARG_TIMESTAMP(1);
	TimestampTz dt2;

	dt2 = timestamp2timestamptz(timestampVal);

	PG_RETURN_BOOL(timestamp_cmp_internal(dt1, dt2) > 0);
}

Datum
timestamptz_le_timestamp(PG_FUNCTION_ARGS)
{
	TimestampTz dt1 = PG_GETARG_TIMESTAMPTZ(0);
	Timestamp	timestampVal = PG_GETARG_TIMESTAMP(1);
	TimestampTz dt2;

	dt2 = timestamp2timestamptz(timestampVal);

	PG_RETURN_BOOL(timestamp_cmp_internal(dt1, dt2) <= 0);
}

Datum
timestamptz_ge_timestamp(PG_FUNCTION_ARGS)
{
	TimestampTz dt1 = PG_GETARG_TIMESTAMPTZ(0);
	Timestamp	timestampVal = PG_GETARG_TIMESTAMP(1);
	TimestampTz dt2;

	dt2 = timestamp2timestamptz(timestampVal);

	PG_RETURN_BOOL(timestamp_cmp_internal(dt1, dt2) >= 0);
}

Datum
timestamptz_cmp_timestamp(PG_FUNCTION_ARGS)
{
	TimestampTz dt1 = PG_GETARG_TIMESTAMPTZ(0);
	Timestamp	timestampVal = PG_GETARG_TIMESTAMP(1);
	TimestampTz dt2;

	dt2 = timestamp2timestamptz(timestampVal);

	PG_RETURN_INT32(timestamp_cmp_internal(dt1, dt2));
}


/*
 *		interval_relop	- is interval1 relop interval2
 *
 *		collate invalid interval at the end
 */
static inline TimeOffset
interval_cmp_value(const Interval *interval)
{
	TimeOffset	span;

	span = interval->time;

#ifdef HAVE_INT64_TIMESTAMP
	span += interval->month * INT64CONST(30) * USECS_PER_DAY;
	span += interval->day * INT64CONST(24) * USECS_PER_HOUR;
#else
	span += interval->month * ((double) DAYS_PER_MONTH * SECS_PER_DAY);
	span += interval->day * ((double) HOURS_PER_DAY * SECS_PER_HOUR);
#endif

	return span;
}

int
interval_cmp_internal(const Interval *interval1, const Interval *interval2)
{
	TimeOffset	span1 = interval_cmp_value(interval1);
	TimeOffset	span2 = interval_cmp_value(interval2);

	return ((span1 < span2) ? -1 : (span1 > span2) ? 1 : 0);
}

/*
 * Divide one interval by another producing a float8 quotient and an
 * Interval remainder to return via optional supplied pointers to
 * allocated storage.
 *
 * The implementation ignores the semantics of days and months, since there's
 * no way to apply it without a reference date and time zone. The user may
 * want to justify the results (or not).
 *
 * The result indicates success or failure.  The caller should avoid calls
 * that might fail, but he we take precautions anyway.
 */
bool
interval_div_internal(Interval *interval1, Interval *interval2,
					  float8 *quo, Interval *rem)
{
	TimeOffset	span1 = interval_cmp_value(interval1);
	TimeOffset	span2 = interval_cmp_value(interval2);
	float8 q;

	if (span2 == 0)
		return false;

	q = ((float8) span1 / (float8) span2);
	if (quo)
		*quo = q;

	if (rem)
	{
		rem->time = span1;
		TMODULO(rem->time, q, span2);
		rem->day = 0;
		rem->month = 0;
	}

	return true;
}

/*
 * Internal implementation to add a timestamp and an interval.
 *
 * Note that interval has provisions for qualitative year/month and day
 * units, so try to do the right thing with them.
 * To add a month, increment the month, and use the same day of month.
 * Then, if the next month has fewer days, set the day of month
 * to the last day of month.
 * To add a day, increment the mday, and use the same time of day.
 * Lastly, add in the "quantitative time".
 *
 * NB This is nearly identical to to timestamptz_add_internal.
 *    Chances are that any change made here should also be made there.
 */
static inline Timestamp
timestamp_offset_internal(Timestamp timestamp, Interval *span)
{
	if (TIMESTAMP_NOT_FINITE(timestamp))
		return timestamp;

	if (span->month != 0)
	{
		struct pg_tm tt,
		*tm = &tt;
		fsec_t		fsec = 0;

		if (timestamp2tm(timestamp, NULL, tm, &fsec, NULL, NULL) != 0)
			ereport(ERROR,
					(errcode(ERRCODE_DATETIME_VALUE_OUT_OF_RANGE),
					 errmsg("timestamp out of range")));

		tm->tm_mon += span->month;
		if (tm->tm_mon > MONTHS_PER_YEAR)
		{
			tm->tm_year += (tm->tm_mon - 1) / MONTHS_PER_YEAR;
			tm->tm_mon = ((tm->tm_mon - 1) % MONTHS_PER_YEAR) + 1;
		}
		else if (tm->tm_mon < 1)
		{
			tm->tm_year += tm->tm_mon / MONTHS_PER_YEAR - 1;
			tm->tm_mon = tm->tm_mon % MONTHS_PER_YEAR + MONTHS_PER_YEAR;
		}

		/* adjust for end of month boundary problems... */
		if (tm->tm_mday > day_tab[isleap(tm->tm_year)][tm->tm_mon - 1])
			tm->tm_mday = (day_tab[isleap(tm->tm_year)][tm->tm_mon - 1]);

		if (tm2timestamp(tm, fsec, NULL, &timestamp) != 0)
			ereport(ERROR,
					(errcode(ERRCODE_DATETIME_VALUE_OUT_OF_RANGE),
					 errmsg("timestamp out of range")));
	}

	if (span->day != 0)
	{
		struct pg_tm tt,
		*tm = &tt;
		fsec_t		fsec = 0;
		int			julian;

		if (timestamp2tm(timestamp, NULL, tm, &fsec, NULL, NULL) != 0)
			ereport(ERROR,
					(errcode(ERRCODE_DATETIME_VALUE_OUT_OF_RANGE),
					 errmsg("timestamp out of range")));

		/* Add days by converting to and from julian */
		julian = date2j(tm->tm_year, tm->tm_mon, tm->tm_mday) + span->day;
		j2date(julian, &tm->tm_year, &tm->tm_mon, &tm->tm_mday);

		if (tm2timestamp(tm, fsec, NULL, &timestamp) != 0)
			ereport(ERROR,
					(errcode(ERRCODE_DATETIME_VALUE_OUT_OF_RANGE),
					 errmsg("timestamp out of range")));
	}

	timestamp += span->time;
	return timestamp;
}

/*
 * Add a multiplied Interval to a Timestamp.
 */
static inline Timestamp
timestamp_offset_multiple(Timestamp base, Interval *unit, int64 mul)
{
	Interval span;

	span.time = unit->time * mul;
	span.month = unit->month * mul;
	span.day = unit->day * mul;

	return timestamp_offset_internal(base, &span);
}

/*
 * Internal implementation to add a timestamp with time zone
 * and an interval.
 *
 * Note that interval has provisions for qualitative year/month
 * units, so try to do the right thing with them.
 * To add a month, increment the month, and use the same day of month.
 * Then, if the next month has fewer days, set the day of month
 * to the last day of month.
 * Lastly, add in the "quantitative time".
 *
 * NB This is nearly identical to to timestamp_offset_internal.
 *    Chances are that any change made here should also be made there.
 */
static inline TimestampTz
timestamptz_offset_internal(TimestampTz timestamp, Interval *span)
{
	int			tz;

	if (TIMESTAMP_NOT_FINITE(timestamp))
		return timestamp;

	if (span->month != 0)
	{
		struct pg_tm tt,
		*tm = &tt;
		fsec_t		fsec = 0;

		if (timestamp2tm(timestamp, &tz, tm, &fsec, NULL, NULL) != 0)
			ereport(ERROR,
					(errcode(ERRCODE_DATETIME_VALUE_OUT_OF_RANGE),
					 errmsg("timestamp out of range")));

		tm->tm_mon += span->month;
		if (tm->tm_mon > MONTHS_PER_YEAR)
		{
			tm->tm_year += (tm->tm_mon - 1) / MONTHS_PER_YEAR;
			tm->tm_mon = ((tm->tm_mon - 1) % MONTHS_PER_YEAR) + 1;
		}
		else if (tm->tm_mon < 1)
		{
			tm->tm_year += tm->tm_mon / MONTHS_PER_YEAR - 1;
			tm->tm_mon = tm->tm_mon % MONTHS_PER_YEAR + MONTHS_PER_YEAR;
		}

		/* adjust for end of month boundary problems... */
		if (tm->tm_mday > day_tab[isleap(tm->tm_year)][tm->tm_mon - 1])
			tm->tm_mday = (day_tab[isleap(tm->tm_year)][tm->tm_mon - 1]);

		tz = DetermineTimeZoneOffset(tm, session_timezone);

		if (tm2timestamp(tm, fsec, &tz, &timestamp) != 0)
			ereport(ERROR,
					(errcode(ERRCODE_DATETIME_VALUE_OUT_OF_RANGE),
					 errmsg("timestamp out of range")));
	}

	if (span->day != 0)
	{
		struct pg_tm tt,
		*tm = &tt;
		fsec_t		fsec = 0;
		int			julian;

		if (timestamp2tm(timestamp, &tz, tm, &fsec, NULL, NULL) != 0)
			ereport(ERROR,
					(errcode(ERRCODE_DATETIME_VALUE_OUT_OF_RANGE),
					 errmsg("timestamp out of range")));

		/* Add days by converting to and from julian */
		julian = date2j(tm->tm_year, tm->tm_mon, tm->tm_mday) + span->day;
		j2date(julian, &tm->tm_year, &tm->tm_mon, &tm->tm_mday);

		tz = DetermineTimeZoneOffset(tm, session_timezone);

		if (tm2timestamp(tm, fsec, &tz, &timestamp) != 0)
			ereport(ERROR,
					(errcode(ERRCODE_DATETIME_VALUE_OUT_OF_RANGE),
					 errmsg("timestamp out of range")));
	}

	timestamp += span->time;
	return timestamp;
}


/*
 * Add a multiplied Interval to a TimestampTz.
 */
static inline TimestampTz
timestamptz_offset_multiple(TimestampTz base, Interval *unit, int64 mul)
{
	Interval span;

	span.time = unit->time * mul;
	span.month = unit->month * mul;
	span.day = unit->day * mul;

	return timestamptz_offset_internal(base, &span);
}



Datum
interval_eq(PG_FUNCTION_ARGS)
{
	Interval   *interval1 = PG_GETARG_INTERVAL_P(0);
	Interval   *interval2 = PG_GETARG_INTERVAL_P(1);

	PG_RETURN_BOOL(interval_cmp_internal(interval1, interval2) == 0);
}

Datum
interval_ne(PG_FUNCTION_ARGS)
{
	Interval   *interval1 = PG_GETARG_INTERVAL_P(0);
	Interval   *interval2 = PG_GETARG_INTERVAL_P(1);

	PG_RETURN_BOOL(interval_cmp_internal(interval1, interval2) != 0);
}

Datum
interval_lt(PG_FUNCTION_ARGS)
{
	Interval   *interval1 = PG_GETARG_INTERVAL_P(0);
	Interval   *interval2 = PG_GETARG_INTERVAL_P(1);

	PG_RETURN_BOOL(interval_cmp_internal(interval1, interval2) < 0);
}

Datum
interval_gt(PG_FUNCTION_ARGS)
{
	Interval   *interval1 = PG_GETARG_INTERVAL_P(0);
	Interval   *interval2 = PG_GETARG_INTERVAL_P(1);

	PG_RETURN_BOOL(interval_cmp_internal(interval1, interval2) > 0);
}

Datum
interval_le(PG_FUNCTION_ARGS)
{
	Interval   *interval1 = PG_GETARG_INTERVAL_P(0);
	Interval   *interval2 = PG_GETARG_INTERVAL_P(1);

	PG_RETURN_BOOL(interval_cmp_internal(interval1, interval2) <= 0);
}

Datum
interval_ge(PG_FUNCTION_ARGS)
{
	Interval   *interval1 = PG_GETARG_INTERVAL_P(0);
	Interval   *interval2 = PG_GETARG_INTERVAL_P(1);

	PG_RETURN_BOOL(interval_cmp_internal(interval1, interval2) >= 0);
}

Datum
interval_cmp(PG_FUNCTION_ARGS)
{
	Interval   *interval1 = PG_GETARG_INTERVAL_P(0);
	Interval   *interval2 = PG_GETARG_INTERVAL_P(1);

	PG_RETURN_INT32(interval_cmp_internal(interval1, interval2));
}

/*
 * Hashing for intervals
 *
 * We must produce equal hashvals for values that interval_cmp_internal()
 * considers equal.  So, compute the net span the same way it does,
 * and then hash that, using either int64 or float8 hashing.
 */
Datum
interval_hash(PG_FUNCTION_ARGS)
{
	Interval   *interval = PG_GETARG_INTERVAL_P(0);
	TimeOffset	span = interval_cmp_value(interval);

#ifdef HAVE_INT64_TIMESTAMP
	return DirectFunctionCall1(hashint8, Int64GetDatumFast(span));
#else
	return DirectFunctionCall1(hashfloat8, Float8GetDatumFast(span));
#endif
}

/* overlaps_timestamp() --- implements the SQL OVERLAPS operator.
 *
 * Algorithm is per SQL spec.  This is much harder than you'd think
 * because the spec requires us to deliver a non-null answer in some cases
 * where some of the inputs are null.
 */
Datum
overlaps_timestamp(PG_FUNCTION_ARGS)
{
	/*
	 * The arguments are Timestamps, but we leave them as generic Datums to
	 * avoid unnecessary conversions between value and reference forms --- not
	 * to mention possible dereferences of null pointers.
	 */
	Datum		ts1 = PG_GETARG_DATUM(0);
	Datum		te1 = PG_GETARG_DATUM(1);
	Datum		ts2 = PG_GETARG_DATUM(2);
	Datum		te2 = PG_GETARG_DATUM(3);
	bool		ts1IsNull = PG_ARGISNULL(0);
	bool		te1IsNull = PG_ARGISNULL(1);
	bool		ts2IsNull = PG_ARGISNULL(2);
	bool		te2IsNull = PG_ARGISNULL(3);

#define TIMESTAMP_GT(t1,t2) \
	DatumGetBool(DirectFunctionCall2(timestamp_gt,t1,t2))
#define TIMESTAMP_LT(t1,t2) \
	DatumGetBool(DirectFunctionCall2(timestamp_lt,t1,t2))

	/*
	 * If both endpoints of interval 1 are null, the result is null (unknown).
	 * If just one endpoint is null, take ts1 as the non-null one. Otherwise,
	 * take ts1 as the lesser endpoint.
	 */
	if (ts1IsNull)
	{
		if (te1IsNull)
			PG_RETURN_NULL();
		/* swap null for non-null */
		ts1 = te1;
		te1IsNull = true;
	}
	else if (!te1IsNull)
	{
		if (TIMESTAMP_GT(ts1, te1))
		{
			Datum		tt = ts1;

			ts1 = te1;
			te1 = tt;
		}
	}

	/* Likewise for interval 2. */
	if (ts2IsNull)
	{
		if (te2IsNull)
			PG_RETURN_NULL();
		/* swap null for non-null */
		ts2 = te2;
		te2IsNull = true;
	}
	else if (!te2IsNull)
	{
		if (TIMESTAMP_GT(ts2, te2))
		{
			Datum		tt = ts2;

			ts2 = te2;
			te2 = tt;
		}
	}

	/*
	 * At this point neither ts1 nor ts2 is null, so we can consider three
	 * cases: ts1 > ts2, ts1 < ts2, ts1 = ts2
	 */
	if (TIMESTAMP_GT(ts1, ts2))
	{
		/*
		 * This case is ts1 < te2 OR te1 < te2, which may look redundant but
		 * in the presence of nulls it's not quite completely so.
		 */
		if (te2IsNull)
			PG_RETURN_NULL();
		if (TIMESTAMP_LT(ts1, te2))
			PG_RETURN_BOOL(true);
		if (te1IsNull)
			PG_RETURN_NULL();

		/*
		 * If te1 is not null then we had ts1 <= te1 above, and we just found
		 * ts1 >= te2, hence te1 >= te2.
		 */
		PG_RETURN_BOOL(false);
	}
	else if (TIMESTAMP_LT(ts1, ts2))
	{
		/* This case is ts2 < te1 OR te2 < te1 */
		if (te1IsNull)
			PG_RETURN_NULL();
		if (TIMESTAMP_LT(ts2, te1))
			PG_RETURN_BOOL(true);
		if (te2IsNull)
			PG_RETURN_NULL();

		/*
		 * If te2 is not null then we had ts2 <= te2 above, and we just found
		 * ts2 >= te1, hence te2 >= te1.
		 */
		PG_RETURN_BOOL(false);
	}
	else
	{
		/*
		 * For ts1 = ts2 the spec says te1 <> te2 OR te1 = te2, which is a
		 * rather silly way of saying "true if both are nonnull, else null".
		 */
		if (te1IsNull || te2IsNull)
			PG_RETURN_NULL();
		PG_RETURN_BOOL(true);
	}

#undef TIMESTAMP_GT
#undef TIMESTAMP_LT
}


/*----------------------------------------------------------
 *	"Arithmetic" operators on date/times.
 *---------------------------------------------------------*/

Datum
timestamp_smaller(PG_FUNCTION_ARGS)
{
	Timestamp	dt1 = PG_GETARG_TIMESTAMP(0);
	Timestamp	dt2 = PG_GETARG_TIMESTAMP(1);
	Timestamp	result;

	/* use timestamp_cmp_internal to be sure this agrees with comparisons */
	if (timestamp_cmp_internal(dt1, dt2) < 0)
		result = dt1;
	else
		result = dt2;
	PG_RETURN_TIMESTAMP(result);
}

Datum
timestamp_larger(PG_FUNCTION_ARGS)
{
	Timestamp	dt1 = PG_GETARG_TIMESTAMP(0);
	Timestamp	dt2 = PG_GETARG_TIMESTAMP(1);
	Timestamp	result;

	if (timestamp_cmp_internal(dt1, dt2) > 0)
		result = dt1;
	else
		result = dt2;
	PG_RETURN_TIMESTAMP(result);
}


Datum
timestamp_mi(PG_FUNCTION_ARGS)
{
	Timestamp	dt1 = PG_GETARG_TIMESTAMP(0);
	Timestamp	dt2 = PG_GETARG_TIMESTAMP(1);
	Interval   *result;

	result = (Interval *) palloc(sizeof(Interval));

	if (TIMESTAMP_NOT_FINITE(dt1) || TIMESTAMP_NOT_FINITE(dt2))
		ereport(ERROR,
				(errcode(ERRCODE_DATETIME_VALUE_OUT_OF_RANGE),
				 errmsg("cannot subtract infinite timestamps")));

	result->time = dt1 - dt2;

	result->month = 0;
	result->day = 0;

	/*----------
	 *	This is wrong, but removing it breaks a lot of regression tests.
	 *	For example:
	 *
	 *	test=> SET timezone = 'EST5EDT';
	 *	test=> SELECT
	 *	test-> ('2005-10-30 13:22:00-05'::timestamptz -
	 *	test(>	'2005-10-29 13:22:00-04'::timestamptz);
	 *	?column?
	 *	----------------
	 *	 1 day 01:00:00
	 *	 (1 row)
	 *
	 *	so adding that to the first timestamp gets:
	 *
	 *	 test=> SELECT
	 *	 test-> ('2005-10-29 13:22:00-04'::timestamptz +
	 *	 test(> ('2005-10-30 13:22:00-05'::timestamptz -
	 *	 test(>  '2005-10-29 13:22:00-04'::timestamptz)) at time zone 'EST';
	 *		timezone
	 *	--------------------
	 *	2005-10-30 14:22:00
	 *	(1 row)
	 *----------
	 */
	result = DatumGetIntervalP(DirectFunctionCall1(interval_justify_hours,
												 IntervalPGetDatum(result)));

	PG_RETURN_INTERVAL_P(result);
}

/*
 *	interval_justify_interval()
 *
 *	Adjust interval so 'month', 'day', and 'time' portions are within
 *	customary bounds.  Specifically:
 *
 *		0 <= abs(time) < 24 hours
 *		0 <= abs(day)  < 30 days
 *
 *	Also, the sign bit on all three fields is made equal, so either
 *	all three fields are negative or all are positive.
 */
Datum
interval_justify_interval(PG_FUNCTION_ARGS)
{
	Interval   *span = PG_GETARG_INTERVAL_P(0);
	Interval   *result;
	TimeOffset	wholeday;
	int32		wholemonth;

	result = (Interval *) palloc(sizeof(Interval));
	result->month = span->month;
	result->day = span->day;
	result->time = span->time;

#ifdef HAVE_INT64_TIMESTAMP
	TMODULO(result->time, wholeday, USECS_PER_DAY);
#else
	TMODULO(result->time, wholeday, (double) SECS_PER_DAY);
#endif
	result->day += wholeday;	/* could overflow... */

	wholemonth = result->day / DAYS_PER_MONTH;
	result->day -= wholemonth * DAYS_PER_MONTH;
	result->month += wholemonth;

	if (result->month > 0 &&
		(result->day < 0 || (result->day == 0 && result->time < 0)))
	{
		result->day += DAYS_PER_MONTH;
		result->month--;
	}
	else if (result->month < 0 &&
			 (result->day > 0 || (result->day == 0 && result->time > 0)))
	{
		result->day -= DAYS_PER_MONTH;
		result->month++;
	}

	if (result->day > 0 && result->time < 0)
	{
#ifdef HAVE_INT64_TIMESTAMP
		result->time += USECS_PER_DAY;
#else
		result->time += (double) SECS_PER_DAY;
#endif
		result->day--;
	}
	else if (result->day < 0 && result->time > 0)
	{
#ifdef HAVE_INT64_TIMESTAMP
		result->time -= USECS_PER_DAY;
#else
		result->time -= (double) SECS_PER_DAY;
#endif
		result->day++;
	}

	PG_RETURN_INTERVAL_P(result);
}

/*
 *	interval_justify_hours()
 *
 *	Adjust interval so 'time' contains less than a whole day, adding
 *	the excess to 'day'.  This is useful for
 *	situations (such as non-TZ) where '1 day' = '24 hours' is valid,
 *	e.g. interval subtraction and division.
 */
Datum
interval_justify_hours(PG_FUNCTION_ARGS)
{
	Interval   *span = PG_GETARG_INTERVAL_P(0);
	Interval   *result;
	TimeOffset	wholeday;

	result = (Interval *) palloc(sizeof(Interval));
	result->month = span->month;
	result->day = span->day;
	result->time = span->time;

#ifdef HAVE_INT64_TIMESTAMP
	TMODULO(result->time, wholeday, USECS_PER_DAY);
#else
	TMODULO(result->time, wholeday, (double) SECS_PER_DAY);
#endif
	result->day += wholeday;	/* could overflow... */

	if (result->day > 0 && result->time < 0)
	{
#ifdef HAVE_INT64_TIMESTAMP
		result->time += USECS_PER_DAY;
#else
		result->time += (double) SECS_PER_DAY;
#endif
		result->day--;
	}
	else if (result->day < 0 && result->time > 0)
	{
#ifdef HAVE_INT64_TIMESTAMP
		result->time -= USECS_PER_DAY;
#else
		result->time -= (double) SECS_PER_DAY;
#endif
		result->day++;
	}

	PG_RETURN_INTERVAL_P(result);
}

/*
 *	interval_justify_days()
 *
 *	Adjust interval so 'day' contains less than 30 days, adding
 *	the excess to 'month'.
 */
Datum
interval_justify_days(PG_FUNCTION_ARGS)
{
	Interval   *span = PG_GETARG_INTERVAL_P(0);
	Interval   *result;
	int32		wholemonth;

	result = (Interval *) palloc(sizeof(Interval));
	result->month = span->month;
	result->day = span->day;
	result->time = span->time;

	wholemonth = result->day / DAYS_PER_MONTH;
	result->day -= wholemonth * DAYS_PER_MONTH;
	result->month += wholemonth;

	if (result->month > 0 && result->day < 0)
	{
		result->day += DAYS_PER_MONTH;
		result->month--;
	}
	else if (result->month < 0 && result->day > 0)
	{
		result->day -= DAYS_PER_MONTH;
		result->month++;
	}

	PG_RETURN_INTERVAL_P(result);
}

/*
 * timestamp_pl_interval()
 */
Datum
timestamp_pl_interval(PG_FUNCTION_ARGS)
{
	Timestamp	timestamp = PG_GETARG_TIMESTAMP(0);
	Interval   *span = PG_GETARG_INTERVAL_P(1);
	Timestamp	result;

	result = timestamp_offset_internal(timestamp, span);

	PG_RETURN_TIMESTAMP(result);
}

Datum
timestamp_mi_interval(PG_FUNCTION_ARGS)
{
	Timestamp	timestamp = PG_GETARG_TIMESTAMP(0);
	Interval   *span = PG_GETARG_INTERVAL_P(1);
	Interval	tspan;
	Timestamp	result;

	tspan.month = -span->month;
	tspan.day = -span->day;
	tspan.time = -span->time;

	result = timestamp_offset_internal(timestamp, &tspan);

	PG_RETURN_TIMESTAMP(result);
}


/*
 * timestamptz_pl_interval()
 */
Datum
timestamptz_pl_interval(PG_FUNCTION_ARGS)
{
	TimestampTz timestamp = PG_GETARG_TIMESTAMPTZ(0);
	Interval   *span = PG_GETARG_INTERVAL_P(1);
	TimestampTz result = timestamptz_offset_internal(timestamp, span);

	PG_RETURN_TIMESTAMP(result);
}

Datum
timestamptz_mi_interval(PG_FUNCTION_ARGS)
{
	TimestampTz timestamp = PG_GETARG_TIMESTAMPTZ(0);
	Interval   *span = PG_GETARG_INTERVAL_P(1);
	Interval	tspan;
	TimestampTz result;

	tspan.month = -span->month;
	tspan.day = -span->day;
	tspan.time = -span->time;

	result = timestamptz_offset_internal(timestamp, &tspan);
	PG_RETURN_TIMESTAMP(result);
}


Datum
interval_um(PG_FUNCTION_ARGS)
{
	Interval   *interval = PG_GETARG_INTERVAL_P(0);
	Interval   *result;

	result = (Interval *) palloc(sizeof(Interval));

	result->time = -interval->time;
	/* overflow check copied from int4um */
	if (interval->time != 0 && SAMESIGN(result->time, interval->time))
		ereport(ERROR,
				(errcode(ERRCODE_DATETIME_VALUE_OUT_OF_RANGE),
				 errmsg("interval out of range")));
	result->day = -interval->day;
	if (interval->day != 0 && SAMESIGN(result->day, interval->day))
		ereport(ERROR,
				(errcode(ERRCODE_DATETIME_VALUE_OUT_OF_RANGE),
				 errmsg("interval out of range")));
	result->month = -interval->month;
	if (interval->month != 0 && SAMESIGN(result->month, interval->month))
		ereport(ERROR,
				(errcode(ERRCODE_DATETIME_VALUE_OUT_OF_RANGE),
				 errmsg("interval out of range")));

	PG_RETURN_INTERVAL_P(result);
}


Datum
interval_smaller(PG_FUNCTION_ARGS)
{
	Interval   *interval1 = PG_GETARG_INTERVAL_P(0);
	Interval   *interval2 = PG_GETARG_INTERVAL_P(1);
	Interval   *result;

	/* use interval_cmp_internal to be sure this agrees with comparisons */
	if (interval_cmp_internal(interval1, interval2) < 0)
		result = interval1;
	else
		result = interval2;
	PG_RETURN_INTERVAL_P(result);
}

Datum
interval_larger(PG_FUNCTION_ARGS)
{
	Interval   *interval1 = PG_GETARG_INTERVAL_P(0);
	Interval   *interval2 = PG_GETARG_INTERVAL_P(1);
	Interval   *result;

	if (interval_cmp_internal(interval1, interval2) > 0)
		result = interval1;
	else
		result = interval2;
	PG_RETURN_INTERVAL_P(result);
}

Datum
interval_pl(PG_FUNCTION_ARGS)
{
	Interval   *span1 = PG_GETARG_INTERVAL_P(0);
	Interval   *span2 = PG_GETARG_INTERVAL_P(1);
	Interval   *result;

	result = (Interval *) palloc(sizeof(Interval));

	result->month = span1->month + span2->month;
	/* overflow check copied from int4pl */
	if (SAMESIGN(span1->month, span2->month) &&
		!SAMESIGN(result->month, span1->month))
		ereport(ERROR,
				(errcode(ERRCODE_DATETIME_VALUE_OUT_OF_RANGE),
				 errmsg("interval out of range")));

	result->day = span1->day + span2->day;
	if (SAMESIGN(span1->day, span2->day) &&
		!SAMESIGN(result->day, span1->day))
		ereport(ERROR,
				(errcode(ERRCODE_DATETIME_VALUE_OUT_OF_RANGE),
				 errmsg("interval out of range")));

	result->time = span1->time + span2->time;
	if (SAMESIGN(span1->time, span2->time) &&
		!SAMESIGN(result->time, span1->time))
		ereport(ERROR,
				(errcode(ERRCODE_DATETIME_VALUE_OUT_OF_RANGE),
				 errmsg("interval out of range")));

	PG_RETURN_INTERVAL_P(result);
}

Datum
interval_mi(PG_FUNCTION_ARGS)
{
	Interval   *span1 = PG_GETARG_INTERVAL_P(0);
	Interval   *span2 = PG_GETARG_INTERVAL_P(1);
	Interval   *result;

	result = (Interval *) palloc(sizeof(Interval));

	result->month = span1->month - span2->month;
	/* overflow check copied from int4mi */
	if (!SAMESIGN(span1->month, span2->month) &&
		!SAMESIGN(result->month, span1->month))
		ereport(ERROR,
				(errcode(ERRCODE_DATETIME_VALUE_OUT_OF_RANGE),
				 errmsg("interval out of range")));

	result->day = span1->day - span2->day;
	if (!SAMESIGN(span1->day, span2->day) &&
		!SAMESIGN(result->day, span1->day))
		ereport(ERROR,
				(errcode(ERRCODE_DATETIME_VALUE_OUT_OF_RANGE),
				 errmsg("interval out of range")));

	result->time = span1->time - span2->time;
	if (!SAMESIGN(span1->time, span2->time) &&
		!SAMESIGN(result->time, span1->time))
		ereport(ERROR,
				(errcode(ERRCODE_DATETIME_VALUE_OUT_OF_RANGE),
				 errmsg("interval out of range")));

	PG_RETURN_INTERVAL_P(result);
}

/*
 *	There is no interval_abs():  it is unclear what value to return:
 *	  http://archives.postgresql.org/pgsql-general/2009-10/msg01031.php
 *	  http://archives.postgresql.org/pgsql-general/2009-11/msg00041.php
 */

Datum
interval_mul(PG_FUNCTION_ARGS)
{
	Interval   *span = PG_GETARG_INTERVAL_P(0);
	float8		factor = PG_GETARG_FLOAT8(1);
	double		month_remainder_days,
				sec_remainder,
				result_double;
	int32		orig_month = span->month,
				orig_day = span->day;
	Interval   *result;

	result = (Interval *) palloc(sizeof(Interval));

	result_double = span->month * factor;
	if (result_double > INT_MAX || result_double < INT_MIN)
		ereport(ERROR,
				(errcode(ERRCODE_DATETIME_VALUE_OUT_OF_RANGE),
				 errmsg("interval out of range")));
	result->month = (int32) result_double;

	result_double = span->day * factor;
	if (result_double > INT_MAX || result_double < INT_MIN)
		ereport(ERROR,
				(errcode(ERRCODE_DATETIME_VALUE_OUT_OF_RANGE),
				 errmsg("interval out of range")));
	result->day = (int32) result_double;

	/*
	 * The above correctly handles the whole-number part of the month and day
	 * products, but we have to do something with any fractional part
	 * resulting when the factor is nonintegral.  We cascade the fractions
	 * down to lower units using the conversion factors DAYS_PER_MONTH and
	 * SECS_PER_DAY.  Note we do NOT cascade up, since we are not forced to do
	 * so by the representation.  The user can choose to cascade up later,
	 * using justify_hours and/or justify_days.
	 */

	/*
	 * Fractional months full days into days.
	 *
	 * Floating point calculation are inherently inprecise, so these
	 * calculations are crafted to produce the most reliable result possible.
	 * TSROUND() is needed to more accurately produce whole numbers where
	 * appropriate.
	 */
	month_remainder_days = (orig_month * factor - result->month) * DAYS_PER_MONTH;
	month_remainder_days = TSROUND(month_remainder_days);
	sec_remainder = (orig_day * factor - result->day +
		   month_remainder_days - (int) month_remainder_days) * SECS_PER_DAY;
	sec_remainder = TSROUND(sec_remainder);

	/*
	 * Might have 24:00:00 hours due to rounding, or >24 hours because of time
	 * cascade from months and days.  It might still be >24 if the combination
	 * of cascade and the seconds factor operation itself.
	 */
	if (Abs(sec_remainder) >= SECS_PER_DAY)
	{
		result->day += (int) (sec_remainder / SECS_PER_DAY);
		sec_remainder -= (int) (sec_remainder / SECS_PER_DAY) * SECS_PER_DAY;
	}

	/* cascade units down */
	result->day += (int32) month_remainder_days;
#ifdef HAVE_INT64_TIMESTAMP
	result_double = rint(span->time * factor + sec_remainder * USECS_PER_SEC);
	if (result_double > INT64_MAX || result_double < INT64_MIN)
		ereport(ERROR,
				(errcode(ERRCODE_DATETIME_VALUE_OUT_OF_RANGE),
				 errmsg("interval out of range")));
	result->time = (int64) result_double;
#else
	result->time = span->time * factor + sec_remainder;
#endif

	PG_RETURN_INTERVAL_P(result);
}

Datum
mul_d_interval(PG_FUNCTION_ARGS)
{
	/* Args are float8 and Interval *, but leave them as generic Datum */
	Datum		factor = PG_GETARG_DATUM(0);
	Datum		span = PG_GETARG_DATUM(1);

	return DirectFunctionCall2(interval_mul, span, factor);
}

/*
 * interval_li_fraction
 *
 * What fraction of interval <x0, x1> does <x0, x> represent?
 */
float8
interval_li_fraction(Interval *x, Interval *x0, Interval *x1,
					 bool *eq_bounds, bool *eq_abscissas)
{
	float8 result;
	Interval diffx;
	Interval diffx1;
	
	Assert(eq_bounds && eq_abscissas);
	*eq_bounds = false;
	*eq_abscissas = false;
	
	diffx.month = x->month - x0->month;
	diffx.day = x->day - x0->day;
	diffx.time = x->time - x0->time;
	
	diffx1.month = x1->month - x0->month;
	diffx1.day = x1->day - x0->day;
	diffx1.time = x1->time - x0->time;
	
	if ( ! interval_div_internal(&diffx, &diffx1, &result, NULL) )
	{
		*eq_bounds = true;
		*eq_abscissas = (interval_cmp_internal(x, x0) == 0);
		result = NAN;
	}
	
	return result;
}

/*
 * interval_li_value
 *
 * What interval value lies fraction <f> of the way into interval
 * <y0, y1>? 
 * 
 * Note
 *		li_value(0.0, y0, y1) --> y0
 *		li_value(1.0, y0, y1) --> y1
 */
Interval *
interval_li_value(float8 f, Interval *y0, Interval *y1)
{
	Interval diffy;
	Interval *y;
	
	diffy.month = y1->month - y0->month;
	diffy.day = y1->day - y0->day;
	diffy.time = y1->time - y0->time;
	
	y = DatumGetIntervalP(DirectFunctionCall2(interval_mul, IntervalPGetDatum(&diffy),
								Float8GetDatum(f)));
	
	y->month += y0->month;
	y->day += y0->day;
	y->time += y0->time;
	
	return y;
}

Datum
interval_div(PG_FUNCTION_ARGS)
{
	Interval   *span = PG_GETARG_INTERVAL_P(0);
	float8		factor = PG_GETARG_FLOAT8(1);
	double		month_remainder_days,
				sec_remainder;
	int32		orig_month = span->month,
				orig_day = span->day;
	Interval   *result;

	result = (Interval *) palloc(sizeof(Interval));

	if (factor == 0.0)
		ereport(ERROR,
				(errcode(ERRCODE_DIVISION_BY_ZERO),
				 errmsg("division by zero")));

	result->month = (int32) (span->month / factor);
	result->day = (int32) (span->day / factor);

	/*
	 * Fractional months full days into days.  See comment in interval_mul().
	 */
	month_remainder_days = (orig_month / factor - result->month) * DAYS_PER_MONTH;
	month_remainder_days = TSROUND(month_remainder_days);
	sec_remainder = (orig_day / factor - result->day +
		   month_remainder_days - (int) month_remainder_days) * SECS_PER_DAY;
	sec_remainder = TSROUND(sec_remainder);
	if (Abs(sec_remainder) >= SECS_PER_DAY)
	{
		result->day += (int) (sec_remainder / SECS_PER_DAY);
		sec_remainder -= (int) (sec_remainder / SECS_PER_DAY) * SECS_PER_DAY;
	}

	/* cascade units down */
	result->day += (int32) month_remainder_days;
#ifdef HAVE_INT64_TIMESTAMP
	result->time = rint(span->time / factor + sec_remainder * USECS_PER_SEC);
#else
	/* See TSROUND comment in interval_mul(). */
	result->time = span->time / factor + sec_remainder;
#endif

	PG_RETURN_INTERVAL_P(result);
}

Datum
interval_interval_div(PG_FUNCTION_ARGS)
{
	Interval   *dividend = PG_GETARG_INTERVAL_P(0);
	Interval   *divisor = PG_GETARG_INTERVAL_P(1);

	float8		result = 0.0;

	if (interval_cmp_internal(divisor, &IntervalZero) == 0)
		ereport(ERROR,
				(errcode(ERRCODE_DIVISION_BY_ZERO),
				 errmsg("division by zero")));

	if (!interval_div_internal(dividend, divisor, &result, NULL))
		elog(ERROR, "invalid call to interval_div_internal");

	PG_RETURN_FLOAT8(result);
}

/* Function interval_interval_mod actually computes the remainder function,
 * not the modulus function.  However it is named after the corresponding
 * numeric variant -- numeric_mod.
 */
Datum
interval_interval_mod(PG_FUNCTION_ARGS)
{
	Interval   *dividend = PG_GETARG_INTERVAL_P(0);
	Interval   *divisor = PG_GETARG_INTERVAL_P(1);

	Interval	*result =  (Interval *) palloc0(sizeof(Interval));

	if (interval_cmp_internal(divisor, &IntervalZero) == 0)
		ereport(ERROR,
				(errcode(ERRCODE_DIVISION_BY_ZERO),
				 errmsg("division by zero")));

	if (!interval_div_internal(dividend, divisor, NULL, result))
		elog(ERROR, "invalid call to interval_div_internal");

	PG_RETURN_INTERVAL_P(result);
}

/*
 * interval_accum, interval_accum_inv, and interval_avg implement the
 * AVG(interval) aggregate.
 *
 * The transition datatype for this aggregate is a 2-element array of
 * intervals, where the first is the running sum and the second contains
 * the number of values so far in its 'time' field.  This is a bit ugly
 * but it beats inventing a specialized datatype for the purpose.
 *
 * NOTE: The inverse transition function cannot guarantee exact results
 * when using float8 timestamps.  However, int8 timestamps are now the
 * norm, and the probable range of values is not so wide that disastrous
 * cancellation is likely even with float8, so we'll ignore the risk.
 */

Datum
interval_accum(PG_FUNCTION_ARGS)
{
	ArrayType  *transarray = PG_GETARG_ARRAYTYPE_P(0);
	Interval   *newval = PG_GETARG_INTERVAL_P(1);
	Datum	   *transdatums;
	int			ndatums;
	Interval	sumX,
				N;
	Interval   *newsum;
	ArrayType  *result;

	deconstruct_array(transarray,
					  INTERVALOID, sizeof(Interval), false, 'd',
					  &transdatums, NULL, &ndatums);
	if (ndatums != 2)
		elog(ERROR, "expected 2-element interval array");

	sumX = *(DatumGetIntervalP(transdatums[0]));
	N = *(DatumGetIntervalP(transdatums[1]));

	newsum = DatumGetIntervalP(DirectFunctionCall2(interval_pl,
												   IntervalPGetDatum(&sumX),
												 IntervalPGetDatum(newval)));
	N.time += 1;

	transdatums[0] = IntervalPGetDatum(newsum);
	transdatums[1] = IntervalPGetDatum(&N);

	result = construct_array(transdatums, 2,
							 INTERVALOID, sizeof(Interval), false, 'd');

	PG_RETURN_ARRAYTYPE_P(result);
}

Datum
<<<<<<< HEAD
interval_combine(PG_FUNCTION_ARGS)
{
	ArrayType  *transarray1 = PG_GETARG_ARRAYTYPE_P(0);
	ArrayType  *transarray2 = PG_GETARG_ARRAYTYPE_P(1);
	Datum	   *transdatums1;
	Datum	   *transdatums2;
	int			ndatums1;
	int			ndatums2;
	Interval	sum1,
				N1;
	Interval	sum2,
				N2;

	Interval   *newsum;
	ArrayType  *result;

	deconstruct_array(transarray1,
					  INTERVALOID, sizeof(Interval), false, 'd',
					  &transdatums1, NULL, &ndatums1);
	if (ndatums1 != 2)
		elog(ERROR, "expected 2-element interval array");

	sum1 = *(DatumGetIntervalP(transdatums1[0]));
	N1 = *(DatumGetIntervalP(transdatums1[1]));

	deconstruct_array(transarray2,
					  INTERVALOID, sizeof(Interval), false, 'd',
					  &transdatums2, NULL, &ndatums2);
	if (ndatums2 != 2)
		elog(ERROR, "expected 2-element interval array");

	sum2 = *(DatumGetIntervalP(transdatums2[0]));
	N2 = *(DatumGetIntervalP(transdatums2[1]));

	newsum = DatumGetIntervalP(DirectFunctionCall2(interval_pl,
												   IntervalPGetDatum(&sum1),
												   IntervalPGetDatum(&sum2)));
	N1.time += N2.time;

	transdatums1[0] = IntervalPGetDatum(newsum);
	transdatums1[1] = IntervalPGetDatum(&N1);

	result = construct_array(transdatums1, 2,
							 INTERVALOID, sizeof(Interval), false, 'd');

	PG_RETURN_ARRAYTYPE_P(result);
}

Datum
=======
>>>>>>> ab76208e
interval_accum_inv(PG_FUNCTION_ARGS)
{
	ArrayType  *transarray = PG_GETARG_ARRAYTYPE_P(0);
	Interval   *newval = PG_GETARG_INTERVAL_P(1);
	Datum	   *transdatums;
	int			ndatums;
	Interval	sumX,
				N;
	Interval   *newsum;
	ArrayType  *result;

	deconstruct_array(transarray,
					  INTERVALOID, sizeof(Interval), false, 'd',
					  &transdatums, NULL, &ndatums);
	if (ndatums != 2)
		elog(ERROR, "expected 2-element interval array");

	sumX = *(DatumGetIntervalP(transdatums[0]));
	N = *(DatumGetIntervalP(transdatums[1]));

	newsum = DatumGetIntervalP(DirectFunctionCall2(interval_mi,
												   IntervalPGetDatum(&sumX),
												 IntervalPGetDatum(newval)));
	N.time -= 1;

	transdatums[0] = IntervalPGetDatum(newsum);
	transdatums[1] = IntervalPGetDatum(&N);

	result = construct_array(transdatums, 2,
							 INTERVALOID, sizeof(Interval), false, 'd');

	PG_RETURN_ARRAYTYPE_P(result);
}

Datum
interval_avg(PG_FUNCTION_ARGS)
{
	ArrayType  *transarray = PG_GETARG_ARRAYTYPE_P(0);
	Datum	   *transdatums;
	int			ndatums;
	Interval	sumX,
				N;

	deconstruct_array(transarray,
					  INTERVALOID, sizeof(Interval), false, 'd',
					  &transdatums, NULL, &ndatums);
	if (ndatums != 2)
		elog(ERROR, "expected 2-element interval array");

	sumX = *(DatumGetIntervalP(transdatums[0]));
	N = *(DatumGetIntervalP(transdatums[1]));

	/* SQL defines AVG of no values to be NULL */
	if (N.time == 0)
		PG_RETURN_NULL();

	return DirectFunctionCall2(interval_div,
							   IntervalPGetDatum(&sumX),
							   Float8GetDatum((double) N.time));
}

/* timestamp_age()
 * Calculate time difference while retaining year/month fields.
 * Note that this does not result in an accurate absolute time span
 *	since year and month are out of context once the arithmetic
 *	is done.
 */
Datum
timestamp_age(PG_FUNCTION_ARGS)
{
	Timestamp	dt1 = PG_GETARG_TIMESTAMP(0);
	Timestamp	dt2 = PG_GETARG_TIMESTAMP(1);
	Interval   *result;
	fsec_t		fsec,
				fsec1 = 0,
				fsec2 = 0;
	struct pg_tm tt,
			   *tm = &tt;
	struct pg_tm tt1,
			   *tm1 = &tt1;
	struct pg_tm tt2,
			   *tm2 = &tt2;

	result = (Interval *) palloc(sizeof(Interval));

	if (timestamp2tm(dt1, NULL, tm1, &fsec1, NULL, NULL) == 0 &&
		timestamp2tm(dt2, NULL, tm2, &fsec2, NULL, NULL) == 0)
	{
		/* form the symbolic difference */
		fsec = fsec1 - fsec2;
		tm->tm_sec = tm1->tm_sec - tm2->tm_sec;
		tm->tm_min = tm1->tm_min - tm2->tm_min;
		tm->tm_hour = tm1->tm_hour - tm2->tm_hour;
		tm->tm_mday = tm1->tm_mday - tm2->tm_mday;
		tm->tm_mon = tm1->tm_mon - tm2->tm_mon;
		tm->tm_year = tm1->tm_year - tm2->tm_year;

		/* flip sign if necessary... */
		if (dt1 < dt2)
		{
			fsec = -fsec;
			tm->tm_sec = -tm->tm_sec;
			tm->tm_min = -tm->tm_min;
			tm->tm_hour = -tm->tm_hour;
			tm->tm_mday = -tm->tm_mday;
			tm->tm_mon = -tm->tm_mon;
			tm->tm_year = -tm->tm_year;
		}

		/* propagate any negative fields into the next higher field */
		while (fsec < 0)
		{
#ifdef HAVE_INT64_TIMESTAMP
			fsec += USECS_PER_SEC;
#else
			fsec += 1.0;
#endif
			tm->tm_sec--;
		}

		while (tm->tm_sec < 0)
		{
			tm->tm_sec += SECS_PER_MINUTE;
			tm->tm_min--;
		}

		while (tm->tm_min < 0)
		{
			tm->tm_min += MINS_PER_HOUR;
			tm->tm_hour--;
		}

		while (tm->tm_hour < 0)
		{
			tm->tm_hour += HOURS_PER_DAY;
			tm->tm_mday--;
		}

		while (tm->tm_mday < 0)
		{
			if (dt1 < dt2)
			{
				tm->tm_mday += day_tab[isleap(tm1->tm_year)][tm1->tm_mon - 1];
				tm->tm_mon--;
			}
			else
			{
				tm->tm_mday += day_tab[isleap(tm2->tm_year)][tm2->tm_mon - 1];
				tm->tm_mon--;
			}
		}

		while (tm->tm_mon < 0)
		{
			tm->tm_mon += MONTHS_PER_YEAR;
			tm->tm_year--;
		}

		/* recover sign if necessary... */
		if (dt1 < dt2)
		{
			fsec = -fsec;
			tm->tm_sec = -tm->tm_sec;
			tm->tm_min = -tm->tm_min;
			tm->tm_hour = -tm->tm_hour;
			tm->tm_mday = -tm->tm_mday;
			tm->tm_mon = -tm->tm_mon;
			tm->tm_year = -tm->tm_year;
		}

		if (tm2interval(tm, fsec, result) != 0)
			ereport(ERROR,
					(errcode(ERRCODE_DATETIME_VALUE_OUT_OF_RANGE),
					 errmsg("interval out of range")));
	}
	else
		ereport(ERROR,
				(errcode(ERRCODE_DATETIME_VALUE_OUT_OF_RANGE),
				 errmsg("timestamp out of range")));

	PG_RETURN_INTERVAL_P(result);
}


/* timestamptz_age()
 * Calculate time difference while retaining year/month fields.
 * Note that this does not result in an accurate absolute time span
 *	since year and month are out of context once the arithmetic
 *	is done.
 */
Datum
timestamptz_age(PG_FUNCTION_ARGS)
{
	TimestampTz dt1 = PG_GETARG_TIMESTAMPTZ(0);
	TimestampTz dt2 = PG_GETARG_TIMESTAMPTZ(1);
	Interval   *result;
	fsec_t		fsec,
				fsec1,
				fsec2;
	struct pg_tm tt,
			   *tm = &tt;
	struct pg_tm tt1,
			   *tm1 = &tt1;
	struct pg_tm tt2,
			   *tm2 = &tt2;
	int			tz1;
	int			tz2;

	result = (Interval *) palloc(sizeof(Interval));

	if (timestamp2tm(dt1, &tz1, tm1, &fsec1, NULL, NULL) == 0 &&
		timestamp2tm(dt2, &tz2, tm2, &fsec2, NULL, NULL) == 0)
	{
		/* form the symbolic difference */
		fsec = fsec1 - fsec2;
		tm->tm_sec = tm1->tm_sec - tm2->tm_sec;
		tm->tm_min = tm1->tm_min - tm2->tm_min;
		tm->tm_hour = tm1->tm_hour - tm2->tm_hour;
		tm->tm_mday = tm1->tm_mday - tm2->tm_mday;
		tm->tm_mon = tm1->tm_mon - tm2->tm_mon;
		tm->tm_year = tm1->tm_year - tm2->tm_year;

		/* flip sign if necessary... */
		if (dt1 < dt2)
		{
			fsec = -fsec;
			tm->tm_sec = -tm->tm_sec;
			tm->tm_min = -tm->tm_min;
			tm->tm_hour = -tm->tm_hour;
			tm->tm_mday = -tm->tm_mday;
			tm->tm_mon = -tm->tm_mon;
			tm->tm_year = -tm->tm_year;
		}

		/* propagate any negative fields into the next higher field */
		while (fsec < 0)
		{
#ifdef HAVE_INT64_TIMESTAMP
			fsec += USECS_PER_SEC;
#else
			fsec += 1.0;
#endif
			tm->tm_sec--;
		}

		while (tm->tm_sec < 0)
		{
			tm->tm_sec += SECS_PER_MINUTE;
			tm->tm_min--;
		}

		while (tm->tm_min < 0)
		{
			tm->tm_min += MINS_PER_HOUR;
			tm->tm_hour--;
		}

		while (tm->tm_hour < 0)
		{
			tm->tm_hour += HOURS_PER_DAY;
			tm->tm_mday--;
		}

		while (tm->tm_mday < 0)
		{
			if (dt1 < dt2)
			{
				tm->tm_mday += day_tab[isleap(tm1->tm_year)][tm1->tm_mon - 1];
				tm->tm_mon--;
			}
			else
			{
				tm->tm_mday += day_tab[isleap(tm2->tm_year)][tm2->tm_mon - 1];
				tm->tm_mon--;
			}
		}

		while (tm->tm_mon < 0)
		{
			tm->tm_mon += MONTHS_PER_YEAR;
			tm->tm_year--;
		}

		/*
		 * Note: we deliberately ignore any difference between tz1 and tz2.
		 */

		/* recover sign if necessary... */
		if (dt1 < dt2)
		{
			fsec = -fsec;
			tm->tm_sec = -tm->tm_sec;
			tm->tm_min = -tm->tm_min;
			tm->tm_hour = -tm->tm_hour;
			tm->tm_mday = -tm->tm_mday;
			tm->tm_mon = -tm->tm_mon;
			tm->tm_year = -tm->tm_year;
		}

		if (tm2interval(tm, fsec, result) != 0)
			ereport(ERROR,
					(errcode(ERRCODE_DATETIME_VALUE_OUT_OF_RANGE),
					 errmsg("interval out of range")));
	}
	else
		ereport(ERROR,
				(errcode(ERRCODE_DATETIME_VALUE_OUT_OF_RANGE),
				 errmsg("timestamp out of range")));

	PG_RETURN_INTERVAL_P(result);
}

/*
 * timestamp_li_fraction
 *
 * What fraction of interval <x0, x1> does <x0, x> represent?
 */
float8
timestamp_li_fraction(Timestamp x, Timestamp x0, Timestamp x1, 
					  bool *eq_bounds, bool *eq_abscissas)
{
	float8 result;
	Interval diffx;
	Interval diffx1;
	
	Assert(eq_bounds && eq_abscissas);
	*eq_bounds = false;
	*eq_abscissas = false;
	
	if (TIMESTAMP_NOT_FINITE(x) || TIMESTAMP_NOT_FINITE(x0) || TIMESTAMP_NOT_FINITE(x1))
	{
		*eq_bounds = true; /* simulate divide by zero */
		*eq_abscissas = false; /* no equality in this situation */
		return NAN;
	}
	
	/* We do it this way to conserve precision and semantics. */
	
	diffx.time = x - x0;
	diffx.month = 0;
	diffx.day = 0;
	
	diffx1.time = x1 - x0;
	diffx1.month = 0;
	diffx1.day = 0;
	
	if ( ! interval_div_internal(&diffx, &diffx1, &result, NULL) )
	{
		*eq_bounds = true;
		*eq_abscissas = (timestamp_cmp_internal(x, x0) == 0);
		result = NAN;
	}
	
	return result;
}

/*
 * timestamp_li_value
 *
 * What interval value lies fraction <f> of the way into interval
 * <y0, y1>? 
 * 
 * Note
 *		li_value(0.0, y0, y1) --> y0
 *		li_value(1.0, y0, y1) --> y1
 */
Timestamp
timestamp_li_value(float8 f, Timestamp y0, Timestamp y1)
{
	Timestamp y;
	Interval diffy;
	Interval *offset;
	
	diffy.month = 0;
	diffy.day = 0;
	diffy.time = y1 - y0;
	
	offset = DatumGetIntervalP(DirectFunctionCall2(interval_mul, IntervalPGetDatum(&diffy),
									Float8GetDatum(f)));
	y = timestamp_offset_internal(y0, offset);
	pfree(offset);
	
	return y;
}

/*
 * timestamptz_li_fraction
 *
 * What fraction of interval <x0, x1> does <x0, x> represent?
 */
float8
timestamptz_li_fraction(TimestampTz x, TimestampTz x0, TimestampTz x1, 
						bool *eq_bounds, bool *eq_abscissas)
{
	/* Internally identical to Timestamp */
	return timestamp_li_fraction(x, x0, x1, eq_bounds, eq_abscissas);
}

/*
 * timestamptz_li_value
 *
 * What interval value lies fraction <f> of the way into interval
 * <y0, y1>? 
 * 
 * Note
 *		li_value(0.0, y0, y1) --> y0
 *		li_value(1.0, y0, y1) --> y1
 */
Timestamp
timestamptz_li_value(float8 f, TimestampTz y0, TimestampTz y1)
{
	/* Internally identical to Timestamp */
	return timestamp_li_value(f, y0, y1);
}

/*----------------------------------------------------------
 *	Conversion operators.
 *---------------------------------------------------------*/


/* timestamp_trunc()
 * Truncate timestamp to specified units.
 */
Datum
timestamp_trunc(PG_FUNCTION_ARGS)
{
	text	   *units = PG_GETARG_TEXT_PP(0);
	Timestamp	timestamp = PG_GETARG_TIMESTAMP(1);
	Timestamp	result;
	int			type,
				val;
	char	   *lowunits;
	fsec_t		fsec = 0;
	struct pg_tm tt,
			   *tm = &tt;

	if (TIMESTAMP_NOT_FINITE(timestamp))
		PG_RETURN_TIMESTAMP(timestamp);

	lowunits = downcase_truncate_identifier(VARDATA_ANY(units),
											VARSIZE_ANY_EXHDR(units),
											false);

	type = DecodeUnits(0, lowunits, &val);

	if (type == UNITS)
	{
		if (timestamp2tm(timestamp, NULL, tm, &fsec, NULL, NULL) != 0)
			ereport(ERROR,
					(errcode(ERRCODE_DATETIME_VALUE_OUT_OF_RANGE),
					 errmsg("timestamp out of range")));

		switch (val)
		{
			case DTK_WEEK:
				{
					int			woy;

					woy = date2isoweek(tm->tm_year, tm->tm_mon, tm->tm_mday);

					/*
					 * If it is week 52/53 and the month is January, then the
					 * week must belong to the previous year. Also, some
					 * December dates belong to the next year.
					 */
					if (woy >= 52 && tm->tm_mon == 1)
						--tm->tm_year;
					if (woy <= 1 && tm->tm_mon == MONTHS_PER_YEAR)
						++tm->tm_year;
					isoweek2date(woy, &(tm->tm_year), &(tm->tm_mon), &(tm->tm_mday));
					tm->tm_hour = 0;
					tm->tm_min = 0;
					tm->tm_sec = 0;
					fsec = 0;
					break;
				}
			case DTK_MILLENNIUM:
				/* see comments in timestamptz_trunc */
				if (tm->tm_year > 0)
					tm->tm_year = ((tm->tm_year + 999) / 1000) * 1000 - 999;
				else
					tm->tm_year = -((999 - (tm->tm_year - 1)) / 1000) * 1000 + 1;
			case DTK_CENTURY:
				/* see comments in timestamptz_trunc */
				if (tm->tm_year > 0)
					tm->tm_year = ((tm->tm_year + 99) / 100) * 100 - 99;
				else
					tm->tm_year = -((99 - (tm->tm_year - 1)) / 100) * 100 + 1;
			case DTK_DECADE:
				/* see comments in timestamptz_trunc */
				if (val != DTK_MILLENNIUM && val != DTK_CENTURY)
				{
					if (tm->tm_year > 0)
						tm->tm_year = (tm->tm_year / 10) * 10;
					else
						tm->tm_year = -((8 - (tm->tm_year - 1)) / 10) * 10;
				}
			case DTK_YEAR:
				tm->tm_mon = 1;
			case DTK_QUARTER:
				tm->tm_mon = (3 * ((tm->tm_mon - 1) / 3)) + 1;
			case DTK_MONTH:
				tm->tm_mday = 1;
			case DTK_DAY:
				tm->tm_hour = 0;
			case DTK_HOUR:
				tm->tm_min = 0;
			case DTK_MINUTE:
				tm->tm_sec = 0;
			case DTK_SECOND:
				fsec = 0;
				break;

			case DTK_MILLISEC:
#ifdef HAVE_INT64_TIMESTAMP
				fsec = (fsec / 1000) * 1000;
#else
				fsec = floor(fsec * 1000) / 1000;
#endif
				break;

			case DTK_MICROSEC:
#ifndef HAVE_INT64_TIMESTAMP
				fsec = floor(fsec * 1000000) / 1000000;
#endif
				break;

			default:
				ereport(ERROR,
						(errcode(ERRCODE_FEATURE_NOT_SUPPORTED),
						 errmsg("timestamp units \"%s\" not supported",
								lowunits)));
				result = 0;
		}

		if (tm2timestamp(tm, fsec, NULL, &result) != 0)
			ereport(ERROR,
					(errcode(ERRCODE_DATETIME_VALUE_OUT_OF_RANGE),
					 errmsg("timestamp out of range")));
	}
	else
	{
		ereport(ERROR,
				(errcode(ERRCODE_INVALID_PARAMETER_VALUE),
				 errmsg("timestamp units \"%s\" not recognized",
						lowunits)));
		result = 0;
	}

	PG_RETURN_TIMESTAMP(result);
}

/* timestamptz_trunc()
 * Truncate timestamp to specified units.
 */
Datum
timestamptz_trunc(PG_FUNCTION_ARGS)
{
	text	   *units = PG_GETARG_TEXT_PP(0);
	TimestampTz timestamp = PG_GETARG_TIMESTAMPTZ(1);
	TimestampTz result;
	int			tz = 0;
	int			type,
				val;
	bool		redotz = false;
	char	   *lowunits;
	fsec_t		fsec;
	struct pg_tm tt,
			   *tm = &tt;

	if (TIMESTAMP_NOT_FINITE(timestamp))
		PG_RETURN_TIMESTAMPTZ(timestamp);

	lowunits = downcase_truncate_identifier(VARDATA_ANY(units),
											VARSIZE_ANY_EXHDR(units),
											false);

	type = DecodeUnits(0, lowunits, &val);

	if (type == UNITS)
	{
		if (timestamp2tm(timestamp, &tz, tm, &fsec, NULL, NULL) != 0)
			ereport(ERROR,
					(errcode(ERRCODE_DATETIME_VALUE_OUT_OF_RANGE),
					 errmsg("timestamp out of range")));

		switch (val)
		{
			case DTK_WEEK:
				{
					int			woy;

					woy = date2isoweek(tm->tm_year, tm->tm_mon, tm->tm_mday);

					/*
					 * If it is week 52/53 and the month is January, then the
					 * week must belong to the previous year. Also, some
					 * December dates belong to the next year.
					 */
					if (woy >= 52 && tm->tm_mon == 1)
						--tm->tm_year;
					if (woy <= 1 && tm->tm_mon == MONTHS_PER_YEAR)
						++tm->tm_year;
					isoweek2date(woy, &(tm->tm_year), &(tm->tm_mon), &(tm->tm_mday));
					tm->tm_hour = 0;
					tm->tm_min = 0;
					tm->tm_sec = 0;
					fsec = 0;
					redotz = true;
					break;
				}
				/* one may consider DTK_THOUSAND and DTK_HUNDRED... */
			case DTK_MILLENNIUM:

				/*
				 * truncating to the millennium? what is this supposed to
				 * mean? let us put the first year of the millennium... i.e.
				 * -1000, 1, 1001, 2001...
				 */
				if (tm->tm_year > 0)
					tm->tm_year = ((tm->tm_year + 999) / 1000) * 1000 - 999;
				else
					tm->tm_year = -((999 - (tm->tm_year - 1)) / 1000) * 1000 + 1;
				/* FALL THRU */
			case DTK_CENTURY:
				/* truncating to the century? as above: -100, 1, 101... */
				if (tm->tm_year > 0)
					tm->tm_year = ((tm->tm_year + 99) / 100) * 100 - 99;
				else
					tm->tm_year = -((99 - (tm->tm_year - 1)) / 100) * 100 + 1;
				/* FALL THRU */
			case DTK_DECADE:

				/*
				 * truncating to the decade? first year of the decade. must
				 * not be applied if year was truncated before!
				 */
				if (val != DTK_MILLENNIUM && val != DTK_CENTURY)
				{
					if (tm->tm_year > 0)
						tm->tm_year = (tm->tm_year / 10) * 10;
					else
						tm->tm_year = -((8 - (tm->tm_year - 1)) / 10) * 10;
				}
				/* FALL THRU */
			case DTK_YEAR:
				tm->tm_mon = 1;
				/* FALL THRU */
			case DTK_QUARTER:
				tm->tm_mon = (3 * ((tm->tm_mon - 1) / 3)) + 1;
				/* FALL THRU */
			case DTK_MONTH:
				tm->tm_mday = 1;
				/* FALL THRU */
			case DTK_DAY:
				tm->tm_hour = 0;
				redotz = true;	/* for all cases >= DAY */
				/* FALL THRU */
			case DTK_HOUR:
				tm->tm_min = 0;
				/* FALL THRU */
			case DTK_MINUTE:
				tm->tm_sec = 0;
				/* FALL THRU */
			case DTK_SECOND:
				fsec = 0;
				break;

			case DTK_MILLISEC:
#ifdef HAVE_INT64_TIMESTAMP
				fsec = (fsec / 1000) * 1000;
#else
				fsec = floor(fsec * 1000) / 1000;
#endif
				break;
			case DTK_MICROSEC:
#ifndef HAVE_INT64_TIMESTAMP
				fsec = floor(fsec * 1000000) / 1000000;
#endif
				break;

			default:
				ereport(ERROR,
						(errcode(ERRCODE_FEATURE_NOT_SUPPORTED),
						 errmsg("timestamp with time zone units \"%s\" not "
								"supported", lowunits)));
				result = 0;
		}

		if (redotz)
			tz = DetermineTimeZoneOffset(tm, session_timezone);

		if (tm2timestamp(tm, fsec, &tz, &result) != 0)
			ereport(ERROR,
					(errcode(ERRCODE_DATETIME_VALUE_OUT_OF_RANGE),
					 errmsg("timestamp out of range")));
	}
	else
	{
		ereport(ERROR,
				(errcode(ERRCODE_INVALID_PARAMETER_VALUE),
			   errmsg("timestamp with time zone units \"%s\" not recognized",
					  lowunits)));
		result = 0;
	}

	PG_RETURN_TIMESTAMPTZ(result);
}

/* interval_trunc()
 * Extract specified field from interval.
 */
Datum
interval_trunc(PG_FUNCTION_ARGS)
{
	text	   *units = PG_GETARG_TEXT_PP(0);
	Interval   *interval = PG_GETARG_INTERVAL_P(1);
	Interval   *result;
	int			type,
				val;
	char	   *lowunits;
	fsec_t		fsec;
	struct pg_tm tt,
			   *tm = &tt;

	result = (Interval *) palloc(sizeof(Interval));

	lowunits = downcase_truncate_identifier(VARDATA_ANY(units),
											VARSIZE_ANY_EXHDR(units),
											false);

	type = DecodeUnits(0, lowunits, &val);

	if (type == UNITS)
	{
		if (interval2tm(*interval, tm, &fsec) == 0)
		{
			switch (val)
			{
					/* fall through */
				case DTK_MILLENNIUM:
					/* caution: C division may have negative remainder */
					tm->tm_year = (tm->tm_year / 1000) * 1000;
				case DTK_CENTURY:
					/* caution: C division may have negative remainder */
					tm->tm_year = (tm->tm_year / 100) * 100;
				case DTK_DECADE:
					/* caution: C division may have negative remainder */
					tm->tm_year = (tm->tm_year / 10) * 10;
				case DTK_YEAR:
					tm->tm_mon = 0;
				case DTK_QUARTER:
					tm->tm_mon = 3 * (tm->tm_mon / 3);
				case DTK_MONTH:
					tm->tm_mday = 0;
				case DTK_DAY:
					tm->tm_hour = 0;
				case DTK_HOUR:
					tm->tm_min = 0;
				case DTK_MINUTE:
					tm->tm_sec = 0;
				case DTK_SECOND:
					fsec = 0;
					break;

				case DTK_MILLISEC:
#ifdef HAVE_INT64_TIMESTAMP
					fsec = (fsec / 1000) * 1000;
#else
					fsec = floor(fsec * 1000) / 1000;
#endif
					break;
				case DTK_MICROSEC:
#ifndef HAVE_INT64_TIMESTAMP
					fsec = floor(fsec * 1000000) / 1000000;
#endif
					break;

				default:
					if (val == DTK_WEEK)
						ereport(ERROR,
								(errcode(ERRCODE_FEATURE_NOT_SUPPORTED),
								 errmsg("interval units \"%s\" not supported "
							  "because months usually have fractional weeks",
										lowunits)));
					else
						ereport(ERROR,
								(errcode(ERRCODE_FEATURE_NOT_SUPPORTED),
								 errmsg("interval units \"%s\" not supported",
										lowunits)));
			}

			if (tm2interval(tm, fsec, result) != 0)
				ereport(ERROR,
						(errcode(ERRCODE_DATETIME_VALUE_OUT_OF_RANGE),
						 errmsg("interval out of range")));
		}
		else
			elog(ERROR, "could not convert interval to tm");
	}
	else
	{
		ereport(ERROR,
				(errcode(ERRCODE_INVALID_PARAMETER_VALUE),
				 errmsg("interval units \"%s\" not recognized",
						lowunits)));
	}

	PG_RETURN_INTERVAL_P(result);
}

/* isoweek2j()
 *
 *	Return the Julian day which corresponds to the first day (Monday) of the given ISO 8601 year and week.
 *	Julian days are used to convert between ISO week dates and Gregorian dates.
 */
int
isoweek2j(int year, int week)
{
	int			day0,
				day4;

	/* fourth day of current year */
	day4 = date2j(year, 1, 4);

	/* day0 == offset to first day of week (Monday) */
	day0 = j2day(day4 - 1);

	return ((week - 1) * 7) + (day4 - day0);
}

/* isoweek2date()
 * Convert ISO week of year number to date.
 * The year field must be specified with the ISO year!
 * karel 2000/08/07
 */
void
isoweek2date(int woy, int *year, int *mon, int *mday)
{
	j2date(isoweek2j(*year, woy), year, mon, mday);
}

/* isoweekdate2date()
 *
 *	Convert an ISO 8601 week date (ISO year, ISO week) into a Gregorian date.
 *	Gregorian day of week sent so weekday strings can be supplied.
 *	Populates year, mon, and mday with the correct Gregorian values.
 *	year must be passed in as the ISO year.
 */
void
isoweekdate2date(int isoweek, int wday, int *year, int *mon, int *mday)
{
	int			jday;

	jday = isoweek2j(*year, isoweek);
	/* convert Gregorian week start (Sunday=1) to ISO week start (Monday=1) */
	if (wday > 1)
		jday += wday - 2;
	else
		jday += 6;
	j2date(jday, year, mon, mday);
}

/* date2isoweek()
 *
 *	Returns ISO week number of year.
 */
int
date2isoweek(int year, int mon, int mday)
{
	float8		result;
	int			day0,
				day4,
				dayn;

	/* current day */
	dayn = date2j(year, mon, mday);

	/* fourth day of current year */
	day4 = date2j(year, 1, 4);

	/* day0 == offset to first day of week (Monday) */
	day0 = j2day(day4 - 1);

	/*
	 * We need the first week containing a Thursday, otherwise this day falls
	 * into the previous year for purposes of counting weeks
	 */
	if (dayn < day4 - day0)
	{
		day4 = date2j(year - 1, 1, 4);

		/* day0 == offset to first day of week (Monday) */
		day0 = j2day(day4 - 1);
	}

	result = (dayn - (day4 - day0)) / 7 + 1;

	/*
	 * Sometimes the last few days in a year will fall into the first week of
	 * the next year, so check for this.
	 */
	if (result >= 52)
	{
		day4 = date2j(year + 1, 1, 4);

		/* day0 == offset to first day of week (Monday) */
		day0 = j2day(day4 - 1);

		if (dayn >= day4 - day0)
			result = (dayn - (day4 - day0)) / 7 + 1;
	}

	return (int) result;
}


/* date2isoyear()
 *
 *	Returns ISO 8601 year number.
 */
int
date2isoyear(int year, int mon, int mday)
{
	float8		result;
	int			day0,
				day4,
				dayn;

	/* current day */
	dayn = date2j(year, mon, mday);

	/* fourth day of current year */
	day4 = date2j(year, 1, 4);

	/* day0 == offset to first day of week (Monday) */
	day0 = j2day(day4 - 1);

	/*
	 * We need the first week containing a Thursday, otherwise this day falls
	 * into the previous year for purposes of counting weeks
	 */
	if (dayn < day4 - day0)
	{
		day4 = date2j(year - 1, 1, 4);

		/* day0 == offset to first day of week (Monday) */
		day0 = j2day(day4 - 1);

		year--;
	}

	result = (dayn - (day4 - day0)) / 7 + 1;

	/*
	 * Sometimes the last few days in a year will fall into the first week of
	 * the next year, so check for this.
	 */
	if (result >= 52)
	{
		day4 = date2j(year + 1, 1, 4);

		/* day0 == offset to first day of week (Monday) */
		day0 = j2day(day4 - 1);

		if (dayn >= day4 - day0)
			year++;
	}

	return year;
}


/* date2isoyearday()
 *
 *	Returns the ISO 8601 day-of-year, given a Gregorian year, month and day.
 *	Possible return values are 1 through 371 (364 in non-leap years).
 */
int
date2isoyearday(int year, int mon, int mday)
{
	return date2j(year, mon, mday) - isoweek2j(date2isoyear(year, mon, mday), 1) + 1;
}

/* timestamp_part()
 * Extract specified field from timestamp.
 */
Datum
timestamp_part(PG_FUNCTION_ARGS)
{
	text	   *units = PG_GETARG_TEXT_PP(0);
	Timestamp	timestamp = PG_GETARG_TIMESTAMP(1);
	float8		result;
	int			type,
				val;
	char	   *lowunits;
	fsec_t		fsec = 0;
	struct pg_tm tt,
			   *tm = &tt;

	if (TIMESTAMP_NOT_FINITE(timestamp))
	{
		result = 0;
		PG_RETURN_FLOAT8(result);
	}

	lowunits = downcase_truncate_identifier(VARDATA_ANY(units),
											VARSIZE_ANY_EXHDR(units),
											false);

	type = DecodeUnits(0, lowunits, &val);
	if (type == UNKNOWN_FIELD)
		type = DecodeSpecial(0, lowunits, &val);

	if (type == UNITS)
	{
		if (timestamp2tm(timestamp, NULL, tm, &fsec, NULL, NULL) != 0)
			ereport(ERROR,
					(errcode(ERRCODE_DATETIME_VALUE_OUT_OF_RANGE),
					 errmsg("timestamp out of range")));

		switch (val)
		{
			case DTK_MICROSEC:
#ifdef HAVE_INT64_TIMESTAMP
				result = tm->tm_sec * 1000000.0 + fsec;
#else
				result = (tm->tm_sec + fsec) * 1000000;
#endif
				break;

			case DTK_MILLISEC:
#ifdef HAVE_INT64_TIMESTAMP
				result = tm->tm_sec * 1000.0 + fsec / 1000.0;
#else
				result = (tm->tm_sec + fsec) * 1000;
#endif
				break;

			case DTK_SECOND:
#ifdef HAVE_INT64_TIMESTAMP
				result = tm->tm_sec + fsec / 1000000.0;
#else
				result = tm->tm_sec + fsec;
#endif
				break;

			case DTK_MINUTE:
				result = tm->tm_min;
				break;

			case DTK_HOUR:
				result = tm->tm_hour;
				break;

			case DTK_DAY:
				result = tm->tm_mday;
				break;

			case DTK_MONTH:
				result = tm->tm_mon;
				break;

			case DTK_QUARTER:
				result = (tm->tm_mon - 1) / 3 + 1;
				break;

			case DTK_WEEK:
				result = (float8) date2isoweek(tm->tm_year, tm->tm_mon, tm->tm_mday);
				break;

			case DTK_YEAR:
				if (tm->tm_year > 0)
					result = tm->tm_year;
				else
					/* there is no year 0, just 1 BC and 1 AD */
					result = tm->tm_year - 1;
				break;

			case DTK_DECADE:

				/*
				 * what is a decade wrt dates? let us assume that decade 199
				 * is 1990 thru 1999... decade 0 starts on year 1 BC, and -1
				 * is 11 BC thru 2 BC...
				 */
				if (tm->tm_year >= 0)
					result = tm->tm_year / 10;
				else
					result = -((8 - (tm->tm_year - 1)) / 10);
				break;

			case DTK_CENTURY:

				/* ----
				 * centuries AD, c>0: year in [ (c-1)* 100 + 1 : c*100 ]
				 * centuries BC, c<0: year in [ c*100 : (c+1) * 100 - 1]
				 * there is no number 0 century.
				 * ----
				 */
				if (tm->tm_year > 0)
					result = (tm->tm_year + 99) / 100;
				else
					/* caution: C division may have negative remainder */
					result = -((99 - (tm->tm_year - 1)) / 100);
				break;

			case DTK_MILLENNIUM:
				/* see comments above. */
				if (tm->tm_year > 0)
					result = (tm->tm_year + 999) / 1000;
				else
					result = -((999 - (tm->tm_year - 1)) / 1000);
				break;

			case DTK_JULIAN:
				result = date2j(tm->tm_year, tm->tm_mon, tm->tm_mday);
#ifdef HAVE_INT64_TIMESTAMP
				result += ((((tm->tm_hour * MINS_PER_HOUR) + tm->tm_min) * SECS_PER_MINUTE) +
					tm->tm_sec + (fsec / 1000000.0)) / (double) SECS_PER_DAY;
#else
				result += ((((tm->tm_hour * MINS_PER_HOUR) + tm->tm_min) * SECS_PER_MINUTE) +
						   tm->tm_sec + fsec) / (double) SECS_PER_DAY;
#endif
				break;

			case DTK_ISOYEAR:
				result = date2isoyear(tm->tm_year, tm->tm_mon, tm->tm_mday);
				break;

			case DTK_TZ:
			case DTK_TZ_MINUTE:
			case DTK_TZ_HOUR:
			default:
				ereport(ERROR,
						(errcode(ERRCODE_FEATURE_NOT_SUPPORTED),
						 errmsg("timestamp units \"%s\" not supported",
								lowunits)));
				result = 0;
		}
	}
	else if (type == RESERV)
	{
		switch (val)
		{
			case DTK_EPOCH:
#ifdef HAVE_INT64_TIMESTAMP
				result = (timestamp - SetEpochTimestamp()) / 1000000.0;
#else
				result = timestamp - SetEpochTimestamp();
#endif
				break;

			case DTK_DOW:
			case DTK_ISODOW:
				if (timestamp2tm(timestamp, NULL, tm, &fsec, NULL, NULL) != 0)
					ereport(ERROR,
							(errcode(ERRCODE_DATETIME_VALUE_OUT_OF_RANGE),
							 errmsg("timestamp out of range")));
				result = j2day(date2j(tm->tm_year, tm->tm_mon, tm->tm_mday));
				if (val == DTK_ISODOW && result == 0)
					result = 7;
				break;

			case DTK_DOY:
				if (timestamp2tm(timestamp, NULL, tm, &fsec, NULL, NULL) != 0)
					ereport(ERROR,
							(errcode(ERRCODE_DATETIME_VALUE_OUT_OF_RANGE),
							 errmsg("timestamp out of range")));
				result = (date2j(tm->tm_year, tm->tm_mon, tm->tm_mday)
						  - date2j(tm->tm_year, 1, 1) + 1);
				break;

			default:
				ereport(ERROR,
						(errcode(ERRCODE_FEATURE_NOT_SUPPORTED),
						 errmsg("timestamp units \"%s\" not supported",
								lowunits)));
				result = 0;
		}

	}
	else
	{
		ereport(ERROR,
				(errcode(ERRCODE_INVALID_PARAMETER_VALUE),
				 errmsg("timestamp units \"%s\" not recognized", lowunits)));
		result = 0;
	}

	PG_RETURN_FLOAT8(result);
}

/* timestamptz_part()
 * Extract specified field from timestamp with time zone.
 */
Datum
timestamptz_part(PG_FUNCTION_ARGS)
{
	text	   *units = PG_GETARG_TEXT_PP(0);
	TimestampTz timestamp = PG_GETARG_TIMESTAMPTZ(1);
	float8		result;
	int			tz = 0;
	int			type,
				val;
	char	   *lowunits;
	double		dummy;
	fsec_t		fsec;
	struct pg_tm tt,
			   *tm = &tt;

	if (TIMESTAMP_NOT_FINITE(timestamp))
	{
		result = 0;
		PG_RETURN_FLOAT8(result);
	}

	lowunits = downcase_truncate_identifier(VARDATA_ANY(units),
											VARSIZE_ANY_EXHDR(units),
											false);

	type = DecodeUnits(0, lowunits, &val);
	if (type == UNKNOWN_FIELD)
		type = DecodeSpecial(0, lowunits, &val);

	if (type == UNITS)
	{
		if (timestamp2tm(timestamp, &tz, tm, &fsec, NULL, NULL) != 0)
			ereport(ERROR,
					(errcode(ERRCODE_DATETIME_VALUE_OUT_OF_RANGE),
					 errmsg("timestamp out of range")));

		switch (val)
		{
			case DTK_TZ:
				result = -tz;
				break;

			case DTK_TZ_MINUTE:
				result = -tz;
				result /= MINS_PER_HOUR;
				FMODULO(result, dummy, (double) MINS_PER_HOUR);
				break;

			case DTK_TZ_HOUR:
				dummy = -tz;
				FMODULO(dummy, result, (double) SECS_PER_HOUR);
				break;

			case DTK_MICROSEC:
#ifdef HAVE_INT64_TIMESTAMP
				result = tm->tm_sec * 1000000.0 + fsec;
#else
				result = (tm->tm_sec + fsec) * 1000000;
#endif
				break;

			case DTK_MILLISEC:
#ifdef HAVE_INT64_TIMESTAMP
				result = tm->tm_sec * 1000.0 + fsec / 1000.0;
#else
				result = (tm->tm_sec + fsec) * 1000;
#endif
				break;

			case DTK_SECOND:
#ifdef HAVE_INT64_TIMESTAMP
				result = tm->tm_sec + fsec / 1000000.0;
#else
				result = tm->tm_sec + fsec;
#endif
				break;

			case DTK_MINUTE:
				result = tm->tm_min;
				break;

			case DTK_HOUR:
				result = tm->tm_hour;
				break;

			case DTK_DAY:
				result = tm->tm_mday;
				break;

			case DTK_MONTH:
				result = tm->tm_mon;
				break;

			case DTK_QUARTER:
				result = (tm->tm_mon - 1) / 3 + 1;
				break;

			case DTK_WEEK:
				result = (float8) date2isoweek(tm->tm_year, tm->tm_mon, tm->tm_mday);
				break;

			case DTK_YEAR:
				if (tm->tm_year > 0)
					result = tm->tm_year;
				else
					/* there is no year 0, just 1 BC and 1 AD */
					result = tm->tm_year - 1;
				break;

			case DTK_DECADE:
				/* see comments in timestamp_part */
				if (tm->tm_year > 0)
					result = tm->tm_year / 10;
				else
					result = -((8 - (tm->tm_year - 1)) / 10);
				break;

			case DTK_CENTURY:
				/* see comments in timestamp_part */
				if (tm->tm_year > 0)
					result = (tm->tm_year + 99) / 100;
				else
					result = -((99 - (tm->tm_year - 1)) / 100);
				break;

			case DTK_MILLENNIUM:
				/* see comments in timestamp_part */
				if (tm->tm_year > 0)
					result = (tm->tm_year + 999) / 1000;
				else
					result = -((999 - (tm->tm_year - 1)) / 1000);
				break;

			case DTK_JULIAN:
				result = date2j(tm->tm_year, tm->tm_mon, tm->tm_mday);
#ifdef HAVE_INT64_TIMESTAMP
				result += ((((tm->tm_hour * MINS_PER_HOUR) + tm->tm_min) * SECS_PER_MINUTE) +
					tm->tm_sec + (fsec / 1000000.0)) / (double) SECS_PER_DAY;
#else
				result += ((((tm->tm_hour * MINS_PER_HOUR) + tm->tm_min) * SECS_PER_MINUTE) +
						   tm->tm_sec + fsec) / (double) SECS_PER_DAY;
#endif
				break;

			case DTK_ISOYEAR:
				result = date2isoyear(tm->tm_year, tm->tm_mon, tm->tm_mday);
				break;

			default:
				ereport(ERROR,
						(errcode(ERRCODE_FEATURE_NOT_SUPPORTED),
				errmsg("timestamp with time zone units \"%s\" not supported",
					   lowunits)));
				result = 0;
		}

	}
	else if (type == RESERV)
	{
		switch (val)
		{
			case DTK_EPOCH:
#ifdef HAVE_INT64_TIMESTAMP
				result = (timestamp - SetEpochTimestamp()) / 1000000.0;
#else
				result = timestamp - SetEpochTimestamp();
#endif
				break;

			case DTK_DOW:
			case DTK_ISODOW:
				if (timestamp2tm(timestamp, &tz, tm, &fsec, NULL, NULL) != 0)
					ereport(ERROR,
							(errcode(ERRCODE_DATETIME_VALUE_OUT_OF_RANGE),
							 errmsg("timestamp out of range")));
				result = j2day(date2j(tm->tm_year, tm->tm_mon, tm->tm_mday));
				if (val == DTK_ISODOW && result == 0)
					result = 7;
				break;

			case DTK_DOY:
				if (timestamp2tm(timestamp, &tz, tm, &fsec, NULL, NULL) != 0)
					ereport(ERROR,
							(errcode(ERRCODE_DATETIME_VALUE_OUT_OF_RANGE),
							 errmsg("timestamp out of range")));
				result = (date2j(tm->tm_year, tm->tm_mon, tm->tm_mday)
						  - date2j(tm->tm_year, 1, 1) + 1);
				break;

			default:
				ereport(ERROR,
						(errcode(ERRCODE_FEATURE_NOT_SUPPORTED),
				errmsg("timestamp with time zone units \"%s\" not supported",
					   lowunits)));
				result = 0;
		}
	}
	else
	{
		ereport(ERROR,
				(errcode(ERRCODE_INVALID_PARAMETER_VALUE),
			   errmsg("timestamp with time zone units \"%s\" not recognized",
					  lowunits)));

		result = 0;
	}

	PG_RETURN_FLOAT8(result);
}


/* interval_part()
 * Extract specified field from interval.
 */
Datum
interval_part(PG_FUNCTION_ARGS)
{
	text	   *units = PG_GETARG_TEXT_PP(0);
	Interval   *interval = PG_GETARG_INTERVAL_P(1);
	float8		result;
	int			type,
				val;
	char	   *lowunits;
	fsec_t		fsec;
	struct pg_tm tt,
			   *tm = &tt;

	lowunits = downcase_truncate_identifier(VARDATA_ANY(units),
											VARSIZE_ANY_EXHDR(units),
											false);

	type = DecodeUnits(0, lowunits, &val);
	if (type == UNKNOWN_FIELD)
		type = DecodeSpecial(0, lowunits, &val);

	if (type == UNITS)
	{
		if (interval2tm(*interval, tm, &fsec) == 0)
		{
			switch (val)
			{
				case DTK_MICROSEC:
#ifdef HAVE_INT64_TIMESTAMP
					result = tm->tm_sec * 1000000.0 + fsec;
#else
					result = (tm->tm_sec + fsec) * 1000000;
#endif
					break;

				case DTK_MILLISEC:
#ifdef HAVE_INT64_TIMESTAMP
					result = tm->tm_sec * 1000.0 + fsec / 1000.0;
#else
					result = (tm->tm_sec + fsec) * 1000;
#endif
					break;

				case DTK_SECOND:
#ifdef HAVE_INT64_TIMESTAMP
					result = tm->tm_sec + fsec / 1000000.0;
#else
					result = tm->tm_sec + fsec;
#endif
					break;

				case DTK_MINUTE:
					result = tm->tm_min;
					break;

				case DTK_HOUR:
					result = tm->tm_hour;
					break;

				case DTK_DAY:
					result = tm->tm_mday;
					break;

				case DTK_MONTH:
					result = tm->tm_mon;
					break;

				case DTK_QUARTER:
					result = (tm->tm_mon / 3) + 1;
					break;

				case DTK_YEAR:
					result = tm->tm_year;
					break;

				case DTK_DECADE:
					/* caution: C division may have negative remainder */
					result = tm->tm_year / 10;
					break;

				case DTK_CENTURY:
					/* caution: C division may have negative remainder */
					result = tm->tm_year / 100;
					break;

				case DTK_MILLENNIUM:
					/* caution: C division may have negative remainder */
					result = tm->tm_year / 1000;
					break;

				default:
					ereport(ERROR,
							(errcode(ERRCODE_FEATURE_NOT_SUPPORTED),
							 errmsg("interval units \"%s\" not supported",
									lowunits)));
					result = 0;
			}

		}
		else
		{
			elog(ERROR, "could not convert interval to tm");
			result = 0;
		}
	}
	else if (type == RESERV && val == DTK_EPOCH)
	{
#ifdef HAVE_INT64_TIMESTAMP
		result = interval->time / 1000000.0;
#else
		result = interval->time;
#endif
		result += ((double) DAYS_PER_YEAR * SECS_PER_DAY) * (interval->month / MONTHS_PER_YEAR);
		result += ((double) DAYS_PER_MONTH * SECS_PER_DAY) * (interval->month % MONTHS_PER_YEAR);
		result += ((double) SECS_PER_DAY) * interval->day;
	}
	else
	{
		ereport(ERROR,
				(errcode(ERRCODE_INVALID_PARAMETER_VALUE),
				 errmsg("interval units \"%s\" not recognized",
						lowunits)));
		result = 0;
	}

	PG_RETURN_FLOAT8(result);
}


/*	timestamp_zone()
 *	Encode timestamp type with specified time zone.
 *	This function is just timestamp2timestamptz() except instead of
 *	shifting to the global timezone, we shift to the specified timezone.
 *	This is different from the other AT TIME ZONE cases because instead
 *	of shifting to a _to_ a new time zone, it sets the time to _be_ the
 *	specified timezone.
 */
Datum
timestamp_zone(PG_FUNCTION_ARGS)
{
	text	   *zone = PG_GETARG_TEXT_PP(0);
	Timestamp	timestamp = PG_GETARG_TIMESTAMP(1);
	TimestampTz result;
	int			tz;
	char		tzname[TZ_STRLEN_MAX + 1];
	char	   *lowzone;
	int			type,
				val;
	pg_tz	   *tzp;

	if (TIMESTAMP_NOT_FINITE(timestamp))
		PG_RETURN_TIMESTAMPTZ(timestamp);

	/*
	 * Look up the requested timezone.  First we look in the date token table
	 * (to handle cases like "EST"), and if that fails, we look in the
	 * timezone database (to handle cases like "America/New_York").  (This
	 * matches the order in which timestamp input checks the cases; it's
	 * important because the timezone database unwisely uses a few zone names
	 * that are identical to offset abbreviations.)
	 */
	text_to_cstring_buffer(zone, tzname, sizeof(tzname));
	lowzone = downcase_truncate_identifier(tzname,
										   strlen(tzname),
										   false);

	type = DecodeSpecial(0, lowzone, &val);

	if (type == TZ || type == DTZ)
	{
		tz = -(val * MINS_PER_HOUR);
		result = dt2local(timestamp, tz);
	}
	else
	{
		tzp = pg_tzset(tzname);
		if (tzp)
		{
			/* Apply the timezone change */
			struct pg_tm tm;
 			fsec_t		fsec = 0;

			if (timestamp2tm(timestamp, NULL, &tm, &fsec, NULL, tzp) != 0)
				ereport(ERROR,
						(errcode(ERRCODE_DATETIME_VALUE_OUT_OF_RANGE),
						 errmsg("timestamp out of range")));
			tz = DetermineTimeZoneOffset(&tm, tzp);
			if (tm2timestamp(&tm, fsec, &tz, &result) != 0)
				ereport(ERROR,
						(errcode(ERRCODE_INVALID_PARAMETER_VALUE),
						 errmsg("could not convert to time zone \"%s\"",
								tzname)));
		}
		else
		{
			ereport(ERROR,
					(errcode(ERRCODE_INVALID_PARAMETER_VALUE),
					 errmsg("time zone \"%s\" not recognized", tzname)));
			result = 0;			/* keep compiler quiet */
		}
	}

	PG_RETURN_TIMESTAMPTZ(result);
}

/* timestamp_izone()
 * Encode timestamp type with specified time interval as time zone.
 */
Datum
timestamp_izone(PG_FUNCTION_ARGS)
{
	Interval   *zone = PG_GETARG_INTERVAL_P(0);
	Timestamp	timestamp = PG_GETARG_TIMESTAMP(1);
	TimestampTz result;
	int			tz;

	if (TIMESTAMP_NOT_FINITE(timestamp))
		PG_RETURN_TIMESTAMPTZ(timestamp);

	if (zone->month != 0 || zone->day != 0)
		ereport(ERROR,
				(errcode(ERRCODE_INVALID_PARAMETER_VALUE),
		  errmsg("interval time zone \"%s\" must not include months or days",
				 DatumGetCString(DirectFunctionCall1(interval_out,
												  PointerGetDatum(zone))))));

#ifdef HAVE_INT64_TIMESTAMP
	tz = zone->time / USECS_PER_SEC;
#else
	tz = zone->time;
#endif

	result = dt2local(timestamp, tz);

	PG_RETURN_TIMESTAMPTZ(result);
}	/* timestamp_izone() */

/* timestamp_timestamptz()
 * Convert local timestamp to timestamp at GMT
 */
Datum
timestamp_timestamptz(PG_FUNCTION_ARGS)
{
	Timestamp	timestamp = PG_GETARG_TIMESTAMP(0);

	PG_RETURN_TIMESTAMPTZ(timestamp2timestamptz(timestamp));
}

static TimestampTz
timestamp2timestamptz(Timestamp timestamp)
{
	TimestampTz result;
	struct pg_tm tt,
			   *tm = &tt;
	fsec_t		fsec = 0;
	int			tz;

	if (TIMESTAMP_NOT_FINITE(timestamp))
		result = timestamp;
	else
	{
		if (timestamp2tm(timestamp, NULL, tm, &fsec, NULL, NULL) != 0)
			ereport(ERROR,
					(errcode(ERRCODE_DATETIME_VALUE_OUT_OF_RANGE),
					 errmsg("timestamp out of range")));

		tz = DetermineTimeZoneOffset(tm, session_timezone);

		if (tm2timestamp(tm, fsec, &tz, &result) != 0)
			ereport(ERROR,
					(errcode(ERRCODE_DATETIME_VALUE_OUT_OF_RANGE),
					 errmsg("timestamp out of range")));
	}

	return result;
}

/* timestamptz_timestamp()
 * Convert timestamp at GMT to local timestamp
 */
Datum
timestamptz_timestamp(PG_FUNCTION_ARGS)
{
	TimestampTz timestamp = PG_GETARG_TIMESTAMPTZ(0);
	Timestamp	result;
	struct pg_tm tt,
			   *tm = &tt;
	fsec_t		fsec;
	int			tz;

	if (TIMESTAMP_NOT_FINITE(timestamp))
		result = timestamp;
	else
	{
		if (timestamp2tm(timestamp, &tz, tm, &fsec, NULL, NULL) != 0)
			ereport(ERROR,
					(errcode(ERRCODE_DATETIME_VALUE_OUT_OF_RANGE),
					 errmsg("timestamp out of range")));
		if (tm2timestamp(tm, fsec, NULL, &result) != 0)
			ereport(ERROR,
					(errcode(ERRCODE_DATETIME_VALUE_OUT_OF_RANGE),
					 errmsg("timestamp out of range")));
	}
	PG_RETURN_TIMESTAMP(result);
}

/* timestamptz_zone()
 * Evaluate timestamp with time zone type at the specified time zone.
 * Returns a timestamp without time zone.
 */
Datum
timestamptz_zone(PG_FUNCTION_ARGS)
{
	text	   *zone = PG_GETARG_TEXT_PP(0);
	TimestampTz timestamp = PG_GETARG_TIMESTAMPTZ(1);
	Timestamp	result;
	int			tz;
	char		tzname[TZ_STRLEN_MAX + 1];
	char	   *lowzone;
	int			type,
				val;
	pg_tz	   *tzp;

	if (TIMESTAMP_NOT_FINITE(timestamp))
		PG_RETURN_TIMESTAMP(timestamp);

	/*
	 * Look up the requested timezone.  First we look in the date token table
	 * (to handle cases like "EST"), and if that fails, we look in the
	 * timezone database (to handle cases like "America/New_York").  (This
	 * matches the order in which timestamp input checks the cases; it's
	 * important because the timezone database unwisely uses a few zone names
	 * that are identical to offset abbreviations.)
	 */
	text_to_cstring_buffer(zone, tzname, sizeof(tzname));
	lowzone = downcase_truncate_identifier(tzname,
										   strlen(tzname),
										   false);

	type = DecodeSpecial(0, lowzone, &val);

	if (type == TZ || type == DTZ)
	{
		tz = val * MINS_PER_HOUR;
		result = dt2local(timestamp, tz);
	}
	else
	{
		tzp = pg_tzset(tzname);
		if (tzp)
		{
			/* Apply the timezone change */
			struct pg_tm tm;
 			fsec_t		fsec = 0;

			if (timestamp2tm(timestamp, &tz, &tm, &fsec, NULL, tzp) != 0)
				ereport(ERROR,
						(errcode(ERRCODE_DATETIME_VALUE_OUT_OF_RANGE),
						 errmsg("timestamp out of range")));
			if (tm2timestamp(&tm, fsec, NULL, &result) != 0)
				ereport(ERROR,
						(errcode(ERRCODE_INVALID_PARAMETER_VALUE),
						 errmsg("could not convert to time zone \"%s\"",
								tzname)));
		}
		else
		{
			ereport(ERROR,
					(errcode(ERRCODE_INVALID_PARAMETER_VALUE),
					 errmsg("time zone \"%s\" not recognized", tzname)));
			result = 0;			/* keep compiler quiet */
		}
	}

	PG_RETURN_TIMESTAMP(result);
}

/* timestamptz_izone()
 * Encode timestamp with time zone type with specified time interval as time zone.
 * Returns a timestamp without time zone.
 */
Datum
timestamptz_izone(PG_FUNCTION_ARGS)
{
	Interval   *zone = PG_GETARG_INTERVAL_P(0);
	TimestampTz timestamp = PG_GETARG_TIMESTAMPTZ(1);
	Timestamp	result;
	int			tz;

	if (TIMESTAMP_NOT_FINITE(timestamp))
		PG_RETURN_TIMESTAMP(timestamp);

	if (zone->month != 0 || zone->day != 0)
		ereport(ERROR,
				(errcode(ERRCODE_INVALID_PARAMETER_VALUE),
		  errmsg("interval time zone \"%s\" must not include months or days",
				 DatumGetCString(DirectFunctionCall1(interval_out,
												  PointerGetDatum(zone))))));

#ifdef HAVE_INT64_TIMESTAMP
	tz = -(zone->time / USECS_PER_SEC);
#else
	tz = -zone->time;
#endif

	result = dt2local(timestamp, tz);

	PG_RETURN_TIMESTAMP(result);
}

/* generate_series_timestamp()
 * Generate the set of timestamps from start to finish by step
 */
Datum
generate_series_timestamp(PG_FUNCTION_ARGS)
{
	FuncCallContext *funcctx;
	generate_series_timestamp_fctx *fctx;
	Timestamp	result;

	/* stuff done only on the first call of the function */
	if (SRF_IS_FIRSTCALL())
	{
		Timestamp	start = PG_GETARG_TIMESTAMP(0);
		Timestamp	finish = PG_GETARG_TIMESTAMP(1);
		Interval   *step = PG_GETARG_INTERVAL_P(2);
		MemoryContext oldcontext;
		Interval	interval_zero;

		/* create a function context for cross-call persistence */
		funcctx = SRF_FIRSTCALL_INIT();

		/*
		 * switch to memory context appropriate for multiple function calls
		 */
		oldcontext = MemoryContextSwitchTo(funcctx->multi_call_memory_ctx);

		/* allocate memory for user context */
		fctx = (generate_series_timestamp_fctx *)
			palloc(sizeof(generate_series_timestamp_fctx));

		/*
		 * Use fctx to keep state from call to call. Seed current with the
		 * original start value
		 */
		fctx->current = start;
		fctx->finish = finish;
		fctx->step = *step;

		/* Determine sign of the interval */
		MemSet(&interval_zero, 0, sizeof(Interval));
		fctx->step_sign = interval_cmp_internal(&fctx->step, &interval_zero);

		if (fctx->step_sign == 0)
			ereport(ERROR,
					(errcode(ERRCODE_INVALID_PARAMETER_VALUE),
					 errmsg("step size cannot equal zero")));

		funcctx->user_fctx = fctx;
		MemoryContextSwitchTo(oldcontext);
	}

	/* stuff done on every call of the function */
	funcctx = SRF_PERCALL_SETUP();

	/*
	 * get the saved state and use current as the result for this iteration
	 */
	fctx = funcctx->user_fctx;
	result = fctx->current;

	if (fctx->step_sign > 0 ?
		timestamp_cmp_internal(result, fctx->finish) <= 0 :
		timestamp_cmp_internal(result, fctx->finish) >= 0)
	{
		/* increment current in preparation for next iteration */
		fctx->current = DatumGetTimestamp(
								   DirectFunctionCall2(timestamp_pl_interval,
											TimestampGetDatum(fctx->current),
											  PointerGetDatum(&fctx->step)));

		/* do when there is more left to send */
		SRF_RETURN_NEXT(funcctx, TimestampGetDatum(result));
	}
	else
	{
		/* do when there is no more left */
		SRF_RETURN_DONE(funcctx);
	}
}

/* generate_series_timestamptz()
 * Generate the set of timestamps from start to finish by step
 */
Datum
generate_series_timestamptz(PG_FUNCTION_ARGS)
{
	FuncCallContext *funcctx;
	generate_series_timestamptz_fctx *fctx;
	TimestampTz result;

	/* stuff done only on the first call of the function */
	if (SRF_IS_FIRSTCALL())
	{
		TimestampTz start = PG_GETARG_TIMESTAMPTZ(0);
		TimestampTz finish = PG_GETARG_TIMESTAMPTZ(1);
		Interval   *step = PG_GETARG_INTERVAL_P(2);
		MemoryContext oldcontext;
		Interval	interval_zero;

		/* create a function context for cross-call persistence */
		funcctx = SRF_FIRSTCALL_INIT();

		/*
		 * switch to memory context appropriate for multiple function calls
		 */
		oldcontext = MemoryContextSwitchTo(funcctx->multi_call_memory_ctx);

		/* allocate memory for user context */
		fctx = (generate_series_timestamptz_fctx *)
			palloc(sizeof(generate_series_timestamptz_fctx));

		/*
		 * Use fctx to keep state from call to call. Seed current with the
		 * original start value
		 */
		fctx->current = start;
		fctx->finish = finish;
		fctx->step = *step;

		/* Determine sign of the interval */
		MemSet(&interval_zero, 0, sizeof(Interval));
		fctx->step_sign = interval_cmp_internal(&fctx->step, &interval_zero);

		if (fctx->step_sign == 0)
			ereport(ERROR,
					(errcode(ERRCODE_INVALID_PARAMETER_VALUE),
					 errmsg("step size cannot equal zero")));

		funcctx->user_fctx = fctx;
		MemoryContextSwitchTo(oldcontext);
	}

	/* stuff done on every call of the function */
	funcctx = SRF_PERCALL_SETUP();

	/*
	 * get the saved state and use current as the result for this iteration
	 */
	fctx = funcctx->user_fctx;
	result = fctx->current;

	if (fctx->step_sign > 0 ?
		timestamp_cmp_internal(result, fctx->finish) <= 0 :
		timestamp_cmp_internal(result, fctx->finish) >= 0)
	{
		/* increment current in preparation for next iteration */
		fctx->current = DatumGetTimestampTz(
								 DirectFunctionCall2(timestamptz_pl_interval,
										  TimestampTzGetDatum(fctx->current),
											  PointerGetDatum(&fctx->step)));

		/* do when there is more left to send */
		SRF_RETURN_NEXT(funcctx, TimestampTzGetDatum(result));
	}
	else
	{
		/* do when there is no more left */
		SRF_RETURN_DONE(funcctx);
	}
}<|MERGE_RESOLUTION|>--- conflicted
+++ resolved
@@ -42,17 +42,6 @@
 #endif
 
 #define SAMESIGN(a,b)	(((a) < 0) == ((b) < 0))
-<<<<<<< HEAD
-=======
-
-#ifndef INT64_MAX
-#define INT64_MAX	INT64CONST(0x7FFFFFFFFFFFFFFF)
-#endif
-
-#ifndef INT64_MIN
-#define INT64_MIN	(-INT64CONST(0x7FFFFFFFFFFFFFFF) - 1)
-#endif
->>>>>>> ab76208e
 
 /* Set at postmaster start */
 TimestampTz PgStartTime;
@@ -78,7 +67,6 @@
 
 
 static TimeOffset time2t(const int hour, const int min, const int sec, const fsec_t fsec);
-static void EncodeSpecialTimestamp(Timestamp dt, char *str);
 static Timestamp dt2local(Timestamp dt, int timezone);
 static void AdjustTimestampForTypmod(Timestamp *time, int32 typmod);
 static void AdjustIntervalForTypmod(Interval *interval, int32 typmod);
@@ -1852,7 +1840,7 @@
 /* EncodeSpecialTimestamp()
  * Convert reserved timestamp data type to string.
  */
-static void
+void
 EncodeSpecialTimestamp(Timestamp dt, char *str)
 {
 	if (TIMESTAMP_IS_NOBEGIN(dt))
@@ -3755,7 +3743,7 @@
 	result->day += (int32) month_remainder_days;
 #ifdef HAVE_INT64_TIMESTAMP
 	result_double = rint(span->time * factor + sec_remainder * USECS_PER_SEC);
-	if (result_double > INT64_MAX || result_double < INT64_MIN)
+	if (result_double > PG_INT64_MAX || result_double < PG_INT64_MIN)
 		ereport(ERROR,
 				(errcode(ERRCODE_DATETIME_VALUE_OUT_OF_RANGE),
 				 errmsg("interval out of range")));
@@ -3982,7 +3970,6 @@
 }
 
 Datum
-<<<<<<< HEAD
 interval_combine(PG_FUNCTION_ARGS)
 {
 	ArrayType  *transarray1 = PG_GETARG_ARRAYTYPE_P(0);
@@ -4032,8 +4019,6 @@
 }
 
 Datum
-=======
->>>>>>> ab76208e
 interval_accum_inv(PG_FUNCTION_ARGS)
 {
 	ArrayType  *transarray = PG_GETARG_ARRAYTYPE_P(0);
