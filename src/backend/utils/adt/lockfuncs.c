--- conflicted
+++ resolved
@@ -51,15 +51,12 @@
 {
 	LockData   *lockData;		/* state data from lmgr */
 	int			currIdx;		/* current PROCLOCK index */
-<<<<<<< HEAD
+	PredicateLockData *predLockData;	/* state data for pred locks */
+	int			predLockIdx;	/* current index for pred lock */
+
 	int			numSegLocks;	/* Total number of locks being reported back to client */
 	int			numsegresults;	/* If we dispatch to segDBs, the number of segresults */
 	struct pg_result **segresults;	/* pg_result for each segDB */
-
-=======
-	PredicateLockData *predLockData;	/* state data for pred locks */
-	int			predLockIdx;	/* current index for pred lock */
->>>>>>> a4bebdd9
 } PG_Lock_Status;
 
 
@@ -159,7 +156,9 @@
 
 		mystatus->lockData = GetLockStatusData();
 		mystatus->currIdx = 0;
-<<<<<<< HEAD
+		mystatus->predLockData = GetPredicateLockStatusData();
+		mystatus->predLockIdx = 0;
+
 		mystatus->numSegLocks = 0;
 		mystatus->numsegresults = 0;
 		mystatus->segresults = NULL;
@@ -262,10 +261,6 @@
 			 */
 			mystatus->segresults = cdb_pgresults.pg_results;
 		}
-=======
-		mystatus->predLockData = GetPredicateLockStatusData();
-		mystatus->predLockIdx = 0;
->>>>>>> a4bebdd9
 
 		MemoryContextSwitchTo(oldcontext);
 	}
@@ -476,7 +471,6 @@
 	}
 
 	/*
-<<<<<<< HEAD
 	 * This loop only executes on the masterDB and only in dispatch mode, because that
 	 * is the only time we dispatched to the segDBs.
 	 */
@@ -521,32 +515,10 @@
 
 		/*
 		 * Form tuple with appropriate data we got from the segDBs
-=======
-	 * Have returned all regular locks. Now start on the SIREAD predicate
-	 * locks.
-	 */
-	predLockData = mystatus->predLockData;
-	if (mystatus->predLockIdx < predLockData->nelements)
-	{
-		PredicateLockTargetType lockType;
-
-		PREDICATELOCKTARGETTAG *predTag = &(predLockData->locktags[mystatus->predLockIdx]);
-		SERIALIZABLEXACT *xact = &(predLockData->xacts[mystatus->predLockIdx]);
-		Datum		values[14];
-		bool		nulls[14];
-		HeapTuple	tuple;
-		Datum		result;
-
-		mystatus->predLockIdx++;
-
-		/*
-		 * Form tuple with appropriate data.
->>>>>>> a4bebdd9
 		 */
 		MemSet(values, 0, sizeof(values));
 		MemSet(nulls, false, sizeof(nulls));
 
-<<<<<<< HEAD
 		/*
 		 * For each column, extract out the value (which comes out in text).
 		 * Convert it to the appropriate datatype to match our tupledesc,
@@ -586,7 +558,36 @@
 		{
 			nulls[i] = PQgetisnull(mystatus->segresults[whichresultset], whichrow, i);
 		}
-=======
+
+		tuple = heap_form_tuple(funcctx->tuple_desc, values, nulls);
+		result = HeapTupleGetDatum(tuple);
+		SRF_RETURN_NEXT(funcctx, result);
+	}
+
+	/*
+	 * Have returned all regular locks. Now start on the SIREAD predicate
+	 * locks.
+	 */
+	predLockData = mystatus->predLockData;
+	if (mystatus->predLockIdx < predLockData->nelements)
+	{
+		PredicateLockTargetType lockType;
+
+		PREDICATELOCKTARGETTAG *predTag = &(predLockData->locktags[mystatus->predLockIdx]);
+		SERIALIZABLEXACT *xact = &(predLockData->xacts[mystatus->predLockIdx]);
+		Datum		values[17];
+		bool		nulls[17];
+		HeapTuple	tuple;
+		Datum		result;
+
+		mystatus->predLockIdx++;
+
+		/*
+		 * Form tuple with appropriate data.
+		 */
+		MemSet(values, 0, sizeof(values));
+		MemSet(nulls, false, sizeof(nulls));
+
 		/* lock type */
 		lockType = GET_PREDICATELOCKTARGETTAG_TYPE(*predTag);
 
@@ -626,14 +627,21 @@
 		 */
 		values[12] = CStringGetTextDatum("SIReadLock");
 		values[13] = BoolGetDatum(true);
->>>>>>> a4bebdd9
+
+		/*
+		 * GPDB_91_MERGE_FIXME: what to set these GPDB-specific fields to?
+		 * These commented-out values are copy-pasted from the code above
+		 * for normal locks.
+		 */
+		//values[14] = Int32GetDatum(proc->mppSessionId);
+		//values[15] = BoolGetDatum(proc->mppIsWriter);
+		//values[16] = Int32GetDatum(Gp_segment);
 
 		tuple = heap_form_tuple(funcctx->tuple_desc, values, nulls);
 		result = HeapTupleGetDatum(tuple);
 		SRF_RETURN_NEXT(funcctx, result);
 	}
 
-<<<<<<< HEAD
 	/*
 	 * if we dispatched to the segDBs, free up the memory holding the result sets.
 	 * Otherwise we might leak this memory each time we got called (does it automatically
@@ -648,8 +656,6 @@
 		free(mystatus->segresults);
 	}
 
-=======
->>>>>>> a4bebdd9
 	SRF_RETURN_DONE(funcctx);
 }
 
