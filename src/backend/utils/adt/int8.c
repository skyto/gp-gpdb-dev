--- conflicted
+++ resolved
@@ -98,7 +98,8 @@
 		else
 			ereport(ERROR,
 					(errcode(ERRCODE_INVALID_TEXT_REPRESENTATION),
-					 errmsg("invalid input syntax for integer: \"%s\"",str)));
+					 errmsg("invalid input syntax for integer: \"%s\"",
+							str)));
 	}
 
 	/* process digits */
@@ -113,7 +114,8 @@
 			else
 				ereport(ERROR,
 						(errcode(ERRCODE_NUMERIC_VALUE_OUT_OF_RANGE),
-					   errmsg("value \"%s\" is out of range for type bigint",str)));
+					   errmsg("value \"%s\" is out of range for type bigint",
+							  str)));
 		}
 		tmp = newtmp;
 	}
@@ -576,14 +578,6 @@
 	 * range; if so, no overflow is possible.  (But that only works if we
 	 * really have a 64-bit int64 datatype...)
 	 */
-<<<<<<< HEAD
-
-	if (arg2 != 0 &&
-		(result / arg2 != arg1 || (arg2 == -1 && arg1 < 0 && result < 0)))
-		ereport(ERROR,
-				(errcode(ERRCODE_NUMERIC_VALUE_OUT_OF_RANGE),
-				 errmsg("bigint out of range")));
-=======
 #ifndef INT64_IS_BUSTED
 	if (arg1 != (int64) ((int32) arg1) || arg2 != (int64) ((int32) arg2))
 #endif
@@ -595,7 +589,6 @@
 					(errcode(ERRCODE_NUMERIC_VALUE_OUT_OF_RANGE),
 					 errmsg("bigint out of range")));
 	}
->>>>>>> d13f41d2
 	PG_RETURN_INT64(result);
 }
 
@@ -616,17 +609,6 @@
 	}
 
 	/*
-<<<<<<< HEAD
-	 * Overflow check.	The only possible overflow case is for arg1 =
-	 * INT64_MIN, arg2 = -1, where the correct result is -INT64_MIN, which
-	 * can't be represented on a two's-complement machine.	Most machines
-	 * produce INT64_MIN but it seems some produce zero.
-	 */
-	if (arg2 == -1 && arg1 < 0 && result <= 0)
-		ereport(ERROR,
-				(errcode(ERRCODE_NUMERIC_VALUE_OUT_OF_RANGE),
-				 errmsg("bigint out of range")));
-=======
 	 * INT64_MIN / -1 is problematic, since the result can't be represented on
 	 * a two's-complement machine.  Some machines produce INT64_MIN, some
 	 * produce zero, some throw an exception.  We can dodge the problem by
@@ -647,7 +629,6 @@
 
 	result = arg1 / arg2;
 
->>>>>>> d13f41d2
 	PG_RETURN_INT64(result);
 }
 
@@ -866,17 +847,6 @@
 	}
 
 	/*
-<<<<<<< HEAD
-	 * Overflow check.	The only possible overflow case is for arg1 =
-	 * INT64_MIN, arg2 = -1, where the correct result is -INT64_MIN, which
-	 * can't be represented on a two's-complement machine.	Most machines
-	 * produce INT64_MIN but it seems some produce zero.
-	 */
-	if (arg2 == -1 && arg1 < 0 && result <= 0)
-		ereport(ERROR,
-				(errcode(ERRCODE_NUMERIC_VALUE_OUT_OF_RANGE),
-				 errmsg("bigint out of range")));
-=======
 	 * INT64_MIN / -1 is problematic, since the result can't be represented on
 	 * a two's-complement machine.  Some machines produce INT64_MIN, some
 	 * produce zero, some throw an exception.  We can dodge the problem by
@@ -897,7 +867,6 @@
 
 	result = arg1 / arg2;
 
->>>>>>> d13f41d2
 	PG_RETURN_INT64(result);
 }
 
@@ -985,7 +954,6 @@
 		PG_RETURN_NULL();
 	}
 
-<<<<<<< HEAD
 	/* No overflow is possible */
 	PG_RETURN_INT64((int64) arg1 / arg2);
 }
@@ -1170,10 +1138,7 @@
 		PG_RETURN_NULL();
 	}
 
-=======
->>>>>>> d13f41d2
 	/* No overflow is possible */
-
 	PG_RETURN_INT64((int64) arg1 / arg2);
 }
 
@@ -1396,51 +1361,6 @@
 	PG_RETURN_INT64((int64) arg);
 }
 
-<<<<<<< HEAD
-Datum
-text_int8(PG_FUNCTION_ARGS)
-{
-	text	   *str = PG_GETARG_TEXT_P(0);
-	int			len;
-	char	   *s;
-	Datum		result;
-
-	len = (VARSIZE(str) - VARHDRSZ);
-	s = palloc(len + 1);
-	memcpy(s, VARDATA(str), len);
-	*(s + len) = '\0';
-
-	result = DirectFunctionCall1(int8in, CStringGetDatum(s));
-
-	pfree(s);
-
-	return result;
-}
-
-Datum
-int8_text(PG_FUNCTION_ARGS)
-{
-	/* arg is int64, but easier to leave it as Datum */
-	Datum		arg = PG_GETARG_DATUM(0);
-	char	   *s;
-	int			len;
-	text	   *result;
-
-	s = DatumGetCString(DirectFunctionCall1(int8out, arg));
-	len = strlen(s);
-
-	result = (text *) palloc(VARHDRSZ + len);
-
-	SET_VARSIZE(result, VARHDRSZ + len);
-	memcpy(VARDATA(result), s, len);
-
-	pfree(s);
-
-	PG_RETURN_TEXT_P(result);
-}
-
-=======
->>>>>>> d13f41d2
 /*
  * non-persistent numeric series generator
  */
