--- conflicted
+++ resolved
@@ -113,7 +113,9 @@
 		return SIGNAL_BACKEND_ERROR;
 	}
 
-<<<<<<< HEAD
+	if (!(superuser() || proc->roleId == GetUserId()))
+		return SIGNAL_BACKEND_NOPERMISSION;
+
 	/* If the user supplied a message to the signalled backend */
 	if (msg != NULL)
 	{
@@ -125,11 +127,7 @@
 			ereport(NOTICE,
 					(errmsg("message is too long and has been truncated")));
 	}
-=======
-	if (!(superuser() || proc->roleId == GetUserId()))
-		return SIGNAL_BACKEND_NOPERMISSION;
-
->>>>>>> e472b921
+
 	/*
 	 * Can the process we just validated above end, followed by the pid being
 	 * recycled for a new process, before reaching here?  Then we'd be trying
@@ -194,15 +192,14 @@
 Datum
 pg_terminate_backend(PG_FUNCTION_ARGS)
 {
-	int			r = pg_signal_backend(PG_GETARG_INT32(0), SIGTERM);
+	int			r = pg_signal_backend(PG_GETARG_INT32(0), SIGTERM, NULL);
 
 	if (r == SIGNAL_BACKEND_NOPERMISSION)
 		ereport(ERROR,
 				(errcode(ERRCODE_INSUFFICIENT_PRIVILEGE),
 				 (errmsg("must be superuser or have the same role to terminate other server processes"))));
 
-<<<<<<< HEAD
-	PG_RETURN_BOOL(pg_signal_backend(PG_GETARG_INT32(0), SIGTERM, NULL) == SIGNAL_BACKEND_SUCCESS);
+	PG_RETURN_BOOL(r == SIGNAL_BACKEND_SUCCESS);
 }
 
 Datum
@@ -210,17 +207,16 @@
 {
 	pid_t		pid = PG_GETARG_INT32(0);
 	char 	   *msg = text_to_cstring(PG_GETARG_TEXT_PP(1));
-
-	if (!superuser())
+	int			r;
+
+	r = pg_signal_backend(pid, SIGTERM, msg);
+
+	if (r == SIGNAL_BACKEND_NOPERMISSION)
 		ereport(ERROR,
 				(errcode(ERRCODE_INSUFFICIENT_PRIVILEGE),
-			 errmsg("must be superuser to terminate other server processes"),
-				 errhint("You can cancel your own processes with pg_cancel_backend().")));
-
-	PG_RETURN_BOOL(pg_signal_backend(pid, SIGTERM, msg) == SIGNAL_BACKEND_SUCCESS);
-=======
+				 (errmsg("must be superuser or have the same role to terminate other server processes"))));
+
 	PG_RETURN_BOOL(r == SIGNAL_BACKEND_SUCCESS);
->>>>>>> e472b921
 }
 
 /*
