/*--------------------------------------------------------------------
 * guc.c
 *
 * Support for grand unified configuration scheme, including SET
 * command, configuration file, and command line options.
 * See src/backend/utils/misc/README for more information.
 *
 *
 * Portions Copyright (c) 2005-2010, Greenplum inc
 * Portions Copyright (c) 2012-Present Pivotal Software, Inc.
 * Copyright (c) 2000-2009, PostgreSQL Global Development Group
 * Written by Peter Eisentraut <peter_e@gmx.net>.
 *
 * IDENTIFICATION
<<<<<<< HEAD
 *	  $PostgreSQL: pgsql/src/backend/utils/misc/guc.c,v 1.563 2010/07/20 00:34:44 rhaas Exp $
=======
 *	  $PostgreSQL: pgsql/src/backend/utils/misc/guc.c,v 1.446 2008/04/04 17:25:23 tgl Exp $
>>>>>>> f260edb1
 *
 *--------------------------------------------------------------------
 */
#include "postgres.h"

#include <ctype.h>
#include <float.h>
#include <limits.h>
#include <unistd.h>
#include <sys/stat.h>
#ifdef HAVE_SYSLOG
#include <syslog.h>
#endif

#include "access/gin.h"
#include "access/rmgr.h"
#include "access/transam.h"
#include "access/twophase.h"
#include "access/xact.h"
#include "access/xlog_internal.h"
#include "catalog/namespace.h"
#include "commands/async.h"
#include "commands/prepare.h"
#include "commands/vacuum.h"
#include "commands/variable.h"
#include "commands/trigger.h"
#include "funcapi.h"
#include "libpq/auth.h"
#include "libpq/pqformat.h"
#include "miscadmin.h"
#include "optimizer/cost.h"
#include "optimizer/paths.h"
#include "optimizer/planmain.h"
#include "parser/gramparse.h"
#include "parser/parse_expr.h"
#include "parser/parse_relation.h"
#include "parser/parse_type.h"
#include "parser/scansup.h"
#include "pgstat.h"
#include "postmaster/autovacuum.h"
#include "postmaster/bgwriter.h"
#include "postmaster/postmaster.h"
#include "postmaster/syslogger.h"
#include "replication/syncrep.h"
#include "replication/walsender.h"
#include "replication/walreceiver.h"
#include "postmaster/walwriter.h"
#include "regex/regex.h"
#include "storage/fd.h"
#include "storage/freespace.h"
#include "tcop/tcopprot.h"
#include "tsearch/ts_cache.h"
#include "utils/builtins.h"
#include "utils/bytea.h"
#include "utils/guc_tables.h"
#include "utils/memutils.h"
#include "utils/pg_locale.h"
#include "utils/plancache.h"
#include "utils/portal.h"
#include "utils/ps_status.h"
#include "utils/tzparser.h"
#include "utils/xml.h"
#include "cdb/cdbdisp_query.h"
#include "cdb/cdbvars.h"

#ifdef USE_SSL
#include <openssl/crypto.h>
#include <openssl/err.h>
#endif

#ifndef PG_KRB_SRVTAB
#define PG_KRB_SRVTAB ""
#endif
#ifndef PG_KRB_SRVNAM
#define PG_KRB_SRVNAM ""
#endif

#define CONFIG_FILENAME "postgresql.conf"
#define HBA_FILENAME	"pg_hba.conf"
#define IDENT_FILENAME	"pg_ident.conf"

#ifdef EXEC_BACKEND
#define CONFIG_EXEC_PARAMS "global/config_exec_params"
#define CONFIG_EXEC_PARAMS_NEW "global/config_exec_params.new"
#endif

#define KB_PER_MB (1024)
#define KB_PER_GB (1024*1024)

#define MS_PER_S 1000
#define S_PER_MIN 60
#define MS_PER_MIN (1000 * 60)
#define MIN_PER_H 60
#define S_PER_H (60 * 60)
#define MS_PER_H (1000 * 60 * 60)
#define MIN_PER_D (60 * 24)
#define S_PER_D (60 * 60 * 24)
#define MS_PER_D (1000 * 60 * 60 * 24)

/* XXX these should appear in other modules' header files */
extern bool Log_disconnections;
extern int	CommitDelay;
extern int	CommitSiblings;
extern char *default_tablespace;
extern char *temp_tablespaces;
extern bool ignore_checksum_failure;
extern bool synchronize_seqscans;
extern bool fullPageWrites;
extern int	ssl_renegotiation_limit;

#ifdef USE_SSL
extern char *SSLCipherSuites;
#endif
#ifdef TRACE_SYNCSCAN
extern bool trace_syncscan;
#endif
#ifdef DEBUG_BOUNDED_SORT
extern bool optimize_bounded_sort;
#endif

#ifdef USE_SSL
extern char *SSLCipherSuites;
#endif


static const char *assign_log_destination(const char *value,
					   bool doit, GucSource source);

static const char *assign_wal_consistency_checking(const char *newval,
											bool doit, GucSource source);

#ifdef HAVE_SYSLOG
static int	syslog_facility = LOG_LOCAL0;

static bool assign_syslog_facility(int newval,
				    bool doit, GucSource source);
static const char *assign_syslog_ident(const char *ident,
					bool doit, GucSource source);
#endif

static bool assign_session_replication_role(int newval, bool doit,
								GucSource source);
<<<<<<< HEAD
static const char *assign_log_min_messages(const char *newval, bool doit,
						GucSource source);
static const char *assign_client_min_messages(const char *newval,
						   bool doit, GucSource source);
static const char *assign_min_error_statement(const char *newval, bool doit,
						   GucSource source);
static const char *assign_IntervalStyle(const char *newval, bool doit,
						   GucSource source);
static const char *assign_log_error_verbosity(const char *newval, bool doit,
						   GucSource source);
static const char *assign_log_statement(const char *newval, bool doit,
					 GucSource source);
=======
>>>>>>> f260edb1
static const char *show_num_temp_buffers(void);
static bool assign_phony_autocommit(bool newval, bool doit, GucSource source);
static const char *assign_custom_variable_classes(const char *newval, bool doit,
							   GucSource source);
static bool assign_debug_assertions(bool newval, bool doit, GucSource source);
static bool assign_ssl(bool newval, bool doit, GucSource source);
static bool assign_stage_log_stats(bool newval, bool doit, GucSource source);
static bool assign_log_stats(bool newval, bool doit, GucSource source);
static bool assign_transaction_read_only(bool newval, bool doit, GucSource source);

static const char *assign_canonical_path(const char *newval, bool doit, GucSource source);
static const char *assign_timezone_abbreviations(const char *newval, bool doit, GucSource source);
static const char *show_archive_command(void);
static bool assign_tcp_keepalives_idle(int newval, bool doit, GucSource source);
static bool assign_tcp_keepalives_interval(int newval, bool doit, GucSource source);
static bool assign_tcp_keepalives_count(int newval, bool doit, GucSource source);
static const char *assign_pgstat_temp_directory(const char *newval, bool doit, GucSource source);
static const char *show_IntervalStyle(void);
static const char *show_tcp_keepalives_idle(void);
static const char *show_tcp_keepalives_interval(void);
static const char *show_tcp_keepalives_count(void);
static bool assign_autovacuum_max_workers(int newval, bool doit, GucSource source);
static bool assign_maxconnections(int newval, bool doit, GucSource source);

<<<<<<< HEAD
static const char *assign_application_name(const char *newval, bool doit, GucSource source);
static const char *assign_bytea(const char *newval, bool doit, GucSource source);

/* hack until enum configs */
static char *bytea_output_temp="escape";

static int	defunct_int = 0;
static bool	defunct_bool = false;
static double defunct_double = 0;
=======
static char *config_enum_get_options(struct config_enum *record, 
									 const char *prefix, const char *suffix);



/*
 * Options for enum values defined in this module.
 */
static const struct config_enum_entry message_level_options[] = {
	{"debug", DEBUG2},
	{"debug5", DEBUG5},
	{"debug4", DEBUG4},
	{"debug3", DEBUG3},
	{"debug2", DEBUG2},
	{"debug1", DEBUG1},
	{"log", LOG},
	{"info", INFO},
	{"notice", NOTICE},
	{"warning", WARNING},
	{"error", ERROR},
	{"fatal", FATAL},
	{"panic", PANIC},
	{NULL, 0}
};

static const struct config_enum_entry log_error_verbosity_options[] = {
	{"default", PGERROR_DEFAULT},
	{"terse", PGERROR_TERSE},
	{"verbose", PGERROR_VERBOSE},
	{NULL, 0}
};

static const struct config_enum_entry log_statement_options[] = {
	{"none", LOGSTMT_NONE},
	{"ddl", LOGSTMT_DDL},
	{"mod", LOGSTMT_MOD},
	{"all", LOGSTMT_ALL},
	{NULL, 0}
};

static const struct config_enum_entry regex_flavor_options[] = {
    {"advanced", REG_ADVANCED},
    {"extended", REG_EXTENDED},
    {"basic", REG_BASIC},
    {NULL, 0}
};

static const struct config_enum_entry isolation_level_options[] = {
	{"serializable", XACT_SERIALIZABLE},
	{"repeatable read", XACT_REPEATABLE_READ},
	{"read committed", XACT_READ_COMMITTED},
	{"read uncommitted", XACT_READ_UNCOMMITTED},
	{NULL, 0}
};

static const struct config_enum_entry session_replication_role_options[] = {
	{"origin", SESSION_REPLICATION_ROLE_ORIGIN},
	{"replica", SESSION_REPLICATION_ROLE_REPLICA},
	{"local", SESSION_REPLICATION_ROLE_LOCAL},
	{NULL, 0}
};

#ifdef HAVE_SYSLOG
static const struct config_enum_entry syslog_facility_options[] = {
	{"local0", LOG_LOCAL0},
	{"local1", LOG_LOCAL1},
	{"local2", LOG_LOCAL2},
	{"local3", LOG_LOCAL3},
	{"local4", LOG_LOCAL4},
	{"local5", LOG_LOCAL5},
	{"local6", LOG_LOCAL6},
	{"local7", LOG_LOCAL7},
	{NULL, 0}
};
#endif

static const struct config_enum_entry xmlbinary_options[] = {
	{"base64", XMLBINARY_BASE64},
	{"hex", XMLBINARY_HEX},
	{NULL, 0}
};

static const struct config_enum_entry xmloption_options[] = {
	{"content", XMLOPTION_CONTENT},
	{"document", XMLOPTION_DOCUMENT},
	{NULL, 0}
};

/*
 * Although only "on", "off", and "safe_encoding" are documented, we
 * accept all the likely variants of "on" and "off".
 */
static const struct config_enum_entry backslash_quote_options[] = {
	{"safe_encoding", BACKSLASH_QUOTE_SAFE_ENCODING},
	{"on", BACKSLASH_QUOTE_ON},
	{"off", BACKSLASH_QUOTE_OFF},
	{"true", BACKSLASH_QUOTE_ON},
	{"false", BACKSLASH_QUOTE_OFF},
	{"yes", BACKSLASH_QUOTE_ON},
	{"no", BACKSLASH_QUOTE_OFF},
	{"1", BACKSLASH_QUOTE_ON},
	{"0", BACKSLASH_QUOTE_OFF},
	{NULL, 0}
};
>>>>>>> f260edb1

/*
 * GUC option variables that are exported from this module
 */
#ifdef USE_ASSERT_CHECKING
bool		assert_enabled = true;
#else
bool		assert_enabled = false;
#endif
bool		log_duration = false;
bool		Debug_print_plan = false;
bool		Debug_print_parse = false;
bool		Debug_print_rewritten = false;
bool		Debug_pretty_print = false;
bool		Explain_pretty_print = true;

bool		log_parser_stats = false;
bool		log_planner_stats = false;
bool		log_executor_stats = false;
bool		log_statement_stats = false;		/* this is sort of all three
												 * above together */
bool		log_btree_build_stats = false;

bool		check_function_bodies = true;
bool		default_with_oids = false;
bool		SQL_inheritance = true;

bool		Password_encryption = true;

int			log_min_error_statement = ERROR;
int			log_min_messages = WARNING;
int			client_min_messages = NOTICE;
int			log_min_duration_statement = -1;
int			log_temp_files = -1;

int			num_temp_buffers = 1000;

char	   *ConfigFileName;
char	   *HbaFileName;
char	   *IdentFileName;
char	   *external_pid_file;

char	   *pgstat_temp_directory;

char	   *application_name;

int			tcp_keepalives_idle;
int			tcp_keepalives_interval;
int			tcp_keepalives_count;

/*
 * These variables are all dummies that don't do anything, except in some
 * cases provide the value for SHOW to display.  The real state is elsewhere
 * and is kept in sync by assign_hooks.
 */
static char *log_destination_string;

#ifdef HAVE_SYSLOG
static char *syslog_ident_str;
#endif
static bool phony_autocommit;
static bool session_auth_is_superuser;
static double phony_random_seed;
static char *client_encoding_string;
static char *IntervalStyle_string;
static char *datestyle_string;
<<<<<<< HEAD
static char *default_iso_level_string;
static char *session_replication_role_string;
=======
static char *locale_collate;
>>>>>>> f260edb1
static char *locale_ctype;
static char *server_encoding_string;
static char *server_version_string;
static int	server_version_num;
static char *timezone_string;
static char *log_timezone_string;
static char *timezone_abbreviations_string;
static char *XactIsoLevel_string;
static char *custom_variable_classes;
static int	max_function_args;
static int	max_index_keys;
static int	max_identifier_length;
static int	block_size;
static bool	data_checksums;
static bool integer_datetimes;
//static bool standard_conforming_strings;
static char *allow_system_table_mods_str;

/* should be static, but commands/variable.c needs to get at these */
char	   *role_string;
char	   *session_authorization_string;

static const char *
assign_allow_system_table_mods(const char *newval,
							   bool doit,
							   GucSource source);

static const char *
show_allow_system_table_mods(void);


/*
 * Displayable names for context types (enum GucContext)
 *
 * Note: these strings are deliberately not localized.
 */
const char *const GucContext_Names[] =
{
	 /* PGC_INTERNAL */ "internal",
	 /* PGC_POSTMASTER */ "postmaster",
	 /* PGC_SIGHUP */ "sighup",
	 /* PGC_BACKEND */ "backend",
	 /* PGC_SUSET */ "superuser",
	 /* PGC_USERSET */ "user"
};

/*
 * Displayable names for source types (enum GucSource)
 *
 * Note: these strings are deliberately not localized.
 */
const char *const GucSource_Names[] =
{
	 /* PGC_S_DEFAULT */ "default",
	 /* PGC_S_ENV_VAR */ "environment variable",
	 /* PGC_S_FILE */ "configuration file",
	 /* PGC_S_ARGV */ "command line",
	 /* PGC_S_DATABASE */ "database",
	 /* PGC_S_USER */ "user",
	 /* PGC_S_CLIENT */ "client",
	 /* PGC_S_RESGROUP */ "resource group",
	 /* PGC_S_OVERRIDE */ "override",
	 /* PGC_S_INTERACTIVE */ "interactive",
	 /* PGC_S_TEST */ "test",
	 /* PGC_S_SESSION */ "session"
};

/*
 * Displayable names for the groupings defined in enum config_group
 */
const char *const config_group_names[] =
{
	/* UNGROUPED */
	gettext_noop("Ungrouped"),
	/* FILE_LOCATIONS */
	gettext_noop("File Locations"),
	/* CONN_AUTH */
	gettext_noop("Connections and Authentication"),
	/* CONN_AUTH_SETTINGS */
	gettext_noop("Connections and Authentication / Connection Settings"),
	/* CONN_AUTH_SECURITY */
	gettext_noop("Connections and Authentication / Security and Authentication"),
	/* EXTERNAL_TABLES */
	gettext_noop("External Tables"),
	/* APPENDONLY_TABLES */
	gettext_noop("Append-Only Tables"),
	/* RESOURCES */
	gettext_noop("Resource Usage"),
	/* RESOURCES_MEM */
	gettext_noop("Resource Usage / Memory"),
	/* RESOURCES_FSM */
	gettext_noop("Resource Usage / Free Space Map"),
	/* RESOURCES_KERNEL */
	gettext_noop("Resource Usage / Kernel Resources"),
	/* RESOURCES_MGM */
	gettext_noop("Resource Usage / Resources Management"),
	/* WAL */
	gettext_noop("Write-Ahead Log"),
	/* WAL_SETTINGS */
	gettext_noop("Write-Ahead Log / Settings"),
	/* WAL_CHECKPOINTS */
	gettext_noop("Write-Ahead Log / Checkpoints"),
	/* WAL based REPLICATION */
	gettext_noop("WAL Replication"),
	/* QUERY_TUNING */
	gettext_noop("Query Tuning"),
	/* QUERY_TUNING_METHOD */
	gettext_noop("Query Tuning / Planner Method Configuration"),
	/* QUERY_TUNING_COST */
	gettext_noop("Query Tuning / Planner Cost Constants"),
	/* QUERY_TUNING_OTHER */
	gettext_noop("Query Tuning / Other Planner Options"),
	/* LOGGING */
	gettext_noop("Reporting and Logging"),
	/* LOGGING_WHERE */
	gettext_noop("Reporting and Logging / Where to Log"),
	/* LOGGING_WHEN */
	gettext_noop("Reporting and Logging / When to Log"),
	/* LOGGING_WHAT */
	gettext_noop("Reporting and Logging / What to Log"),
	/* STATS */
	gettext_noop("Statistics"),
	/* STATS_ANALYZE */
	gettext_noop("Statistics / ANALYZE Database Contents"),
	/* STATS_MONITORING */
	gettext_noop("Statistics / Monitoring"),
	/* STATS_COLLECTOR */
	gettext_noop("Statistics / Query and Index Statistics Collector"),
	/* AUTOVACUUM */
	gettext_noop("Autovacuum"),
	/* CLIENT_CONN */
	gettext_noop("Client Connection Defaults"),
	/* CLIENT_CONN_STATEMENT */
	gettext_noop("Client Connection Defaults / Statement Behavior"),
	/* CLIENT_CONN_LOCALE */
	gettext_noop("Client Connection Defaults / Locale and Formatting"),
	/* CLIENT_CONN_OTHER */
	gettext_noop("Client Connection Defaults / Other Defaults"),
	/* LOCK_MANAGEMENT */
	gettext_noop("Lock Management"),
	/* COMPAT_OPTIONS */
	gettext_noop("Version and Platform Compatibility"),
	/* COMPAT_OPTIONS_PREVIOUS */
	gettext_noop("Version and Platform Compatibility / Previous PostgreSQL Versions"),
	/* COMPAT_OPTIONS_CLIENT */
	gettext_noop("Version and Platform Compatibility / Other Platforms and Clients"),
    /* COMPAT_OPTIONS_IGNORED */
    gettext_noop("Version and Platform Compatibility / Ignored"),
    /* GP_ARRAY_CONFIGURATION */
    gettext_noop(PACKAGE_NAME " / Array Configuration"),
    /* GP_ARRAY_TUNING */
    gettext_noop(PACKAGE_NAME " / Array Tuning"),
    /* GP_WORKER_IDENTITY */
    gettext_noop(PACKAGE_NAME " / Worker Process Identity"),
	/* GP_ERROR_HANDLING */
	gettext_noop("GPDB Error Handling"),
	/* PRESET_OPTIONS */
	gettext_noop("Preset Options"),
	/* CUSTOM_OPTIONS */
	gettext_noop("Customized Options"),
	/* DEVELOPER_OPTIONS */
	gettext_noop("Developer Options"),

	/* DEPRECATED_OPTIONS */
	gettext_noop("Deprecated Options"),
	/* DEFUNCT_OPTIONS */
	gettext_noop("Defunct Options"),

	/* help_config wants this array to be null-terminated */
	NULL
};

/*
 * Displayable names for GUC variable types (enum config_type)
 *
 * Note: these strings are deliberately not localized.
 */
const char *const config_type_names[] =
{
	 /* PGC_BOOL */ "bool",
	 /* PGC_INT */ "integer",
	 /* PGC_REAL */ "real",
	 /* PGC_STRING */ "string",
	 /* PGC_ENUM */ "enum"
};


/*
 * Contents of GUC tables
 *
 * See src/backend/utils/misc/README for design notes.
 *
 * TO ADD AN OPTION:
 *
 * 1. Declare a global variable of type bool, int, double, or char*
 *	  and make use of it.
 *
 * 2. Decide at what times it's safe to set the option. See guc.h for
 *	  details.
 *
 * 3. Decide on a name, a default value, upper and lower bounds (if
 *	  applicable), etc.
 *
 * 4. Add a record below.
 *
 * 5. Add it to src/backend/utils/misc/postgresql.conf.sample, if
 *	  appropriate.
 *
 * 6. Don't forget to document the option (at least in config.sgml).
 *
 * 7. If it's a new GUC_LIST option you must edit pg_dumpall.c to ensure
 *	  it is not single quoted at dump time.
 */


/******** option records follow ********/

static struct config_bool ConfigureNamesBool[] =
{
	{
		{"enable_seqscan", PGC_USERSET, QUERY_TUNING_METHOD,
			gettext_noop("Enables the planner's use of sequential-scan plans."),
			NULL
		},
		&enable_seqscan,
		true, NULL, NULL
	},
	{
		{"enable_indexscan", PGC_USERSET, QUERY_TUNING_METHOD,
			gettext_noop("Enables the planner's use of index-scan plans."),
			NULL
		},
		&enable_indexscan,
		true, NULL, NULL
	},
	{
		{"enable_bitmapscan", PGC_USERSET, QUERY_TUNING_METHOD,
			gettext_noop("Enables the planner's use of bitmap-scan plans."),
			NULL
		},
		&enable_bitmapscan,
		true, NULL, NULL
	},
	{
		{"enable_tidscan", PGC_USERSET, QUERY_TUNING_METHOD,
			gettext_noop("Enables the planner's use of TID scan plans."),
			NULL
		},
		&enable_tidscan,
		true, NULL, NULL
	},
	{
		{"enable_sort", PGC_USERSET, QUERY_TUNING_METHOD,
			gettext_noop("Enables the planner's use of explicit sort steps."),
			NULL
		},
		&enable_sort,
		true, NULL, NULL
	},
	{
		{"enable_hashagg", PGC_USERSET, QUERY_TUNING_METHOD,
			gettext_noop("Enables the planner's use of hashed aggregation plans."),
			NULL
		},
		&enable_hashagg,
		true, NULL, NULL
	},
	{
		{"enable_nestloop", PGC_USERSET, QUERY_TUNING_METHOD,
			gettext_noop("Enables the planner's use of nested-loop join plans."),
			NULL
		},
		&enable_nestloop,
		false, NULL, NULL
	},
	{
		{"enable_mergejoin", PGC_USERSET, QUERY_TUNING_METHOD,
			gettext_noop("Enables the planner's use of merge join plans."),
			NULL
		},
		&enable_mergejoin,
		false, NULL, NULL
	},
	{
		{"enable_hashjoin", PGC_USERSET, QUERY_TUNING_METHOD,
			gettext_noop("Enables the planner's use of hash join plans."),
			NULL
		},
		&enable_hashjoin,
		true, NULL, NULL
	},
	{
		{"constraint_exclusion", PGC_USERSET, QUERY_TUNING_OTHER,
			gettext_noop("Enables the planner to use constraints to optimize queries."),
			gettext_noop("Child table scans will be skipped if their "
					   "constraints guarantee that no rows match the query."),
			GUC_NO_SHOW_ALL | GUC_NOT_IN_SAMPLE
		},
		&constraint_exclusion,
		true, NULL, NULL
	},
	{
		{"geqo", PGC_USERSET, DEFUNCT_OPTIONS,
			gettext_noop("Unused. Syntax check only for PostgreSQL compatibility."),
            NULL,
			GUC_NO_SHOW_ALL | GUC_NOT_IN_SAMPLE
		},
		&defunct_bool,
		false, NULL, NULL
	},

	{
		/* Not for general use --- used by SET SESSION AUTHORIZATION */
		{"is_superuser", PGC_INTERNAL, UNGROUPED,
			gettext_noop("Shows whether the current user is a superuser."),
			NULL,
			GUC_REPORT | GUC_NO_SHOW_ALL | GUC_NO_RESET_ALL | GUC_NOT_IN_SAMPLE | GUC_DISALLOW_IN_FILE
		},
		&session_auth_is_superuser,
		false, NULL, NULL
	},
	{
		{"ssl", PGC_POSTMASTER, CONN_AUTH_SECURITY,
			gettext_noop("Enables SSL connections."),
			NULL
		},
		&EnableSSL,
		false, assign_ssl, NULL
	},
	{
		{"fsync", PGC_SIGHUP, WAL_SETTINGS,
			gettext_noop("Forces synchronization of updates to disk."),
			gettext_noop("The server will use the fsync() system call in several places to make "
			"sure that updates are physically written to disk. This insures "
						 "that a database cluster will recover to a consistent state after "
						 "an operating system or hardware crash."),
		  GUC_NOT_IN_SAMPLE | GUC_NO_SHOW_ALL
		},
		&enableFsync,
		true, NULL, NULL
	},
	{
		{"synchronous_commit", PGC_USERSET, DEFUNCT_OPTIONS,
			gettext_noop("Sets immediate fsync at commit."),
			NULL
		},
		&XactSyncCommit,
		true, NULL, NULL
	},
	{
		{"ignore_checksum_failure", PGC_SUSET, DEVELOPER_OPTIONS,
			gettext_noop("Continues processing after a checksum failure."),
			gettext_noop("Detection of a checksum failure normally causes PostgreSQL to "
				"report an error, aborting the current transaction. Setting "
						 "ignore_checksum_failure to true causes the system to ignore the failure "
						 "(but still report a warning), and continue processing. This "
						 "behavior could cause crashes or other serious problems. Only "
						 "has an effect if checksums are enabled."),
			GUC_NOT_IN_SAMPLE
		},
		&ignore_checksum_failure,
		false, NULL, NULL
	},
	{
		{"zero_damaged_pages", PGC_SUSET, DEVELOPER_OPTIONS,
			gettext_noop("Continues processing past damaged page headers."),
			gettext_noop("Detection of a damaged page header normally causes PostgreSQL to "
				"report an error, aborting the current transaction. Setting "
						 "zero_damaged_pages to true causes the system to instead report a "
						 "warning, zero out the damaged page, and continue processing. This "
						 "behavior will destroy data, namely all the rows on the damaged page."),
			GUC_NOT_IN_SAMPLE | GUC_NO_SHOW_ALL
		},
		&zero_damaged_pages,
		false, NULL, NULL
	},
	{
		{"full_page_writes", PGC_SIGHUP, WAL_SETTINGS,
			gettext_noop("Writes full pages to WAL when first modified after a checkpoint."),
			gettext_noop("A page write in process during an operating system crash might be "
						 "only partially written to disk.  During recovery, the row changes "
			  "stored in WAL are not enough to recover.  This option writes "
						 "pages when first modified after a checkpoint to WAL so full recovery "
						 "is possible."),
			 GUC_NOT_IN_SAMPLE | GUC_NO_SHOW_ALL
		},
		&fullPageWrites,
		true, NULL, NULL
	},
	{
		{"silent_mode", PGC_POSTMASTER, LOGGING_WHEN,
			gettext_noop("Runs the server silently."),
			gettext_noop("If this parameter is set, the server will automatically run in the "
				 "background and any controlling terminals are dissociated."),
			GUC_NOT_IN_SAMPLE | GUC_NO_SHOW_ALL
		},
		&SilentMode,
		false, NULL, NULL
	},
	{
		{"log_checkpoints", PGC_SIGHUP, LOGGING_WHAT,
			gettext_noop("Logs each checkpoint."),
			NULL
		},
		&log_checkpoints,
		false, NULL, NULL
	},
	{
		{"log_connections", PGC_BACKEND, LOGGING_WHAT,
			gettext_noop("Logs each successful connection."),
			NULL
		},
		&Log_connections,
		false, NULL, NULL
	},
	{
		{"log_disconnections", PGC_BACKEND, LOGGING_WHAT,
			gettext_noop("Logs end of a session, including duration."),
			NULL
		},
		&Log_disconnections,
		false, NULL, NULL
	},
	{
		{"debug_assertions", PGC_USERSET, DEVELOPER_OPTIONS,
			gettext_noop("Turns on various assertion checks."),
			gettext_noop("This is a debugging aid."),
			GUC_NOT_IN_SAMPLE
		},
		&assert_enabled,
#ifdef USE_ASSERT_CHECKING
		true,
#else
		false,
#endif
		assign_debug_assertions, NULL
	},
	{
		/* currently undocumented, so don't show in SHOW ALL */
		{"exit_on_error", PGC_USERSET, UNGROUPED,
			gettext_noop("No description available."),
			NULL,
			GUC_NO_SHOW_ALL | GUC_NOT_IN_SAMPLE
		},
		&ExitOnAnyError,
		false, NULL, NULL
	},
	{
		{"log_duration", PGC_SUSET, LOGGING_WHAT,
			gettext_noop("Logs the duration of each completed SQL statement."),
			NULL,
			GUC_GPDB_ADDOPT
		},
		&log_duration,
		false, NULL, NULL
	},
	{
		{"debug_print_parse", PGC_USERSET, LOGGING_WHAT,
			gettext_noop("Prints the parse tree to the server log."),
			NULL
		},
		&Debug_print_parse,
		false, NULL, NULL
	},
	{
		{"debug_print_rewritten", PGC_USERSET, LOGGING_WHAT,
			gettext_noop("Prints the parse tree after rewriting to server log."),
			NULL
		},
		&Debug_print_rewritten,
		false, NULL, NULL
	},
	{
		{"debug_print_plan", PGC_USERSET, LOGGING_WHAT,
			gettext_noop("Prints the execution plan to server log."),
			NULL
		},
		&Debug_print_plan,
		false, NULL, NULL
	},
	{
		{"debug_pretty_print", PGC_USERSET, LOGGING_WHAT,
			gettext_noop("Indents parse and plan tree displays."),
			NULL
		},
		&Debug_pretty_print,
		false, NULL, NULL
	},
	{
		{"log_parser_stats", PGC_SUSET, STATS_MONITORING,
			gettext_noop("Writes parser performance statistics to the server log."),
			NULL
		},
		&log_parser_stats,
		false, assign_stage_log_stats, NULL
	},
	{
		{"log_planner_stats", PGC_SUSET, STATS_MONITORING,
			gettext_noop("Writes planner performance statistics to the server log."),
			NULL
		},
		&log_planner_stats,
		false, assign_stage_log_stats, NULL
	},
	{
		{"log_executor_stats", PGC_SUSET, STATS_MONITORING,
			gettext_noop("Writes executor performance statistics to the server log."),
			NULL,
			GUC_GPDB_ADDOPT
		},
		&log_executor_stats,
		false, assign_stage_log_stats, NULL
	},
	{
		{"log_statement_stats", PGC_SUSET, STATS_MONITORING,
			gettext_noop("Writes cumulative performance statistics to the server log."),
			NULL,
			GUC_GPDB_ADDOPT
		},
		&log_statement_stats,
		false, assign_log_stats, NULL
	},
#ifdef BTREE_BUILD_STATS
	{
		{"log_btree_build_stats", PGC_SUSET, DEVELOPER_OPTIONS,
			gettext_noop("No description available."),
			NULL,
			GUC_NOT_IN_SAMPLE
		},
		&log_btree_build_stats,
		false, NULL, NULL
	},
#endif

	{
		{"explain_pretty_print", PGC_USERSET, CLIENT_CONN_OTHER,
			gettext_noop("Uses the indented output format for EXPLAIN VERBOSE."),
			NULL
		},
		&Explain_pretty_print,
		true, NULL, NULL
	},

	{
		{"track_activities", PGC_SUSET, STATS_COLLECTOR,
			gettext_noop("Collects information about executing commands."),
			gettext_noop("Enables the collection of information on the currently "
						 "executing command of each session, along with "
						 "the time at which that command began execution.")
		},
		&pgstat_track_activities,
		true, NULL, NULL
	},
	{
		{"track_counts", PGC_SUSET, STATS_COLLECTOR,
			gettext_noop("Collects statistics on database activity."),
			NULL
		},
		&pgstat_track_counts,
		true, NULL, NULL
	},

	{
		{"stats_queue_level", PGC_SUSET, STATS_COLLECTOR,
			gettext_noop("Collects resource queue-level statistics on database activity."),
			NULL
		},
		&pgstat_collect_queuelevel,
		false, NULL, NULL
	},

	{
		{"update_process_title", PGC_SUSET, STATS_COLLECTOR,
			gettext_noop("Updates the process title to show the active SQL command."),
			gettext_noop("Enables updating of the process title every time a new SQL command is received by the server.")
		},
		&update_process_title,
		true, NULL, NULL
	},

	{
		{"autovacuum", PGC_SIGHUP, DEFUNCT_OPTIONS,
			gettext_noop("Starts the autovacuum subprocess."),
			NULL,
			GUC_NOT_IN_SAMPLE | GUC_NO_SHOW_ALL
		},
		&autovacuum_start_daemon,
		/*
		 * GPDB: The default for autovacuum is intentionally 'off', even though it's 'on'
		 * in PostgreSQL. We may want to revisit this later, but people had bad experience
		 * with autovacuum on GPDB 4.3 versions. Mainly, it's problematic in a cluster when
		 * autovacuum kicks in in a single segment: the performance of the cluster is often
		 * only as good as the slowest segment, so autovacuum running on one segment slows
		 * down the whole system. Also, auto-analyze is problematic, because we actually
		 * need to collect statistics across all segments in the master, rather than collect
		 * per-segment statistics at different times in different segments.
		 *
		 * So, disabled by default for now. You can still turn it on manually if you know what
		 * you're doing (e.g. it might be ok to let autovacuum handle small fact tables and
		 * catalog tables, and schedule manual vacuums for all the big tables).
		 */
		false, NULL, NULL
	},

	{
		{"trace_notify", PGC_USERSET, DEVELOPER_OPTIONS,
			gettext_noop("Generates debugging output for LISTEN and NOTIFY."),
			NULL,
			GUC_NOT_IN_SAMPLE | GUC_NO_SHOW_ALL
		},
		&Trace_notify,
		false, NULL, NULL
	},

#ifdef LOCK_DEBUG
	{
		{"trace_locks", PGC_SUSET, DEVELOPER_OPTIONS,
			gettext_noop("No description available."),
			NULL,
			GUC_NOT_IN_SAMPLE
		},
		&Trace_locks,
		false, NULL, NULL
	},
	{
		{"trace_userlocks", PGC_SUSET, DEVELOPER_OPTIONS,
			gettext_noop("No description available."),
			NULL,
			GUC_NOT_IN_SAMPLE
		},
		&Trace_userlocks,
		false, NULL, NULL
	},
	{
		{"trace_lwlocks", PGC_SUSET, DEVELOPER_OPTIONS,
			gettext_noop("No description available."),
			NULL,
			GUC_NOT_IN_SAMPLE
		},
		&Trace_lwlocks,
		false, NULL, NULL
	},
	{
		{"debug_deadlocks", PGC_SUSET, DEVELOPER_OPTIONS,
			gettext_noop("No description available."),
			NULL,
			GUC_NOT_IN_SAMPLE
		},
		&Debug_deadlocks,
		false, NULL, NULL
	},
#endif

	{
		{"log_lock_waits", PGC_SUSET, LOGGING_WHAT,
			gettext_noop("Logs long lock waits."),
			NULL
		},
		&log_lock_waits,
		false, NULL, NULL
	},

	{
		{"log_hostname", PGC_SIGHUP, LOGGING_WHAT,
			gettext_noop("Logs the host name in the connection logs."),
			gettext_noop("By default, connection logs only show the IP address "
						 "of the connecting host. If you want them to show the host name you "
			  "can turn this on, but depending on your host name resolution "
			   "setup it might impose a non-negligible performance penalty.")
		},
		&log_hostname,
		false, NULL, NULL
	},
	{
		{"sql_inheritance", PGC_USERSET, COMPAT_OPTIONS_PREVIOUS,
			gettext_noop("Causes subtables to be included by default in various commands."),
			NULL,
			GUC_NO_SHOW_ALL | GUC_NOT_IN_SAMPLE
		},
		&SQL_inheritance,
		true, NULL, NULL
	},
	{
		{"password_encryption", PGC_USERSET, CONN_AUTH_SECURITY,
			gettext_noop("Encrypt passwords."),
			gettext_noop("When a password is specified in CREATE USER or "
			   "ALTER USER without writing either ENCRYPTED or UNENCRYPTED, "
						 "this parameter determines whether the password is to be encrypted.")
		},
		&Password_encryption,
		true, NULL, NULL
	},
	{
		{"transform_null_equals", PGC_USERSET, COMPAT_OPTIONS_CLIENT,
			gettext_noop("Treats \"expr=NULL\" as \"expr IS NULL\"."),
			gettext_noop("When turned on, expressions of the form expr = NULL "
			   "(or NULL = expr) are treated as expr IS NULL, that is, they "
				"return true if expr evaluates to the null value, and false "
			   "otherwise. The correct behavior of expr = NULL is to always "
						 "return null (unknown).")
		},
		&Transform_null_equals,
		false, NULL, NULL
	},
	{
		{"db_user_namespace", PGC_SIGHUP, CONN_AUTH_SECURITY,
			gettext_noop("Enables per-database user names."),
			NULL
		},
		&Db_user_namespace,
		false, NULL, NULL
	},
	{
		/* only here for backwards compatibility */
		{"autocommit", PGC_USERSET, COMPAT_OPTIONS_IGNORED,
			gettext_noop("This parameter doesn't do anything."),
			gettext_noop("It's just here so that we won't choke on SET AUTOCOMMIT TO ON from 7.3-vintage clients."),
			GUC_NO_SHOW_ALL | GUC_NOT_IN_SAMPLE
		},
		&phony_autocommit,
		true, assign_phony_autocommit, NULL
	},
	{
		{"default_transaction_read_only", PGC_USERSET, CLIENT_CONN_STATEMENT,
			gettext_noop("Sets the default read-only status of new transactions."),
			NULL
		},
		&DefaultXactReadOnly,
		false, NULL, NULL
	},
	{
		{"transaction_read_only", PGC_USERSET, CLIENT_CONN_STATEMENT,
			gettext_noop("Sets the current transaction's read-only status."),
			NULL,
			GUC_NO_RESET_ALL | GUC_NOT_IN_SAMPLE | GUC_DISALLOW_IN_FILE
		},
		&XactReadOnly,
		false, assign_transaction_read_only, NULL
	},
	{
		{"add_missing_from", PGC_USERSET, COMPAT_OPTIONS_PREVIOUS,
			gettext_noop("Automatically adds missing table references to FROM clauses."),
			NULL
		},
		&add_missing_from,
		false, NULL, NULL
	},
	{
		{"check_function_bodies", PGC_USERSET, CLIENT_CONN_STATEMENT,
			gettext_noop("Check function bodies during CREATE FUNCTION."),
			NULL
		},
		&check_function_bodies,
		true, NULL, NULL
	},
	{
		{"array_nulls", PGC_USERSET, COMPAT_OPTIONS_PREVIOUS,
			gettext_noop("Enable input of NULL elements in arrays."),
			gettext_noop("When turned on, unquoted NULL in an array input "
						 "value means a null value; "
						 "otherwise it is taken literally.")
		},
		&Array_nulls,
		true, NULL, NULL
	},
	{
		{"default_with_oids", PGC_USERSET, COMPAT_OPTIONS_PREVIOUS,
			gettext_noop("Create new tables with OIDs by default."),
			NULL,
			GUC_NO_SHOW_ALL | GUC_NOT_IN_SAMPLE
		},
		&default_with_oids,
		false, NULL, NULL
	},
	{
		{"logging_collector", PGC_POSTMASTER, DEFUNCT_OPTIONS,
			gettext_noop("Defunct: Start a subprocess to capture stderr output and/or csvlogs into log files."),
			NULL
		},
		&Logging_collector,
		true, NULL, NULL
	},
	{
		{"log_truncate_on_rotation", PGC_SIGHUP, LOGGING_WHERE,
			gettext_noop("Truncate existing log files of same name during log rotation."),
			NULL
		},
		&Log_truncate_on_rotation,
		false, NULL, NULL
	},

	{
		{"trace_sort", PGC_USERSET, DEVELOPER_OPTIONS,
			gettext_noop("Emit information about resource usage in sorting."),
			NULL,
			GUC_NOT_IN_SAMPLE | GUC_NO_SHOW_ALL
		},
		&trace_sort,
		false, NULL, NULL
	},

#ifdef TRACE_SYNCSCAN
	/* this is undocumented because not exposed in a standard build */
	{
		{"trace_syncscan", PGC_USERSET, DEVELOPER_OPTIONS,
			gettext_noop("Generate debugging output for synchronized scanning."),
			NULL,
			GUC_NOT_IN_SAMPLE
		},
		&trace_syncscan,
		false, NULL, NULL
	},
#endif

#ifdef DEBUG_BOUNDED_SORT
	/* this is undocumented because not exposed in a standard build */
	{
		{
			"optimize_bounded_sort", PGC_USERSET, QUERY_TUNING_METHOD,
			gettext_noop("Enable bounded sorting using heap sort."),
			NULL,
			GUC_NOT_IN_SAMPLE
		},
		&optimize_bounded_sort,
		true, NULL, NULL
	},
#endif

#ifdef WAL_DEBUG
	{
		{"wal_debug", PGC_SUSET, DEVELOPER_OPTIONS,
			gettext_noop("Emit WAL-related debugging output."),
			NULL,
			GUC_NOT_IN_SAMPLE
		},
		&XLOG_DEBUG,
		false, NULL, NULL
	},
#endif

	{
		{"integer_datetimes", PGC_INTERNAL, PRESET_OPTIONS,
			gettext_noop("Datetimes are integer based."),
			NULL,
			GUC_REPORT | GUC_NOT_IN_SAMPLE | GUC_DISALLOW_IN_FILE
		},
		&integer_datetimes,
#ifdef HAVE_INT64_TIMESTAMP
		true, NULL, NULL
#else
		false, NULL, NULL
#endif
	},

	{
		{"krb_caseins_users", PGC_POSTMASTER, CONN_AUTH_SECURITY,
			gettext_noop("Sets whether Kerberos and GSSAPI user names should be treated as case-insensitive."),
			NULL
		},
		&pg_krb_caseins_users,
		false, NULL, NULL
	},

	{
		{"escape_string_warning", PGC_USERSET, COMPAT_OPTIONS_PREVIOUS,
			gettext_noop("Warn about backslash escapes in ordinary string literals."),
			NULL
		},
		&escape_string_warning,
		true, NULL, NULL
	},

	{
		{"standard_conforming_strings", PGC_USERSET, COMPAT_OPTIONS_PREVIOUS,
			gettext_noop("Causes '...' strings to treat backslashes literally."),
			NULL,
			GUC_REPORT
		},
		&standard_conforming_strings,
		true, NULL, NULL
	},

	{
		{"synchronize_seqscans", PGC_USERSET, COMPAT_OPTIONS_PREVIOUS,
			gettext_noop("Enable synchronized sequential scans."),
			NULL
		},
		&synchronize_seqscans,
		true, NULL, NULL
	},

	{
		{"archive_mode", PGC_POSTMASTER, WAL_SETTINGS,
			gettext_noop("Allows archiving of WAL files using archive_command."),
			NULL
		},
		&XLogArchiveMode,
		false, NULL, NULL
	},

	{
		{"ignore_system_indexes", PGC_BACKEND, DEVELOPER_OPTIONS,
			gettext_noop("Disables reading from system indexes."),
			gettext_noop("It does not prevent updating the indexes, so it is safe "
						 "to use.  The worst consequence is slowness."),
			GUC_NOT_IN_SAMPLE | GUC_NO_SHOW_ALL
		},
		&IgnoreSystemIndexes,
		false, NULL, NULL
	},

	{
		{"data_checksums", PGC_INTERNAL, PRESET_OPTIONS,
			gettext_noop("Shows whether data checksums are turned on for this cluster"),
			NULL,
			GUC_NOT_IN_SAMPLE | GUC_DISALLOW_IN_FILE
		},
		&data_checksums,
		false, NULL, NULL
	},

	/* End-of-list marker */
	{
		{NULL, 0, 0, NULL, NULL}, NULL, false, NULL, NULL
	}
};


static struct config_int ConfigureNamesInt[] =
{
	{
		{"archive_timeout", PGC_SIGHUP, WAL_SETTINGS,
			gettext_noop("Forces a switch to the next xlog file if a "
						 "new file has not been started within N seconds."),
			NULL,
			GUC_UNIT_S | GUC_NOT_IN_SAMPLE | GUC_NO_SHOW_ALL
		},
		&XLogArchiveTimeout,
		0, 0, INT_MAX / 2, NULL, NULL
	},
	{
		{"post_auth_delay", PGC_BACKEND, DEVELOPER_OPTIONS,
			gettext_noop("Waits N seconds on connection startup after authentication."),
			gettext_noop("This allows attaching a debugger to the process."),
			GUC_NOT_IN_SAMPLE | GUC_NO_SHOW_ALL | GUC_UNIT_S
		},
		&PostAuthDelay,
		0, 0, INT_MAX / 1000000, NULL, NULL
	},
	{
		{"default_statistics_target", PGC_USERSET, STATS_ANALYZE,
			gettext_noop("Sets the default statistics target."),
			gettext_noop("This applies to table columns that have not had a "
				"column-specific target set via ALTER TABLE SET STATISTICS.")
		},
		&default_statistics_target,
		100, 1, 10000, NULL, NULL
	},
	{
		{"from_collapse_limit", PGC_USERSET, QUERY_TUNING_OTHER,
			gettext_noop("Sets the FROM-list size beyond which subqueries "
						 "are not collapsed."),
			gettext_noop("The planner will merge subqueries into upper "
				"queries if the resulting FROM list would have no more than "
						 "this many items.")
		},
		&from_collapse_limit,
		20, 1, INT_MAX, NULL, NULL
	},
	{
		{"join_collapse_limit", PGC_USERSET, QUERY_TUNING_OTHER,
			gettext_noop("Sets the FROM-list size beyond which JOIN "
						 "constructs are not flattened."),
			gettext_noop("The planner will flatten explicit JOIN "
						 "constructs into lists of FROM items whenever a "
						 "list of no more than this many items would result.")
		},
		&join_collapse_limit,
		20, 1, INT_MAX, NULL, NULL
	},
	{
		{"geqo_threshold", PGC_USERSET, DEFUNCT_OPTIONS,
			gettext_noop("Unused. Syntax check only for PostgreSQL compatibility."),
            NULL,
			GUC_NO_SHOW_ALL | GUC_NOT_IN_SAMPLE
		},
		&defunct_int,
		12, 2, INT_MAX, NULL, NULL
	},
	{
		{"geqo_effort", PGC_USERSET, DEFUNCT_OPTIONS,
			gettext_noop("Unused. Syntax check only for PostgreSQL compatibility."),
            NULL,
			GUC_NO_SHOW_ALL | GUC_NOT_IN_SAMPLE
		},
		&defunct_int,
		//DEFAULT_GEQO_EFFORT, MIN_GEQO_EFFORT, MAX_GEQO_EFFORT, NULL, NULL
		0, 0, INT_MAX, NULL, NULL
	},
	{
		{"geqo_pool_size", PGC_USERSET, DEFUNCT_OPTIONS,
			gettext_noop("Unused. Syntax check only for PostgreSQL compatibility."),
            NULL,
			GUC_NO_SHOW_ALL | GUC_NOT_IN_SAMPLE
		},
		&defunct_int,
		0, 0, INT_MAX, NULL, NULL
	},
	{
		{"geqo_generations", PGC_USERSET, DEFUNCT_OPTIONS,
			gettext_noop("Unused. Syntax check only for PostgreSQL compatibility."),
            NULL,
			GUC_NO_SHOW_ALL | GUC_NOT_IN_SAMPLE
		},
		&defunct_int,
		0, 0, INT_MAX, NULL, NULL
	},

	{
		{"deadlock_timeout", PGC_SIGHUP, LOCK_MANAGEMENT,
			gettext_noop("Sets the time to wait on a lock before checking for deadlock."),
			NULL,
			GUC_UNIT_MS
		},
		&DeadlockTimeout,
		1000, 1, INT_MAX / 1000, NULL, NULL
	},

	/*
	 * Note: MaxBackends is limited to INT_MAX/4 because some places compute
	 * 4*MaxBackends without any overflow check.  This check is made in
	 * assign_maxconnections, since MaxBackends is computed as MaxConnections
	 * plus autovacuum_max_workers.
	 *
	 * Likewise we have to limit NBuffers to INT_MAX/2.
	 */
	{
		{"max_connections", PGC_POSTMASTER, CONN_AUTH_SETTINGS,
			gettext_noop("Sets the maximum number of concurrent connections."),
			NULL
		},
		&MaxConnections,
		200, 10, MAX_MAX_BACKENDS, assign_maxconnections, NULL
	},

	{
		{"superuser_reserved_connections", PGC_POSTMASTER, CONN_AUTH_SETTINGS,
			gettext_noop("Sets the number of connection slots reserved for superusers."),
			NULL
		},
		&ReservedBackends,
		3, 0, INT_MAX / 4, NULL, NULL
	},

	{
		{"shared_buffers", PGC_POSTMASTER, RESOURCES_MEM,
			gettext_noop("Sets the number of shared memory buffers used by the server."),
			NULL,
			GUC_UNIT_BLOCKS
		},
		&NBuffers,
		4096, 16, INT_MAX / 2, NULL, NULL
	},

	{
		{"temp_buffers", PGC_USERSET, RESOURCES_MEM,
			gettext_noop("Sets the maximum number of temporary buffers used by each session."),
			NULL,
			GUC_UNIT_BLOCKS | GUC_GPDB_ADDOPT
		},
		&num_temp_buffers,
		1024, 100, INT_MAX / 2, NULL, show_num_temp_buffers
	},

	{
		{"port", PGC_POSTMASTER, CONN_AUTH_SETTINGS,
			gettext_noop("Sets the TCP port the server listens on."),
			NULL
		},
		&PostPortNumber,
		DEF_PGPORT, 1, 65535, NULL, NULL
	},

	{
		{"unix_socket_permissions", PGC_POSTMASTER, CONN_AUTH_SETTINGS,
			gettext_noop("Sets the access permissions of the Unix-domain socket."),
			gettext_noop("Unix-domain sockets use the usual Unix file system "
						 "permission set. The parameter value is expected to be an numeric mode "
						 "specification in the form accepted by the chmod and umask system "
						 "calls. (To use the customary octal format the number must start with "
						 "a 0 (zero).)")
		},
		&Unix_socket_permissions,
		0777, 0000, 0777, NULL, NULL
	},

	{
		{"work_mem", PGC_USERSET, DEPRECATED_OPTIONS,
			gettext_noop("Sets the maximum memory to be used for query workspaces."),
			gettext_noop("This much memory can be used by each internal "
						 "sort operation and hash table before switching to "
						 "temporary disk files."),
			GUC_UNIT_KB | GUC_GPDB_ADDOPT
		},
		&work_mem,
        32768, 64, MAX_KILOBYTES, NULL, NULL
	},

	{
		{"maintenance_work_mem", PGC_USERSET, RESOURCES_MEM,
			gettext_noop("Sets the maximum memory to be used for maintenance operations."),
			gettext_noop("This includes operations such as VACUUM and CREATE INDEX."),
			GUC_UNIT_KB | GUC_GPDB_ADDOPT
		},
		&maintenance_work_mem,
		65536, 1024, MAX_KILOBYTES, NULL, NULL
	},

	{
		{"max_stack_depth", PGC_SUSET, RESOURCES_MEM,
			gettext_noop("Sets the maximum stack depth, in kilobytes."),
			NULL,
			GUC_UNIT_KB
		},
		&max_stack_depth,
		100, 100, MAX_KILOBYTES, assign_max_stack_depth, NULL
	},

	{
		{"vacuum_cost_page_hit", PGC_USERSET, RESOURCES,
			gettext_noop("Vacuum cost for a page found in the buffer cache."),
			NULL
		},
		&VacuumCostPageHit,
		1, 0, 10000, NULL, NULL
	},

	{
		{"vacuum_cost_page_miss", PGC_USERSET, RESOURCES,
			gettext_noop("Vacuum cost for a page not found in the buffer cache."),
			NULL
		},
		&VacuumCostPageMiss,
		10, 0, 10000, NULL, NULL
	},

	{
		{"vacuum_cost_page_dirty", PGC_USERSET, RESOURCES,
			gettext_noop("Vacuum cost for a page dirtied by vacuum."),
			NULL
		},
		&VacuumCostPageDirty,
		20, 0, 10000, NULL, NULL
	},

	{
		{"vacuum_cost_limit", PGC_USERSET, RESOURCES,
			gettext_noop("Vacuum cost amount available before napping."),
			NULL
		},
		&VacuumCostLimit,
		200, 1, 10000, NULL, NULL
	},

	{
		{"vacuum_cost_delay", PGC_USERSET, RESOURCES,
			gettext_noop("Vacuum cost delay in milliseconds."),
			NULL,
			GUC_UNIT_MS
		},
		&VacuumCostDelay,
		0, 0, 1000, NULL, NULL
	},

	{
		{"autovacuum_vacuum_cost_delay", PGC_SIGHUP, DEFUNCT_OPTIONS,
			gettext_noop("Vacuum cost delay in milliseconds, for autovacuum."),
			NULL,
			GUC_UNIT_MS | GUC_NOT_IN_SAMPLE | GUC_NO_SHOW_ALL
		},
		&autovacuum_vac_cost_delay,
		20, -1, 1000, NULL, NULL
	},

	{
		{"autovacuum_vacuum_cost_limit", PGC_SIGHUP, DEFUNCT_OPTIONS,
			gettext_noop("Vacuum cost amount available before napping, for autovacuum."),
			NULL,
			GUC_NOT_IN_SAMPLE | GUC_NO_SHOW_ALL
		},
		&autovacuum_vac_cost_limit,
		-1, -1, 10000, NULL, NULL
	},

	{
		{"max_files_per_process", PGC_POSTMASTER, RESOURCES_KERNEL,
			gettext_noop("Sets the maximum number of simultaneously open files for each server process."),
			NULL
		},
		&max_files_per_process,
		1000, 25, INT_MAX, NULL, NULL
	},

	{
		{"max_prepared_transactions", PGC_POSTMASTER, RESOURCES,
			gettext_noop("Sets the maximum number of simultaneously prepared transactions."),
			NULL
		},
		&max_prepared_xacts,
		50, 1, 1000, NULL, NULL
	},

#ifdef LOCK_DEBUG
	{
		{"trace_lock_oidmin", PGC_SUSET, DEVELOPER_OPTIONS,
			gettext_noop("No description available."),
			NULL,
			GUC_NOT_IN_SAMPLE
		},
		&Trace_lock_oidmin,
		FirstNormalObjectId, 0, INT_MAX, NULL, NULL
	},
	{
		{"trace_lock_table", PGC_SUSET, DEVELOPER_OPTIONS,
			gettext_noop("No description available."),
			NULL,
			GUC_NOT_IN_SAMPLE
		},
		&Trace_lock_table,
		0, 0, INT_MAX, NULL, NULL
	},
#endif

	{
		{"statement_timeout", PGC_USERSET, CLIENT_CONN_STATEMENT,
			gettext_noop("Sets the maximum allowed duration of any statement."),
			gettext_noop("A value of 0 turns off the timeout."),
			GUC_UNIT_MS | GUC_GPDB_ADDOPT
		},
		&StatementTimeout,
		0, 0, INT_MAX, NULL, NULL
	},

	{
		{"vacuum_freeze_min_age", PGC_USERSET, CLIENT_CONN_STATEMENT,
			gettext_noop("Minimum age at which VACUUM should freeze a table row."),
			NULL
		},
		&vacuum_freeze_min_age,
		100000000, 0, 1000000000, NULL, NULL
	},

	{
		{"max_fsm_relations", PGC_POSTMASTER, RESOURCES_FSM,
			gettext_noop("Sets the maximum number of tables and indexes for which free space is tracked."),
			NULL
		},
		&MaxFSMRelations,
		1000, 100, INT_MAX, NULL, NULL
	},
	{
		{"max_fsm_pages", PGC_POSTMASTER, RESOURCES_FSM,
			gettext_noop("Sets the maximum number of disk pages for which free space is tracked."),
			NULL
		},
		&MaxFSMPages,
		20000, 1000, INT_MAX, NULL, NULL
	},

	{
		{"max_locks_per_transaction", PGC_POSTMASTER, LOCK_MANAGEMENT,
			gettext_noop("Sets the maximum number of locks per transaction."),
			gettext_noop("The shared lock table is sized on the assumption that "
			  "at most max_locks_per_transaction * max_connections distinct "
						 "objects will need to be locked at any one time.")
		},
		&max_locks_per_xact,
		128, 10, INT_MAX, NULL, NULL
	},

	{
		{"authentication_timeout", PGC_SIGHUP, CONN_AUTH_SECURITY,
			gettext_noop("Sets the maximum allowed time to complete client authentication."),
			NULL,
			GUC_UNIT_S
		},
		&AuthenticationTimeout,
		60, 1, MAX_AUTHENTICATION_TIMEOUT, NULL, NULL
	},

	{
		/* Not for general use */
		{"pre_auth_delay", PGC_SIGHUP, DEVELOPER_OPTIONS,
			gettext_noop("Waits N seconds on connection startup before authentication."),
			gettext_noop("This allows attaching a debugger to the process."),
			GUC_NOT_IN_SAMPLE | GUC_NO_SHOW_ALL | GUC_UNIT_S
		},
		&PreAuthDelay,
		0, 0, MAX_PRE_AUTH_DELAY, NULL, NULL
	},

	{
		{"checkpoint_segments", PGC_SIGHUP, WAL_CHECKPOINTS,
			gettext_noop("Sets the maximum distance in log segments between automatic WAL checkpoints."),
			NULL,
			GUC_NOT_IN_SAMPLE | GUC_NO_SHOW_ALL
		},
		&CheckPointSegments,
		8, 1, INT_MAX, NULL, NULL
	},

	{
		{"checkpoint_timeout", PGC_SIGHUP, WAL_CHECKPOINTS,
			gettext_noop("Sets the maximum time between automatic WAL checkpoints."),
			NULL,
			GUC_UNIT_S | GUC_NOT_IN_SAMPLE | GUC_NO_SHOW_ALL | GUC_DISALLOW_USER_SET
		},
		&CheckPointTimeout,
		300, 30, 3600, NULL, NULL
	},

	{
		{"checkpoint_warning", PGC_SIGHUP, WAL_CHECKPOINTS,
			gettext_noop("Enables warnings if checkpoint segments are filled more "
						 "frequently than this."),
			gettext_noop("Write a message to the server log if checkpoints "
			"caused by the filling of checkpoint segment files happens more "
						 "frequently than this number of seconds. Zero turns off the warning."),
			GUC_UNIT_S | GUC_NOT_IN_SAMPLE | GUC_NO_SHOW_ALL
		},
		&CheckPointWarning,
		30, 0, INT_MAX, NULL, NULL
	},

	{
		{"wal_buffers", PGC_POSTMASTER, WAL_SETTINGS,
			gettext_noop("Sets the number of disk-page buffers in shared memory for WAL."),
			NULL,
			GUC_UNIT_XBLOCKS | GUC_NOT_IN_SAMPLE
		},
		&XLOGbuffers,
		8, 4, INT_MAX, NULL, NULL
	},

	{
		{"wal_writer_delay", PGC_SIGHUP, WAL_SETTINGS,
			gettext_noop("WAL writer sleep time between WAL flushes."),
			NULL,
			GUC_UNIT_MS
		},
		&WalWriterDelay,
		200, 1, 10000, NULL, NULL
	},

	{
		{"commit_delay", PGC_USERSET, WAL_SETTINGS,
			gettext_noop("Sets the delay in microseconds between transaction commit and "
						 "flushing WAL to disk."),
			NULL,
			GUC_GPDB_ADDOPT | GUC_NOT_IN_SAMPLE | GUC_NO_SHOW_ALL | GUC_DISALLOW_USER_SET
		},
		&CommitDelay,
		0, 0, 100000, NULL, NULL
	},

	{
		{"commit_siblings", PGC_USERSET, WAL_SETTINGS,
			gettext_noop("Sets the minimum concurrent open transactions before performing "
						 "commit_delay."),
			NULL,
			GUC_GPDB_ADDOPT | GUC_NOT_IN_SAMPLE | GUC_NO_SHOW_ALL | GUC_DISALLOW_USER_SET
		},
		&CommitSiblings,
		5, 1, 1000, NULL, NULL
	},

	{
		{"extra_float_digits", PGC_USERSET, CLIENT_CONN_LOCALE,
			gettext_noop("Sets the number of digits displayed for floating-point values."),
			gettext_noop("This affects real, double precision, and geometric data types. "
			 "The parameter value is added to the standard number of digits "
						 "(FLT_DIG or DBL_DIG as appropriate).")
		},
		&extra_float_digits,
		0, -15, 2, NULL, NULL
	},

	{
		{"log_min_duration_statement", PGC_SUSET, LOGGING_WHEN,
			gettext_noop("Sets the minimum execution time above which "
						 "statements will be logged."),
			gettext_noop("Zero prints all queries. -1 turns this feature off."),
			GUC_UNIT_MS | GUC_GPDB_ADDOPT
		},
		&log_min_duration_statement,
		-1, -1, INT_MAX / 1000, NULL, NULL
	},

	{
		{"log_autovacuum_min_duration", PGC_SIGHUP, LOGGING_WHAT,
			gettext_noop("Sets the minimum execution time above which "
						 "autovacuum actions will be logged."),
			gettext_noop("Zero prints all actions. -1 turns autovacuum logging off."),
			GUC_UNIT_MS
		},
		&Log_autovacuum_min_duration,
		-1, -1, INT_MAX / 1000, NULL, NULL
	},

	{
		{"bgwriter_delay", PGC_SIGHUP, RESOURCES,
			gettext_noop("Background writer sleep time between rounds."),
			NULL,
			GUC_UNIT_MS | GUC_NOT_IN_SAMPLE | GUC_NO_SHOW_ALL
		},
		&BgWriterDelay,
		200, 10, 10000, NULL, NULL
	},

	{
		{"bgwriter_lru_maxpages", PGC_SIGHUP, RESOURCES,
			gettext_noop("Background writer maximum number of LRU pages to flush per round."),
			NULL,
			GUC_NOT_IN_SAMPLE | GUC_NO_SHOW_ALL
		},
		&bgwriter_lru_maxpages,
		100, 0, 1000, NULL, NULL
	},

	{
		{"log_rotation_age", PGC_SIGHUP, LOGGING_WHERE,
			gettext_noop("Automatic log file rotation will occur after N minutes."),
			NULL,
			GUC_UNIT_MIN
		},
		&Log_RotationAge,
		HOURS_PER_DAY * MINS_PER_HOUR, 0, INT_MAX / MINS_PER_HOUR, NULL, NULL
	},

	{
		{"log_rotation_size", PGC_SIGHUP, LOGGING_WHERE,
			gettext_noop("Automatic log file rotation will occur after N kilobytes."),
			NULL,
			GUC_UNIT_KB
		},
		&Log_RotationSize,
		0, 0, INT_MAX / 1024, NULL, NULL
	},

	{
		{"max_function_args", PGC_INTERNAL, PRESET_OPTIONS,
			gettext_noop("Shows the maximum number of function arguments."),
			NULL,
			GUC_NOT_IN_SAMPLE | GUC_DISALLOW_IN_FILE
		},
		&max_function_args,
		FUNC_MAX_ARGS, FUNC_MAX_ARGS, FUNC_MAX_ARGS, NULL, NULL
	},

	{
		{"max_index_keys", PGC_INTERNAL, PRESET_OPTIONS,
			gettext_noop("Shows the maximum number of index keys."),
			NULL,
			GUC_NOT_IN_SAMPLE | GUC_DISALLOW_IN_FILE
		},
		&max_index_keys,
		INDEX_MAX_KEYS, INDEX_MAX_KEYS, INDEX_MAX_KEYS, NULL, NULL
	},

	{
		{"max_identifier_length", PGC_INTERNAL, PRESET_OPTIONS,
			gettext_noop("Shows the maximum identifier length."),
			NULL,
			GUC_NOT_IN_SAMPLE | GUC_DISALLOW_IN_FILE
		},
		&max_identifier_length,
		NAMEDATALEN - 1, NAMEDATALEN - 1, NAMEDATALEN - 1, NULL, NULL
	},

	{
		{"block_size", PGC_INTERNAL, PRESET_OPTIONS,
			gettext_noop("Shows the size of a disk block."),
			NULL,
			GUC_NOT_IN_SAMPLE | GUC_DISALLOW_IN_FILE
		},
		&block_size,
		BLCKSZ, BLCKSZ, BLCKSZ, NULL, NULL
	},
	{
		/* see max_connections */
		{"autovacuum_max_workers", PGC_POSTMASTER, AUTOVACUUM,
			gettext_noop("Sets the maximum number of simultaneously running autovacuum worker processes."),
			NULL
		},
		&autovacuum_max_workers,
		3, 1, INT_MAX / 4, assign_autovacuum_max_workers, NULL
	},

	{
		{"autovacuum_naptime", PGC_SIGHUP, DEFUNCT_OPTIONS,
			gettext_noop("Time to sleep between autovacuum runs."),
			NULL,
			GUC_UNIT_S | GUC_NOT_IN_SAMPLE | GUC_NO_SHOW_ALL
		},
		&autovacuum_naptime,
		60, 1, INT_MAX / 1000, NULL, NULL
	},
	{
		{"autovacuum_vacuum_threshold", PGC_SIGHUP, DEFUNCT_OPTIONS,
			gettext_noop("Minimum number of tuple updates or deletes prior to vacuum."),
			NULL,
			GUC_NOT_IN_SAMPLE | GUC_NO_SHOW_ALL
		},
		&autovacuum_vac_thresh,
		50, 0, INT_MAX, NULL, NULL
	},
	{
		{"autovacuum_analyze_threshold", PGC_SIGHUP, DEFUNCT_OPTIONS,
			gettext_noop("Minimum number of tuple inserts, updates or deletes prior to analyze."),
			NULL,
			GUC_NOT_IN_SAMPLE | GUC_NO_SHOW_ALL
		},
		&autovacuum_anl_thresh,
		50, 0, INT_MAX, NULL, NULL
	},
	{
		/* see varsup.c for why this is PGC_POSTMASTER not PGC_SIGHUP */
		{"autovacuum_freeze_max_age", PGC_POSTMASTER, DEFUNCT_OPTIONS,
			gettext_noop("Age at which to autovacuum a table to prevent transaction ID wraparound."),
			NULL,
			GUC_NOT_IN_SAMPLE | GUC_NO_SHOW_ALL
		},
		&autovacuum_freeze_max_age,
		200000000, 100000000, 2000000000, NULL, NULL
	},
	{
		/* see max_connections */
		{"autovacuum_max_workers", PGC_POSTMASTER, AUTOVACUUM,
			gettext_noop("Sets the maximum number of simultaneously running autovacuum worker processes."),
			NULL
		},
		&autovacuum_max_workers,
		3, 1, INT_MAX / 4, assign_autovacuum_max_workers, NULL
	},

	{
		{"tcp_keepalives_idle", PGC_USERSET, CLIENT_CONN_OTHER,
			gettext_noop("Time between issuing TCP keepalives."),
			gettext_noop("A value of 0 uses the system default."),
			GUC_UNIT_S
		},
		&tcp_keepalives_idle,
		0, 0, INT_MAX, assign_tcp_keepalives_idle, show_tcp_keepalives_idle
	},

	{
		{"tcp_keepalives_interval", PGC_USERSET, CLIENT_CONN_OTHER,
			gettext_noop("Time between TCP keepalive retransmits."),
			gettext_noop("A value of 0 uses the system default."),
			GUC_UNIT_S
		},
		&tcp_keepalives_interval,
		0, 0, INT_MAX, assign_tcp_keepalives_interval, show_tcp_keepalives_interval
	},

	{
		{"ssl_renegotiation_limit", PGC_USERSET, CONN_AUTH_SECURITY,
			gettext_noop("Set the amount of traffic to send and receive before renegotiating the encryption keys."),
			NULL,
			GUC_UNIT_KB,
		},
		&ssl_renegotiation_limit,
		512 * 1024, 0, MAX_KILOBYTES, NULL, NULL
	},

	{
		{"tcp_keepalives_count", PGC_USERSET, CLIENT_CONN_OTHER,
			gettext_noop("Maximum number of TCP keepalive retransmits."),
			gettext_noop("This controls the number of consecutive keepalive retransmits that can be "
						 "lost before a connection is considered dead. A value of 0 uses the "
						 "system default."),
		},
		&tcp_keepalives_count,
		0, 0, INT_MAX, assign_tcp_keepalives_count, show_tcp_keepalives_count
	},

	/* MPP-9413: gin indexes are disabled */
	{
		{"gin_fuzzy_search_limit", PGC_USERSET, CLIENT_CONN_OTHER,
			gettext_noop("Sets the maximum allowed result for exact search by GIN."),
			NULL,
            GUC_NO_SHOW_ALL | GUC_NOT_IN_SAMPLE
		},
		&GinFuzzySearchLimit,
		0, 0, INT_MAX, NULL, NULL
	},

	{
		{"effective_cache_size", PGC_USERSET, QUERY_TUNING_COST,
			gettext_noop("Sets the planner's assumption about the size of the disk cache."),
			gettext_noop("That is, the portion of the kernel's disk cache that "
						 "will be used for PostgreSQL data files. This is measured in disk "
						 "pages, which are normally 8 kB each."),
			GUC_UNIT_BLOCKS,
		},
		&effective_cache_size,
		DEFAULT_EFFECTIVE_CACHE_SIZE, 1, INT_MAX, NULL, NULL
	},

	{
		/* Can't be set in postgresql.conf */
		{"server_version_num", PGC_INTERNAL, PRESET_OPTIONS,
			gettext_noop("Shows the server version as an integer."),
			NULL,
			GUC_NOT_IN_SAMPLE | GUC_DISALLOW_IN_FILE
		},
		&server_version_num,
		PG_VERSION_NUM, PG_VERSION_NUM, PG_VERSION_NUM, NULL, NULL
	},

	{
		{"log_temp_files", PGC_USERSET, LOGGING_WHAT,
			gettext_noop("Log the use of temporary files larger than this number of kilobytes."),
			gettext_noop("Zero logs all files. The default is -1 (turning this feature off)."),
			GUC_UNIT_KB
		},
		&log_temp_files,
		-1, -1, INT_MAX, NULL, NULL
	},

	{
		{"pgstat_track_activity_query_size", PGC_POSTMASTER, UNGROUPED,
		gettext_noop("Maximum length of the query to be displayed in pg_stat_activity"),
		NULL,
		GUC_NOT_IN_SAMPLE
		},
		&pgstat_track_activity_query_size,
		1024, 1024, INT_MAX,
		NULL, NULL
	},

	{
		{"keep_wal_segments", PGC_SIGHUP, WAL_SETTINGS,
			gettext_noop("Sets the number of WAL files held for standby servers."),
			NULL,
			GUC_NO_SHOW_ALL | GUC_NOT_IN_SAMPLE
		},
		&keep_wal_segments,
		5, 0, INT_MAX, NULL, NULL
	},

	{
		{"wal_receiver_status_interval", PGC_SUSET, WAL_REPLICATION,
			gettext_noop("Sets the maximum interval between WAL receiver "
						 "status reports to the primary. (Master Mirroring)"),
			NULL,
			GUC_UNIT_S
		},
		&wal_receiver_status_interval,
		10, 0, INT_MAX / 1000, NULL, NULL
	},

	{
		{"replication_timeout", PGC_SUSET, WAL_REPLICATION,
			gettext_noop("Sets the maximum time to wait for WAL replication (Master Mirroring)"),
			NULL,
			GUC_UNIT_MS | GUC_SUPERUSER_ONLY
		},
		&replication_timeout,
		60 * 1000, 0, INT_MAX, NULL, NULL
	},

	/* End-of-list marker */
	{
		{NULL, 0, 0, NULL, NULL}, NULL, 0, 0, 0, NULL, NULL
	}
};


static struct config_real ConfigureNamesReal[] =
{
	{
		{"seq_page_cost", PGC_USERSET, QUERY_TUNING_COST,
			gettext_noop("Sets the planner's estimate of the cost of a "
						 "sequentially fetched disk page."),
			NULL
		},
		&seq_page_cost,
		DEFAULT_SEQ_PAGE_COST, 0, DBL_MAX, NULL, NULL
	},
	{
		{"random_page_cost", PGC_USERSET, QUERY_TUNING_COST,
			gettext_noop("Sets the planner's estimate of the cost of a "
						 "nonsequentially fetched disk page."),
			NULL
		},
		&random_page_cost,
		DEFAULT_RANDOM_PAGE_COST, 0, DBL_MAX, NULL, NULL
	},
	{
		{"cpu_tuple_cost", PGC_USERSET, QUERY_TUNING_COST,
			gettext_noop("Sets the planner's estimate of the cost of "
						 "processing each tuple (row)."),
			NULL
		},
		&cpu_tuple_cost,
		DEFAULT_CPU_TUPLE_COST, 0, DBL_MAX, NULL, NULL
	},
	{
		{"cpu_index_tuple_cost", PGC_USERSET, QUERY_TUNING_COST,
			gettext_noop("Sets the planner's estimate of the cost of "
						 "processing each index entry during an index scan."),
			NULL
		},
		&cpu_index_tuple_cost,
		DEFAULT_CPU_INDEX_TUPLE_COST, 0, DBL_MAX, NULL, NULL
	},
	{
		{"cpu_operator_cost", PGC_USERSET, QUERY_TUNING_COST,
			gettext_noop("Sets the planner's estimate of the cost of "
						 "processing each operator or function call."),
			NULL
		},
		&cpu_operator_cost,
		DEFAULT_CPU_OPERATOR_COST, 0, DBL_MAX, NULL, NULL
	},

	{
		{"geqo_selection_bias", PGC_USERSET, DEFUNCT_OPTIONS,
			gettext_noop("Unused. Syntax check only for PostgreSQL compatibility."),
			NULL,
			GUC_NO_SHOW_ALL | GUC_NOT_IN_SAMPLE
		},
		&defunct_double,
		1.0, 0.0, 100.0, NULL, NULL
	},
	{
		{"bgwriter_lru_multiplier", PGC_SIGHUP, RESOURCES,
<<<<<<< HEAD
			gettext_noop("Background writer multiplier on average buffers to scan per round."),
			NULL,
			GUC_NOT_IN_SAMPLE | GUC_NO_SHOW_ALL
=======
			gettext_noop("Multiple of the average buffer usage to free per round."),
			NULL
>>>>>>> f260edb1
		},
		&bgwriter_lru_multiplier,
		2.0, 0.0, 10.0, NULL, NULL
	},

	{
		{"seed", PGC_USERSET, UNGROUPED,
			gettext_noop("Sets the seed for random-number generation."),
			NULL,
			GUC_NO_SHOW_ALL | GUC_NO_RESET_ALL | GUC_NOT_IN_SAMPLE | GUC_DISALLOW_IN_FILE
		},
		&phony_random_seed,
		0.0, -1.0, 1.0, assign_random_seed, show_random_seed
	},

	{
		{"autovacuum_vacuum_scale_factor", PGC_SIGHUP, DEFUNCT_OPTIONS,
			gettext_noop("Number of tuple updates or deletes prior to vacuum as a fraction of reltuples."),
			NULL,
			GUC_NOT_IN_SAMPLE | GUC_NO_SHOW_ALL
		},
		&autovacuum_vac_scale,
		0.2, 0.0, 100.0, NULL, NULL
	},
	{
		{"autovacuum_analyze_scale_factor", PGC_SIGHUP, DEFUNCT_OPTIONS,
			gettext_noop("Number of tuple inserts, updates or deletes prior to analyze as a fraction of reltuples."),
			NULL,
			GUC_NOT_IN_SAMPLE | GUC_NO_SHOW_ALL
		},
		&autovacuum_anl_scale,
		0.1, 0.0, 100.0, NULL, NULL
	},

	{
		{"checkpoint_completion_target", PGC_SIGHUP, WAL_CHECKPOINTS,
			gettext_noop("Time spent flushing dirty buffers during checkpoint, as fraction of checkpoint interval."),
			NULL
		},
		&CheckPointCompletionTarget,
		0.5, 0.0, 1.0, NULL, NULL
	},

	/* End-of-list marker */
	{
		{NULL, 0, 0, NULL, NULL}, NULL, 0.0, 0.0, 0.0, NULL, NULL
	}
};


static struct config_string ConfigureNamesString[] =
{
	{
		{"allow_system_table_mods", PGC_USERSET, CUSTOM_OPTIONS,
			gettext_noop("Allows ddl/dml modifications of system tables."),
			gettext_noop("Valid values are \"NONE\", \"DDL\", \"DML\", \"ALL\". " ),
			GUC_NOT_IN_SAMPLE | GUC_NO_SHOW_ALL
		},
		&allow_system_table_mods_str,
		"none", assign_allow_system_table_mods, show_allow_system_table_mods
	},

	{
		{"archive_command", PGC_SIGHUP, WAL_SETTINGS,
			gettext_noop("Sets the shell command that will be called to archive a WAL file."),
			NULL,
			GUC_NOT_IN_SAMPLE | GUC_NO_SHOW_ALL
		},
		&XLogArchiveCommand,
		"", NULL, show_archive_command
	},

	{
		{"client_encoding", PGC_USERSET, CLIENT_CONN_LOCALE,
			gettext_noop("Sets the client's character set encoding."),
			NULL,
			GUC_IS_NAME | GUC_REPORT
		},
		&client_encoding_string,
		"SQL_ASCII", assign_client_encoding, NULL
	},

	{
<<<<<<< HEAD
		{"client_min_messages", PGC_USERSET, LOGGING_WHEN,
			gettext_noop("Sets the message levels that are sent to the client."),
			gettext_noop("Valid values are DEBUG5, DEBUG4, DEBUG3, DEBUG2, "
						 "DEBUG1, LOG, NOTICE, WARNING, and ERROR. Each level includes all the "
						 "levels that follow it. The later the level, the fewer messages are "
						 "sent."),
			GUC_GPDB_ADDOPT
		},
		&client_min_messages_str,
		"notice", assign_client_min_messages, NULL
	},

	{
		{"log_min_messages", PGC_SUSET, LOGGING_WHEN,
			gettext_noop("Sets the message levels that are logged."),
			gettext_noop("Valid values are DEBUG5, DEBUG4, DEBUG3, DEBUG2, DEBUG1, "
			"INFO, NOTICE, WARNING, ERROR, LOG, FATAL, and PANIC. Each level "
						 "includes all the levels that follow it."),
			GUC_GPDB_ADDOPT
		},
		&log_min_messages_str,
		"warning", assign_log_min_messages, NULL
	},

	{
		{"IntervalStyle", PGC_USERSET, CLIENT_CONN_LOCALE,
			gettext_noop("Sets the display format for interval values."),
			NULL,
			GUC_REPORT | GUC_GPDB_ADDOPT
		},
		&IntervalStyle_string,
		"postgres", assign_IntervalStyle, show_IntervalStyle
	},

	{
		{"log_error_verbosity", PGC_SUSET, LOGGING_WHEN,
			gettext_noop("Sets the verbosity of logged messages."),
			gettext_noop("Valid values are \"terse\", \"default\", and \"verbose\"."),
			GUC_GPDB_ADDOPT
		},
		&log_error_verbosity_str,
		"default", assign_log_error_verbosity, NULL
	},
	{
		{"log_statement", PGC_SUSET, LOGGING_WHAT,
			gettext_noop("Sets the type of statements logged."),
			gettext_noop("Valid values are \"none\", \"ddl\", \"mod\", and \"all\".")
		},
		&log_statement_str,
		"none", assign_log_statement, NULL
	},

	{
		{"log_min_error_statement", PGC_SUSET, LOGGING_WHEN,
			gettext_noop("Causes all statements generating error at or above this level to be logged."),
			gettext_noop("All SQL statements that cause an error of the "
						 "specified level or a higher level are logged."),
			GUC_GPDB_ADDOPT
		},
		&log_min_error_statement_str,
		"error", assign_min_error_statement, NULL
	},

	{
		{"log_line_prefix", PGC_SIGHUP, DEFUNCT_OPTIONS,
=======
		{"log_line_prefix", PGC_SIGHUP, LOGGING_WHAT,
>>>>>>> f260edb1
			gettext_noop("Controls information prefixed to each log line."),
			gettext_noop("If blank, no prefix is used."),
			GUC_NO_SHOW_ALL
		},
		&Log_line_prefix,
		"%m|%u|%d|%p|%I|%X|:-", NULL, NULL
	},

	{
		{"log_timezone", PGC_SIGHUP, LOGGING_WHAT,
			gettext_noop("Sets the time zone to use in log messages."),
			NULL
		},
		&log_timezone_string,
		"UNKNOWN", assign_log_timezone, show_log_timezone
	},

	{
		{"DateStyle", PGC_USERSET, CLIENT_CONN_LOCALE,
			gettext_noop("Sets the display format for date and time values."),
			gettext_noop("Also controls interpretation of ambiguous "
						 "date inputs."),
			GUC_LIST_INPUT | GUC_REPORT | GUC_GPDB_ADDOPT
		},
		&datestyle_string,
		"ISO, MDY", assign_datestyle, NULL
	},

	{
		{"default_tablespace", PGC_USERSET, CLIENT_CONN_STATEMENT,
			gettext_noop("Sets the default tablespace to create tables and indexes in."),
			gettext_noop("An empty string selects the database's default tablespace."),
			GUC_IS_NAME
		},
		&default_tablespace,
		"", assign_default_tablespace, NULL
	},

/*
 * GPDB_83_MERGE_FIXME: what to do with temp tablespaces in GPDB? we
 * had something similar with filespaces, I think. See also comments in
 * OpenTemporaryFile()
 */
#if 0
	{
		{"temp_tablespaces", PGC_USERSET, CLIENT_CONN_STATEMENT,
			gettext_noop("Sets the tablespace(s) to use for temporary tables and sort files."),
			NULL,
			GUC_LIST_INPUT | GUC_LIST_QUOTE
		},
		&temp_tablespaces,
		"", assign_temp_tablespaces, NULL
	},
#endif
	{
		{"dynamic_library_path", PGC_SUSET, CLIENT_CONN_OTHER,
			gettext_noop("Sets the path for dynamically loadable modules."),
			gettext_noop("If a dynamically loadable module needs to be opened and "
						 "the specified name does not have a directory component (i.e., the "
						 "name does not contain a slash), the system will search this path for "
						 "the specified file."),
			GUC_SUPERUSER_ONLY
		},
		&Dynamic_library_path,
		"$libdir", NULL, NULL
	},

	{
		{"krb_server_keyfile", PGC_POSTMASTER, CONN_AUTH_SECURITY,
			gettext_noop("Sets the location of the Kerberos server key file."),
			NULL,
			GUC_SUPERUSER_ONLY
		},
		&pg_krb_server_keyfile,
		PG_KRB_SRVTAB, NULL, NULL
	},

	{
		{"krb_srvname", PGC_SIGHUP, CONN_AUTH_SECURITY,
			gettext_noop("Sets the name of the Kerberos service."),
			NULL
		},
		&pg_krb_srvnam,
		PG_KRB_SRVNAM, NULL, NULL
	},

	{
		{"bonjour_name", PGC_POSTMASTER, CONN_AUTH_SETTINGS,
			gettext_noop("Sets the Bonjour broadcast service name."),
			NULL
		},
		&bonjour_name,
		"", NULL, NULL
	},

	/* See main.c about why defaults for LC_foo are not all alike */

	{
		{"lc_collate", PGC_INTERNAL, CLIENT_CONN_LOCALE,
			gettext_noop("Shows the collation order locale."),
			NULL,
			GUC_NOT_IN_SAMPLE | GUC_DISALLOW_IN_FILE
		},
		&locale_collate,
		"C", NULL, NULL
	},

	{
		{"lc_ctype", PGC_INTERNAL, CLIENT_CONN_LOCALE,
			gettext_noop("Shows the character classification and case conversion locale."),
			NULL,
			GUC_NOT_IN_SAMPLE | GUC_DISALLOW_IN_FILE
		},
		&locale_ctype,
		"C", NULL, NULL
	},

	{
		{"lc_messages", PGC_SUSET, CLIENT_CONN_LOCALE,
			gettext_noop("Sets the language in which messages are displayed."),
			NULL
		},
		&locale_messages,
		"", locale_messages_assign, NULL
	},

	{
		{"lc_monetary", PGC_USERSET, CLIENT_CONN_LOCALE,
			gettext_noop("Sets the locale for formatting monetary amounts."),
			NULL
		},
		&locale_monetary,
		"C", locale_monetary_assign, NULL
	},

	{
		{"lc_numeric", PGC_USERSET, CLIENT_CONN_LOCALE,
			gettext_noop("Sets the locale for formatting numbers."),
			NULL,
			/* Please don't remove GUC_GPDB_ADDOPT or lc_numeric won't work correctly */
			GUC_GPDB_ADDOPT
		},
		&locale_numeric,
		"C", locale_numeric_assign, NULL
	},

	{
		{"lc_time", PGC_USERSET, CLIENT_CONN_LOCALE,
			gettext_noop("Sets the locale for formatting date and time values."),
			NULL
		},
		&locale_time,
		"C", locale_time_assign, NULL
	},

	{
		{"shared_preload_libraries", PGC_POSTMASTER, RESOURCES_KERNEL,
			gettext_noop("Lists shared libraries to preload into server."),
			NULL,
			GUC_LIST_INPUT | GUC_LIST_QUOTE | GUC_SUPERUSER_ONLY
		},
		&shared_preload_libraries_string,
		"", NULL, NULL
	},

	{
		{"local_preload_libraries", PGC_BACKEND, CLIENT_CONN_OTHER,
			gettext_noop("Lists shared libraries to preload into each backend."),
			NULL,
			GUC_LIST_INPUT | GUC_LIST_QUOTE
		},
		&local_preload_libraries_string,
		"", NULL, NULL
	},

	{
		{"search_path", PGC_USERSET, CLIENT_CONN_STATEMENT,
			gettext_noop("Sets the schema search order for names that are not schema-qualified."),
			NULL,
			GUC_LIST_INPUT | GUC_LIST_QUOTE | GUC_GPDB_ADDOPT
		},
		&namespace_search_path,
		"\"$user\",public", assign_search_path, NULL
	},

	{
		/* Can't be set in postgresql.conf */
		{"server_encoding", PGC_INTERNAL, CLIENT_CONN_LOCALE,
			gettext_noop("Sets the server (database) character set encoding."),
			NULL,
			GUC_IS_NAME | GUC_REPORT | GUC_NOT_IN_SAMPLE | GUC_DISALLOW_IN_FILE
		},
		&server_encoding_string,
		"SQL_ASCII", NULL, NULL
	},

	{
		/* Can't be set in postgresql.conf */
		{"server_version", PGC_INTERNAL, PRESET_OPTIONS,
			gettext_noop("Shows the server version."),
			NULL,
			GUC_REPORT | GUC_NOT_IN_SAMPLE | GUC_DISALLOW_IN_FILE
		},
		&server_version_string,
		PG_VERSION, NULL, NULL
	},

	{
		/* Not for general use --- used by SET ROLE */
		{"role", PGC_USERSET, UNGROUPED,
			gettext_noop("Sets the current role."),
			NULL,
			GUC_IS_NAME | GUC_NO_SHOW_ALL | GUC_NO_RESET_ALL | GUC_NOT_IN_SAMPLE | GUC_DISALLOW_IN_FILE | GUC_NOT_WHILE_SEC_REST
		},
		&role_string,
		"none", assign_role, show_role
	},

	{
		/* Not for general use --- used by SET SESSION AUTHORIZATION */
		{"session_authorization", PGC_USERSET, UNGROUPED,
			gettext_noop("Sets the session user name."),
			NULL,
			GUC_IS_NAME | GUC_REPORT | GUC_NO_SHOW_ALL | GUC_NO_RESET_ALL | GUC_NOT_IN_SAMPLE | GUC_DISALLOW_IN_FILE | GUC_NOT_WHILE_SEC_REST
		},
		&session_authorization_string,
		NULL, assign_session_authorization, show_session_authorization
	},

	{
		{"log_destination", PGC_SIGHUP, DEFUNCT_OPTIONS,
			gettext_noop("Defunct: Sets the destination for server log output."),
			gettext_noop("Valid values are combinations of \"stderr\", "
						 "\"syslog\", \"csvlog\", and \"eventlog\", "
						 "depending on the platform."),
			GUC_LIST_INPUT | GUC_NO_SHOW_ALL
		},
		&log_destination_string,
		"stderr", assign_log_destination, NULL
	},
	{
		{"log_directory", PGC_SIGHUP, DEFUNCT_OPTIONS,
			gettext_noop("Defunct: Sets the destination directory for log files."),
			gettext_noop("Can be specified as relative to the data directory "
						 "or as absolute path."),
			GUC_SUPERUSER_ONLY | GUC_NO_SHOW_ALL
		},
		&Log_directory,
		"pg_log", assign_canonical_path, NULL
	},
	{
		{"log_filename", PGC_SIGHUP, LOGGING_WHERE,
			gettext_noop("Sets the file name pattern for log files."),
			NULL,
			GUC_SUPERUSER_ONLY | GUC_NO_SHOW_ALL | GUC_NOT_IN_SAMPLE
		},
		&Log_filename,
		"gpdb-%Y-%m-%d_%H%M%S.csv", NULL, NULL
	},

#ifdef HAVE_SYSLOG
	{
<<<<<<< HEAD
		{"syslog_facility", PGC_SIGHUP, DEFUNCT_OPTIONS,
			gettext_noop("Sets the syslog \"facility\" to be used when syslog enabled."),
			gettext_noop("Valid values are LOCAL0, LOCAL1, LOCAL2, LOCAL3, "
						 "LOCAL4, LOCAL5, LOCAL6, LOCAL7."),
			GUC_NO_SHOW_ALL | GUC_NOT_IN_SAMPLE
		},
		&syslog_facility_str,
		"LOCAL0", assign_syslog_facility, NULL
	},
	{
		{"syslog_ident", PGC_SIGHUP, DEFUNCT_OPTIONS,
=======
		{"syslog_ident", PGC_SIGHUP, LOGGING_WHERE,
>>>>>>> f260edb1
			gettext_noop("Sets the program name used to identify PostgreSQL "
						 "messages in syslog."),
			NULL,
			GUC_NO_SHOW_ALL | GUC_NOT_IN_SAMPLE
		},
		&syslog_ident_str,
		"postgres", assign_syslog_ident, NULL
	},
#endif

	{
		{"TimeZone", PGC_USERSET, CLIENT_CONN_LOCALE,
			gettext_noop("Sets the time zone for displaying and interpreting time stamps."),
			NULL,
			GUC_REPORT | GUC_GPDB_ADDOPT
		},
		&timezone_string,
		"UNKNOWN", assign_timezone, show_timezone
	},
	{
		{"timezone_abbreviations", PGC_USERSET, CLIENT_CONN_LOCALE,
			gettext_noop("Selects a file of time zone abbreviations."),
			NULL,
		},
		&timezone_abbreviations_string,
		"UNKNOWN", assign_timezone_abbreviations, NULL
	},

	{
		{"transaction_isolation", PGC_USERSET, CLIENT_CONN_STATEMENT,
			gettext_noop("Sets the current transaction's isolation level."),
			NULL,
			GUC_NO_RESET_ALL | GUC_NOT_IN_SAMPLE | GUC_DISALLOW_IN_FILE
		},
		&XactIsoLevel_string,
		NULL, assign_XactIsoLevel, show_XactIsoLevel
	},

	{
		{"unix_socket_group", PGC_POSTMASTER, CONN_AUTH_SETTINGS,
			gettext_noop("Sets the owning group of the Unix-domain socket."),
			gettext_noop("The owning user of the socket is always the user "
						 "that starts the server.")
		},
		&Unix_socket_group,
		"", NULL, NULL
	},

	{
		{"unix_socket_directory", PGC_POSTMASTER, CONN_AUTH_SETTINGS,
			gettext_noop("Sets the directory where the Unix-domain socket will be created."),
			NULL,
			GUC_SUPERUSER_ONLY
		},
		&UnixSocketDir,
		"", assign_canonical_path, NULL
	},

	{
		{"listen_addresses", PGC_POSTMASTER, CONN_AUTH_SETTINGS,
			gettext_noop("Sets the host name or IP address(es) to listen to."),
			NULL,
			GUC_LIST_INPUT
		},
		&ListenAddresses,
		"localhost", NULL, NULL
	},

	{
		{"wal_sync_method", PGC_SIGHUP, WAL_SETTINGS,
			gettext_noop("Selects the method used for forcing WAL updates to disk."),
			NULL,
			GUC_NOT_IN_SAMPLE | GUC_NO_SHOW_ALL | GUC_DISALLOW_USER_SET
		},
		&XLOG_sync_method,
		XLOG_sync_method_default, assign_xlog_sync_method, NULL
	},

	{
		{"custom_variable_classes", PGC_SIGHUP, CUSTOM_OPTIONS,
			gettext_noop("Sets the list of known custom variable classes."),
			NULL,
			GUC_LIST_INPUT | GUC_LIST_QUOTE
		},
		&custom_variable_classes,
		NULL, assign_custom_variable_classes, NULL
	},

	{
		{"data_directory", PGC_POSTMASTER, FILE_LOCATIONS,
			gettext_noop("Sets the server's data directory."),
			NULL,
			GUC_SUPERUSER_ONLY | GUC_NO_SHOW_ALL | GUC_NOT_IN_SAMPLE
		},
		&data_directory,
		NULL, NULL, NULL
	},

	{
		{"config_file", PGC_POSTMASTER, FILE_LOCATIONS,
			gettext_noop("Sets the server's main configuration file."),
			NULL,
			GUC_DISALLOW_IN_FILE | GUC_SUPERUSER_ONLY | GUC_NO_SHOW_ALL | GUC_NOT_IN_SAMPLE
		},
		&ConfigFileName,
		NULL, NULL, NULL
	},

	{
		{"hba_file", PGC_POSTMASTER, FILE_LOCATIONS,
			gettext_noop("Sets the server's \"hba\" configuration file."),
			NULL,
			GUC_SUPERUSER_ONLY | GUC_NO_SHOW_ALL | GUC_NOT_IN_SAMPLE
		},
		&HbaFileName,
		NULL, NULL, NULL
	},

	{
		{"ident_file", PGC_POSTMASTER, FILE_LOCATIONS,
			gettext_noop("Sets the server's \"ident\" configuration file."),
			NULL,
			GUC_SUPERUSER_ONLY | GUC_NO_SHOW_ALL | GUC_NOT_IN_SAMPLE
		},
		&IdentFileName,
		NULL, NULL, NULL
	},

	{
<<<<<<< HEAD
		{"xmlbinary", PGC_USERSET, CLIENT_CONN_STATEMENT,
			gettext_noop("Sets how binary values are to be encoded in XML."),
			gettext_noop("Valid values are BASE64 and HEX.")
		},
		&xmlbinary_string,
		"base64", assign_xmlbinary, NULL
	},

	{
		{"xmloption", PGC_USERSET, CLIENT_CONN_STATEMENT,
			gettext_noop("Sets whether XML data in implicit parsing and serialization "
						 "operations is to be considered as documents or content fragments."),
			gettext_noop("Valid values are DOCUMENT and CONTENT.")
		},
		&xmloption_string,
		"content", assign_xmloption, NULL
	},

	{
		{"stats_temp_directory", PGC_SIGHUP, STATS_COLLECTOR,
			gettext_noop("Writes temporary statistics files to the specified directory."),
			NULL,
			GUC_SUPERUSER_ONLY | GUC_NO_SHOW_ALL | GUC_NOT_IN_SAMPLE
		},
		&pgstat_temp_directory,
		"pg_stat_tmp", assign_pgstat_temp_directory, NULL
	},

	{
		{"synchronous_standby_names", PGC_SIGHUP, WAL_REPLICATION,
			gettext_noop("List of names of potential synchronous standbys."),
			NULL,
			GUC_LIST_INPUT
		},
		&SyncRepStandbyNames,
		"",
		check_synchronous_standby_names, NULL, NULL
=======
		{"external_pid_file", PGC_POSTMASTER, FILE_LOCATIONS,
			gettext_noop("Writes the postmaster PID to the specified file."),
			NULL,
			GUC_SUPERUSER_ONLY
		},
		&external_pid_file,
		NULL, assign_canonical_path, NULL
>>>>>>> f260edb1
	},

	{
		{"default_text_search_config", PGC_USERSET, CLIENT_CONN_LOCALE,
			gettext_noop("Sets default text search configuration."),
			NULL
		},
		&TSCurrentConfig,
		"pg_catalog.simple", assignTSCurrentConfig, NULL
	},

#ifdef USE_SSL
	{
		{"ssl_ciphers", PGC_POSTMASTER, CONN_AUTH_SECURITY,
			gettext_noop("Sets the list of allowed SSL ciphers."),
			NULL,
			GUC_SUPERUSER_ONLY
		},
		&SSLCipherSuites,
		"ALL:!ADH:!LOW:!EXP:!MD5:@STRENGTH", NULL, NULL
	},
#endif   /* USE_SSL */

	{
		{"application_name", PGC_USERSET, LOGGING_WHAT,
			gettext_noop("Sets the application name to be reported in statistics and logs."),
			NULL,
			GUC_IS_NAME | GUC_REPORT | GUC_NOT_IN_SAMPLE
		},
		&application_name,
		"", assign_application_name, NULL
	},

	{
		{"external_pid_file", PGC_POSTMASTER, FILE_LOCATIONS,
			gettext_noop("Writes the postmaster PID to the specified file."),
			NULL,
			GUC_SUPERUSER_ONLY | GUC_NO_SHOW_ALL | GUC_NOT_IN_SAMPLE
		},
		&external_pid_file,
		NULL, assign_canonical_path, NULL
	},

<<<<<<< HEAD
	/* placed here as a temporary hack until we get guc enums */
		{
			{"bytea_output", PGC_USERSET, CLIENT_CONN_STATEMENT,
				gettext_noop("Sets the output format for bytea."),
				gettext_noop("Valid values are HEX and ESCAPE.")
			},
			&bytea_output_temp,
			"escape", assign_bytea, NULL, NULL
		},

	{
		{"wal_consistency_checking", PGC_SUSET, DEVELOPER_OPTIONS,
			gettext_noop("Sets the WAL resource managers for which WAL consistency checks are done."),
			gettext_noop("Full-page images will be logged for all data blocks and cross-checked against the results of WAL replay."),
			GUC_LIST_INPUT | GUC_NOT_IN_SAMPLE
		},
		&wal_consistency_checking_string,
		"",
		assign_wal_consistency_checking, NULL
	},

	/* End-of-list marker */
	{
		{NULL, 0, 0, NULL, NULL}, NULL, NULL, NULL, NULL
	}
};


=======
static struct config_enum ConfigureNamesEnum[] =
{
	{
		{"backslash_quote", PGC_USERSET, COMPAT_OPTIONS_PREVIOUS,
			gettext_noop("Sets whether \"\\'\" is allowed in string literals."),
			gettext_noop("Valid values are ON, OFF, and SAFE_ENCODING.")
		},
		&backslash_quote,
		BACKSLASH_QUOTE_SAFE_ENCODING, backslash_quote_options, NULL, NULL
	},

	{
		{"client_min_messages", PGC_USERSET, LOGGING_WHEN,
			gettext_noop("Sets the message levels that are sent to the client."),
			gettext_noop("Valid values are DEBUG5, DEBUG4, DEBUG3, DEBUG2, "
						 "DEBUG1, LOG, NOTICE, WARNING, and ERROR. Each level includes all the "
						 "levels that follow it. The later the level, the fewer messages are "
						 "sent.")
		},
		&client_min_messages,
		NOTICE, message_level_options,NULL, NULL
	},

	{
		{"default_transaction_isolation", PGC_USERSET, CLIENT_CONN_STATEMENT,
			gettext_noop("Sets the transaction isolation level of each new transaction."),
			gettext_noop("Each SQL transaction has an isolation level, which "
						 "can be either \"read uncommitted\", \"read committed\", \"repeatable read\", or \"serializable\".")
		},
		&DefaultXactIsoLevel,
		XACT_READ_COMMITTED, isolation_level_options, NULL, NULL
	},

	{
		{"log_error_verbosity", PGC_SUSET, LOGGING_WHEN,
			gettext_noop("Sets the verbosity of logged messages."),
			gettext_noop("Valid values are \"terse\", \"default\", and \"verbose\".")
		},
		&Log_error_verbosity,
		PGERROR_DEFAULT, log_error_verbosity_options, NULL, NULL
	},

	{
		{"log_min_messages", PGC_SUSET, LOGGING_WHEN,
			gettext_noop("Sets the message levels that are logged."),
			gettext_noop("Valid values are DEBUG5, DEBUG4, DEBUG3, DEBUG2, DEBUG1, "
			"INFO, NOTICE, WARNING, ERROR, LOG, FATAL, and PANIC. Each level "
						 "includes all the levels that follow it.")
		},
		&log_min_messages,
		WARNING, message_level_options, NULL, NULL
	},

	{
		{"log_min_error_statement", PGC_SUSET, LOGGING_WHEN,
			gettext_noop("Causes all statements generating error at or above this level to be logged."),
			gettext_noop("All SQL statements that cause an error of the "
						 "specified level or a higher level are logged.")
		},
		&log_min_error_statement,
		ERROR, message_level_options, NULL, NULL
	},

	{
		{"log_statement", PGC_SUSET, LOGGING_WHAT,
			gettext_noop("Sets the type of statements logged."),
			gettext_noop("Valid values are \"none\", \"ddl\", \"mod\", and \"all\".")
		},
		&log_statement,
		LOGSTMT_NONE, log_statement_options, NULL, NULL
	},

#ifdef HAVE_SYSLOG
	{
		{"syslog_facility", PGC_SIGHUP, LOGGING_WHERE,
			gettext_noop("Sets the syslog \"facility\" to be used when syslog enabled."),
			gettext_noop("Valid values are LOCAL0, LOCAL1, LOCAL2, LOCAL3, "
						 "LOCAL4, LOCAL5, LOCAL6, LOCAL7.")
		},
		&syslog_facility,
		LOG_LOCAL0, syslog_facility_options, assign_syslog_facility, NULL
	},
#endif

	{
		{"regex_flavor", PGC_USERSET, COMPAT_OPTIONS_PREVIOUS,
			gettext_noop("Sets the regular expression \"flavor\"."),
			gettext_noop("This can be set to advanced, extended, or basic.")
		},
		&regex_flavor,
		REG_ADVANCED, regex_flavor_options, NULL, NULL
	},

	{
		{"session_replication_role", PGC_SUSET, CLIENT_CONN_STATEMENT,
			gettext_noop("Sets the session's behavior for triggers and rewrite rules."),
			gettext_noop("Each session can be either"
						 " \"origin\", \"replica\", or \"local\".")
		},
		&SessionReplicationRole,
		SESSION_REPLICATION_ROLE_ORIGIN, session_replication_role_options,
		assign_session_replication_role, NULL
	},

	{
		{"xmlbinary", PGC_USERSET, CLIENT_CONN_STATEMENT,
			gettext_noop("Sets how binary values are to be encoded in XML."),
			gettext_noop("Valid values are BASE64 and HEX.")
		},
		&xmlbinary,
		XMLBINARY_BASE64, xmlbinary_options, NULL, NULL
	},

	{
		{"xmloption", PGC_USERSET, CLIENT_CONN_STATEMENT,
			gettext_noop("Sets whether XML data in implicit parsing and serialization "
						 "operations is to be considered as documents or content fragments."),
			gettext_noop("Valid values are DOCUMENT and CONTENT.")
		},
		&xmloption,
		XMLOPTION_CONTENT, xmloption_options, NULL, NULL
	},


	/* End-of-list marker */
	{
		{NULL, 0, 0, NULL, NULL}, NULL, 0, NULL, NULL, NULL
	}
};

>>>>>>> f260edb1
/******** end of options list ********/


/*
 * To allow continued support of obsolete names for GUC variables, we apply
 * the following mappings to any unrecognized name.  Note that an old name
 * should be mapped to a new one only if the new variable has very similar
 * semantics to the old.
 */
static const char *const map_old_guc_names[] = {
	"sort_mem", "work_mem",
	"vacuum_mem", "maintenance_work_mem",
	NULL
};


/*
 * Actual lookup of variables is done through this single, sorted array.
 */
static struct config_generic **guc_variables;

/* Current number of variables contained in the vector */
static int	num_guc_variables;

/* Vector capacity */
static int	size_guc_variables;


static bool guc_dirty;			/* TRUE if need to do commit/abort work */

static bool reporting_enabled;	/* TRUE to enable GUC_REPORT */

static int	GUCNestLevel = 0;	/* 1 when in main transaction */


static int	guc_var_compare(const void *a, const void *b);
static int	guc_name_compare(const char *namea, const char *nameb);
static void push_old_value(struct config_generic * gconf, GucAction action);
static void ReportGUCOption(struct config_generic * record);
static void ShowGUCConfigOption(const char *name, DestReceiver *dest);
static void ShowAllGUCConfig(DestReceiver *dest);
static char *_ShowOption(struct config_generic * record, bool use_units);
static bool is_newvalue_equal(struct config_generic * record, const char *newvalue);

static void DispatchSetPGVariable(const char *name, List *args, bool is_local);

/*
 * Some infrastructure for checking malloc/strdup/realloc calls
 */
static void *
guc_malloc(int elevel, size_t size)
{
	void	   *data;

	data = malloc(size);
	if (data == NULL)
		ereport(elevel,
				(errcode(ERRCODE_OUT_OF_MEMORY),
				 errmsg("out of memory")));
	return data;
}

static void *
guc_realloc(int elevel, void *old, size_t size)
{
	void	   *data;

	data = realloc(old, size);
	if (data == NULL)
		ereport(elevel,
				(errcode(ERRCODE_OUT_OF_MEMORY),
				 errmsg("out of memory")));
	return data;
}

static char *
guc_strdup(int elevel, const char *src)
{
	char	   *data;

	data = strdup(src);
	if (data == NULL)
		ereport(elevel,
				(errcode(ERRCODE_OUT_OF_MEMORY),
				 errmsg("out of memory")));
	return data;
}


/*
 * Support for assigning to a field of a string GUC item.  Free the prior
 * value if it's not referenced anywhere else in the item (including stacked
 * states).
 */
static void
set_string_field(struct config_string * conf, char **field, char *newval)
{
	char	   *oldval = *field;
	GucStack   *stack;

	/* Do the assignment */
	*field = newval;

	/* Exit if any duplicate references, or if old value was NULL anyway */
	if (oldval == NULL ||
		oldval == *(conf->variable) ||
		oldval == conf->reset_val ||
		oldval == conf->boot_val)
		return;
	for (stack = conf->gen.stack; stack; stack = stack->prev)
	{
		if (oldval == stack->prior.stringval ||
			oldval == stack->masked.stringval)
			return;
	}

	/* Not used anymore, so free it */
	free(oldval);
}

/*
 * Detect whether strval is referenced anywhere in a GUC string item
 */
static bool
string_field_used(struct config_string * conf, char *strval)
{
	GucStack   *stack;

	if (strval == *(conf->variable) ||
		strval == conf->reset_val ||
		strval == conf->boot_val)
		return true;
	for (stack = conf->gen.stack; stack; stack = stack->prev)
	{
		if (strval == stack->prior.stringval ||
			strval == stack->masked.stringval)
			return true;
	}
	return false;
}

/*
 * Support for copying a variable's active value into a stack entry
 */
static void
set_stack_value(struct config_generic * gconf, union config_var_value * val)
{
	switch (gconf->vartype)
	{
		case PGC_BOOL:
			val->boolval =
				*((struct config_bool *) gconf)->variable;
			break;
		case PGC_INT:
			val->intval =
				*((struct config_int *) gconf)->variable;
			break;
		case PGC_REAL:
			val->realval =
				*((struct config_real *) gconf)->variable;
			break;
		case PGC_STRING:
			/* we assume stringval is NULL if not valid */
			set_string_field((struct config_string *) gconf,
							 &(val->stringval),
							 *((struct config_string *) gconf)->variable);
			break;
		case PGC_ENUM:
			val->enumval = 
				*((struct config_enum *) gconf)->variable;
			break;
	}
}

/*
 * Support for discarding a no-longer-needed value in a stack entry
 */
static void
discard_stack_value(struct config_generic * gconf, union config_var_value * val)
{
	switch (gconf->vartype)
	{
		case PGC_BOOL:
		case PGC_INT:
		case PGC_REAL:
		case PGC_ENUM:
			/* no need to do anything */
			break;
		case PGC_STRING:
			set_string_field((struct config_string *) gconf,
							 &(val->stringval),
							 NULL);
			break;
	}
}


/*
 * Fetch the sorted array pointer (exported for help_config.c's use ONLY)
 */
struct config_generic **
get_guc_variables(void)
{
	return guc_variables;
}
int get_num_guc_variables(void)
{
	return num_guc_variables;
}


/*
 * gp_guc_list_init
 *
 * Builds global lists of interesting GUCs for use with gp_guc_list_show()...
 *
 * - gp_guc_list_for_explain: consists of planner GUCs, plus 'work_mem'
 * - gp_guc_list_for_no_plan: planner method enables for cdb_no_plan_for_query().
 */
static void
gp_guc_list_init(void)
{
    int         i;

    if (gp_guc_list_for_explain)
    {
        list_free(gp_guc_list_for_explain);
        gp_guc_list_for_explain = NIL;
    }
    if (gp_guc_list_for_no_plan)
    {
        list_free(gp_guc_list_for_no_plan);
        gp_guc_list_for_no_plan = NIL;
    }

	for (i = 0; i < num_guc_variables; i++)
	{
		struct config_generic  *gconf = guc_variables[i];
        bool    explain = false;
        bool    no_plan = false;

        switch (gconf->group)
        {
            case QUERY_TUNING:
            case QUERY_TUNING_COST:
            case QUERY_TUNING_OTHER:
                explain = true;
                break;

            case QUERY_TUNING_METHOD:
                explain = true;
                no_plan = true;
                break;

            case RESOURCES_MEM:
                if (0 == guc_name_compare(gconf->name, "work_mem"))
                    explain = true;
                break;

            default:
                break;
        }

        if (explain)
            gp_guc_list_for_explain = lappend(gp_guc_list_for_explain, gconf);
        if (no_plan)
            gp_guc_list_for_no_plan = lappend(gp_guc_list_for_no_plan, gconf);
	}
}                               /* gp_guc_list_init */


/*
 * gp_guc_list_show
 *
 * Given a list of GUCs (a List of struct config_generic), construct a
 * human-readable string of the option names and current values, skipping
 * any whose source <= 'excluding'.
 *
 * The result is a palloc'd string. If no options match, returns an
 * empty string.
 */
char *
gp_guc_list_show(GucSource excluding, List *guclist)
{
	ListCell   *cell;
	char	   *value;
	StringInfoData buf;

	initStringInfo(&buf);

	foreach(cell, guclist)
	{
		struct config_generic *gconf = (struct config_generic *) lfirst(cell);

		if (gconf->source > excluding)
        {
			if (buf.len > 0)
				appendStringInfoString(&buf, "; ");
            value = _ShowOption(gconf, true);
            appendStringInfo(&buf, "%s=%s", gconf->name, value);
            pfree(value);
        }
	}

	return buf.data;
}                               /* gp_guc_list_show */


/*
 * Build the sorted array.	This is split out so that it could be
 * re-executed after startup (eg, we could allow loadable modules to
 * add vars, and then we'd need to re-sort).
 */
void
build_guc_variables(void)
{
	int			size_vars;
	int			num_vars = 0;
	struct config_generic **guc_vars;
	int			i;

	/* validate that the config_group array has same # of elements as config_group enumeration */
	for ( i = 0; i < ___CONFIG_GROUP_COUNT; i++)
	{
	    Assert(config_group_names[i] != NULL);
	}
	Assert(config_group_names[___CONFIG_GROUP_COUNT] == NULL);

	for (i = 0; ConfigureNamesBool[i].gen.name; i++)
	{
		struct config_bool *conf = &ConfigureNamesBool[i];

		/* Rather than requiring vartype to be filled in by hand, do this: */
		conf->gen.vartype = PGC_BOOL;
		num_vars++;
	}

	for (i = 0; ConfigureNamesBool_gp[i].gen.name; i++)
	{
		struct config_bool *conf = &ConfigureNamesBool_gp[i];

		conf->gen.vartype = PGC_BOOL;
		num_vars++;
	}

	for (i = 0; ConfigureNamesInt[i].gen.name; i++)
	{
		struct config_int *conf = &ConfigureNamesInt[i];

		conf->gen.vartype = PGC_INT;
		num_vars++;
	}

	for (i = 0; ConfigureNamesInt_gp[i].gen.name; i++)
	{
		struct config_int *conf = &ConfigureNamesInt_gp[i];

		conf->gen.vartype = PGC_INT;
		num_vars++;
	}

	for (i = 0; ConfigureNamesReal[i].gen.name; i++)
	{
		struct config_real *conf = &ConfigureNamesReal[i];

		conf->gen.vartype = PGC_REAL;
		num_vars++;
	}

	for (i = 0; ConfigureNamesReal_gp[i].gen.name; i++)
	{
		struct config_real *conf = &ConfigureNamesReal_gp[i];

		conf->gen.vartype = PGC_REAL;
		num_vars++;
	}

	for (i = 0; ConfigureNamesString[i].gen.name; i++)
	{
		struct config_string *conf = &ConfigureNamesString[i];

		conf->gen.vartype = PGC_STRING;
		num_vars++;
	}

<<<<<<< HEAD
	for (i = 0; ConfigureNamesString_gp[i].gen.name; i++)
	{
		struct config_string *conf = &ConfigureNamesString_gp[i];

		conf->gen.vartype = PGC_STRING;
=======
	for (i = 0; ConfigureNamesEnum[i].gen.name; i++)
	{
		struct config_enum *conf = &ConfigureNamesEnum[i];

		conf->gen.vartype = PGC_ENUM;
>>>>>>> f260edb1
		num_vars++;
	}

	/*
	 * Create table with 20% slack
	 */
	size_vars = num_vars + num_vars / 4;

	guc_vars = (struct config_generic **)
		guc_malloc(FATAL, size_vars * sizeof(struct config_generic *));

	num_vars = 0;

	for (i = 0; ConfigureNamesBool[i].gen.name; i++)
		guc_vars[num_vars++] = &ConfigureNamesBool[i].gen;

	for (i = 0; ConfigureNamesBool_gp[i].gen.name; i++)
		guc_vars[num_vars++] = &ConfigureNamesBool_gp[i].gen;

	for (i = 0; ConfigureNamesInt[i].gen.name; i++)
		guc_vars[num_vars++] = &ConfigureNamesInt[i].gen;

	for (i = 0; ConfigureNamesInt_gp[i].gen.name; i++)
		guc_vars[num_vars++] = &ConfigureNamesInt_gp[i].gen;

	for (i = 0; ConfigureNamesReal[i].gen.name; i++)
		guc_vars[num_vars++] = &ConfigureNamesReal[i].gen;

	for (i = 0; ConfigureNamesReal_gp[i].gen.name; i++)
		guc_vars[num_vars++] = &ConfigureNamesReal_gp[i].gen;

	for (i = 0; ConfigureNamesString[i].gen.name; i++)
		guc_vars[num_vars++] = &ConfigureNamesString[i].gen;

<<<<<<< HEAD
	for (i = 0; ConfigureNamesString_gp[i].gen.name; i++)
		guc_vars[num_vars++] = &ConfigureNamesString_gp[i].gen;
=======
	for (i = 0; ConfigureNamesEnum[i].gen.name; i++)
		guc_vars[num_vars++] = &ConfigureNamesEnum[i].gen;
>>>>>>> f260edb1

	if (guc_variables)
		free(guc_variables);
	guc_variables = guc_vars;
	num_guc_variables = num_vars;
	size_guc_variables = size_vars;
	qsort((void *) guc_variables, num_guc_variables,
		  sizeof(struct config_generic *), guc_var_compare);
}

/*
 * Add a new GUC variable to the list of known variables. The
 * list is expanded if needed.
 */
static bool
add_guc_variable(struct config_generic * var, int elevel)
{
	if (num_guc_variables + 1 >= size_guc_variables)
	{
		/*
		 * Increase the vector by 25%
		 */
		int			size_vars = size_guc_variables + size_guc_variables / 4;
		struct config_generic **guc_vars;

		if (size_vars == 0)
		{
			size_vars = 100;
			guc_vars = (struct config_generic **)
				guc_malloc(elevel, size_vars * sizeof(struct config_generic *));
		}
		else
		{
			guc_vars = (struct config_generic **)
				guc_realloc(elevel, guc_variables, size_vars * sizeof(struct config_generic *));
		}

		if (guc_vars == NULL)
			return false;		/* out of memory */

		guc_variables = guc_vars;
		size_guc_variables = size_vars;
	}
	guc_variables[num_guc_variables++] = var;
	qsort((void *) guc_variables, num_guc_variables,
		  sizeof(struct config_generic *), guc_var_compare);
	return true;
}

/*
 * Create and add a placeholder variable. It's presumed to belong
 * to a valid custom variable class at this point.
 */
static struct config_generic *
add_placeholder_variable(const char *name, int elevel)
{
	size_t		sz = sizeof(struct config_string) + sizeof(char *);
	struct config_string *var;
	struct config_generic *gen;

	var = (struct config_string *) guc_malloc(elevel, sz);
	if (var == NULL)
		return NULL;
	memset(var, 0, sz);
	gen = &var->gen;

	gen->name = guc_strdup(elevel, name);
	if (gen->name == NULL)
	{
		free(var);
		return NULL;
	}

	gen->context = PGC_USERSET;
	gen->group = CUSTOM_OPTIONS;
	gen->short_desc = "GUC placeholder variable";
	gen->flags = GUC_NO_SHOW_ALL | GUC_NOT_IN_SAMPLE | GUC_CUSTOM_PLACEHOLDER;
	gen->vartype = PGC_STRING;

	/*
	 * The char* is allocated at the end of the struct since we have no
	 * 'static' place to point to.	Note that the current value, as well as
	 * the boot and reset values, start out NULL.
	 */
	var->variable = (char **) (var + 1);

	if (!add_guc_variable((struct config_generic *) var, elevel))
	{
		free((void *) gen->name);
		free(var);
		return NULL;
	}

	return gen;
}

/*
 * Detect whether the portion of "name" before dotPos matches any custom
 * variable class name listed in custom_var_classes.  The latter must be
 * formatted the way that assign_custom_variable_classes does it, ie,
 * no whitespace.  NULL is valid for custom_var_classes.
 */
static bool
is_custom_class(const char *name, int dotPos, const char *custom_var_classes)
{
	bool		result = false;
	const char *ccs = custom_var_classes;

	if (ccs != NULL)
	{
		const char *start = ccs;

		for (;; ++ccs)
		{
			char		c = *ccs;

			if (c == '\0' || c == ',')
			{
				if (dotPos == ccs - start && strncmp(start, name, dotPos) == 0)
				{
					result = true;
					break;
				}
				if (c == '\0')
					break;
				start = ccs + 1;
			}
		}
	}
	return result;
}

/*
 * Look up option NAME.  If it exists, return a pointer to its record,
 * else return NULL.  If create_placeholders is TRUE, we'll create a
 * placeholder record for a valid-looking custom variable name.
 */
struct config_generic *
find_option(const char *name, bool create_placeholders, int elevel)
{
	const char **key = &name;
	struct config_generic **res;
	int			i;

	Assert(name);

	/*
	 * By equating const char ** with struct config_generic *, we are assuming
	 * the name field is first in config_generic.
	 */
	res = (struct config_generic **) bsearch((void *) &key,
											 (void *) guc_variables,
											 num_guc_variables,
											 sizeof(struct config_generic *),
											 guc_var_compare);
	if (res)
		return *res;

	/*
	 * See if the name is an obsolete name for a variable.	We assume that the
	 * set of supported old names is short enough that a brute-force search is
	 * the best way.
	 */
	for (i = 0; map_old_guc_names[i] != NULL; i += 2)
	{
		if (guc_name_compare(name, map_old_guc_names[i]) == 0)
			return find_option(map_old_guc_names[i + 1], false, elevel);
	}

	if (create_placeholders)
	{
		/*
		 * Check if the name is qualified, and if so, check if the qualifier
		 * matches any custom variable class.  If so, add a placeholder.
		 */
		const char *dot = strchr(name, GUC_QUALIFIER_SEPARATOR);

		if (dot != NULL &&
			is_custom_class(name, dot - name, custom_variable_classes))
			return add_placeholder_variable(name, elevel);
	}

	/* Unknown name */
	return NULL;
}


/*
 * comparator for qsorting and bsearching guc_variables array
 */
static int
guc_var_compare(const void *a, const void *b)
{
	struct config_generic *confa = *(struct config_generic **) a;
	struct config_generic *confb = *(struct config_generic **) b;

	return guc_name_compare(confa->name, confb->name);
}

/*
 * the bare comparison function for GUC names
 */
static int
guc_name_compare(const char *namea, const char *nameb)
{
	/*
	 * The temptation to use strcasecmp() here must be resisted, because the
	 * array ordering has to remain stable across setlocale() calls. So, build
	 * our own with a simple ASCII-only downcasing.
	 */
	while (*namea && *nameb)
	{
		char		cha = *namea++;
		char		chb = *nameb++;

		if (cha >= 'A' && cha <= 'Z')
			cha += 'a' - 'A';
		if (chb >= 'A' && chb <= 'Z')
			chb += 'a' - 'A';
		if (cha != chb)
			return cha - chb;
	}
	if (*namea)
		return 1;				/* a is longer */
	if (*nameb)
		return -1;				/* b is longer */
	return 0;
}


/*
 * Initialize GUC options during program startup.
 *
 * Note that we cannot read the config file yet, since we have not yet
 * processed command-line switches.
 */
void
InitializeGUCOptions(void)
{
	int			i;
	char	   *env;
	long		stack_rlimit;
	/*
	 * Before log_line_prefix could possibly receive a nonempty setting, make
	 * sure that timezone processing is minimally alive (see elog.c).
	 */
	pg_timezone_pre_initialize();

	/*
	 * Before log_line_prefix could possibly receive a nonempty setting, make
	 * sure that timezone processing is minimally alive (see elog.c).
	 */
	pg_timezone_pre_initialize();

	/*
	 * Build sorted array of all GUC variables.
	 */
	build_guc_variables();

	/*
	 * Load all variables with their compiled-in defaults, and initialize
	 * status fields as needed.
	 */
	for (i = 0; i < num_guc_variables; i++)
	{
		struct config_generic *gconf = guc_variables[i];

		gconf->status = 0;
		gconf->reset_source = PGC_S_DEFAULT;
		gconf->source = PGC_S_DEFAULT;
		gconf->stack = NULL;

		switch (gconf->vartype)
		{
			case PGC_BOOL:
				{
					struct config_bool *conf = (struct config_bool *) gconf;

					if (conf->assign_hook)
						if (!(*conf->assign_hook) (conf->boot_val, true,
												   PGC_S_DEFAULT))
							elog(FATAL, "failed to initialize %s to %d",
								 conf->gen.name, (int) conf->boot_val);
					*conf->variable = conf->reset_val = conf->boot_val;
					break;
				}
			case PGC_INT:
				{
					struct config_int *conf = (struct config_int *) gconf;

					Assert(conf->boot_val >= conf->min);
					Assert(conf->boot_val <= conf->max);
					if (conf->assign_hook)
						if (!(*conf->assign_hook) (conf->boot_val, true,
												   PGC_S_DEFAULT))
							elog(FATAL, "failed to initialize %s to %d",
								 conf->gen.name, conf->boot_val);
					*conf->variable = conf->reset_val = conf->boot_val;
					break;
				}
			case PGC_REAL:
				{
					struct config_real *conf = (struct config_real *) gconf;

					Assert(conf->boot_val >= conf->min);
					Assert(conf->boot_val <= conf->max);
					if (conf->assign_hook)
						if (!(*conf->assign_hook) (conf->boot_val, true,
												   PGC_S_DEFAULT))
							elog(FATAL, "failed to initialize %s to %g",
								 conf->gen.name, conf->boot_val);
					*conf->variable = conf->reset_val = conf->boot_val;
					break;
				}
			case PGC_STRING:
				{
					struct config_string *conf = (struct config_string *) gconf;
					char	   *str;

					*conf->variable = NULL;
					conf->reset_val = NULL;

					if (conf->boot_val == NULL)
					{
						/* leave the value NULL, do not call assign hook */
						break;
					}

					str = guc_strdup(FATAL, conf->boot_val);
					conf->reset_val = str;

					if (conf->assign_hook)
					{
						const char *newstr;

						newstr = (*conf->assign_hook) (str, true,
													   PGC_S_DEFAULT);
						if (newstr == NULL)
						{
							elog(FATAL, "failed to initialize %s to \"%s\"",
								 conf->gen.name, str);
						}
						else if (newstr != str)
						{
							free(str);

							/*
							 * See notes in set_config_option about casting
							 */
							str = (char *) newstr;
							conf->reset_val = str;
						}
					}
					*conf->variable = str;
					break;
				}
			case PGC_ENUM:
				{
					struct config_enum *conf = (struct config_enum *) gconf;

					if (conf->assign_hook)
						if (!(*conf->assign_hook) (conf->boot_val, true,
												   PGC_S_DEFAULT))
							elog(FATAL, "failed to initialize %s to %s",
								 conf->gen.name, 
								 config_enum_lookup_by_value(conf, conf->boot_val));
					*conf->variable = conf->reset_val = conf->boot_val;
					break;
				}
		}
	}

	guc_dirty = false;

	reporting_enabled = false;

	/*
	 * Prevent any attempt to override the transaction modes from
	 * non-interactive sources.
	 */
	SetConfigOption("transaction_isolation", "default",
					PGC_POSTMASTER, PGC_S_OVERRIDE);
	SetConfigOption("transaction_read_only", "no",
					PGC_POSTMASTER, PGC_S_OVERRIDE);

	/*
	 * For historical reasons, some GUC parameters can receive defaults from
	 * environment variables.  Process those settings.	NB: if you add or
	 * remove anything here, see also ProcessConfigFile().
	 */

	env = getenv("PGPORT");
	if (env != NULL)
		SetConfigOption("port", env, PGC_POSTMASTER, PGC_S_ENV_VAR);

	env = getenv("PGDATESTYLE");
	if (env != NULL)
		SetConfigOption("datestyle", env, PGC_POSTMASTER, PGC_S_ENV_VAR);

	env = getenv("PGCLIENTENCODING");
	if (env != NULL)
		SetConfigOption("client_encoding", env, PGC_POSTMASTER, PGC_S_ENV_VAR);

	/*
	 * rlimit isn't exactly an "environment variable", but it behaves about
	 * the same.  If we can identify the platform stack depth rlimit, increase
	 * default stack depth setting up to whatever is safe (but at most 2MB).
	 */
	stack_rlimit = get_stack_depth_rlimit();
	if (stack_rlimit > 0)
	{
		long		new_limit = (stack_rlimit - STACK_DEPTH_SLOP) / 1024L;

		if (new_limit > 100)
		{
			char		limbuf[16];

			new_limit = Min(new_limit, 2048);
			sprintf(limbuf, "%ld", new_limit);
			SetConfigOption("max_stack_depth", limbuf,
							PGC_POSTMASTER, PGC_S_ENV_VAR);
		}
	}
}


/*
 * Select the configuration files and data directory to be used, and
 * do the initial read of postgresql.conf.
 *
 * This is called after processing command-line switches.
 *		userDoption is the -D switch value if any (NULL if unspecified).
 *		progname is just for use in error messages.
 *
 * Returns true on success; on failure, prints a suitable error message
 * to stderr and returns false.
 */
bool
SelectConfigFiles(const char *userDoption, const char *progname)
{
	char	   *configdir;
	char	   *fname;
	struct stat stat_buf;

	/* configdir is -D option, or $PGDATA if no -D */
	if (userDoption)
		configdir = make_absolute_path(userDoption);
	else
		configdir = make_absolute_path(getenv("PGDATA"));

	/*
	 * Find the configuration file: if config_file was specified on the
	 * command line, use it, else use configdir/postgresql.conf.  In any case
	 * ensure the result is an absolute path, so that it will be interpreted
	 * the same way by future backends.
	 */
	if (ConfigFileName)
		fname = make_absolute_path(ConfigFileName);
	else if (configdir)
	{
		fname = guc_malloc(FATAL,
						   strlen(configdir) + strlen(CONFIG_FILENAME) + 2);
		sprintf(fname, "%s/%s", configdir, CONFIG_FILENAME);
	}
	else
	{
		write_stderr("%s does not know where to find the server configuration file.\n"
					 "You must specify the --config-file or -D invocation "
					 "option or set the PGDATA environment variable.\n",
					 progname);
		return false;
	}

	/*
	 * Set the ConfigFileName GUC variable to its final value, ensuring that
	 * it can't be overridden later.
	 */
	SetConfigOption("config_file", fname, PGC_POSTMASTER, PGC_S_OVERRIDE);
	free(fname);

#ifdef USE_SEGWALREP
	/* Perform similar processes for Greenplum-specific configuration files. */
	if (!select_gp_replication_config_files(configdir, progname))
		return false;
#endif

	/*
	 * Now read the config file for the first time.
	 */
	if (stat(ConfigFileName, &stat_buf) != 0)
	{
		write_stderr("%s cannot access the server configuration file \"%s\": %s\n",
					 progname, ConfigFileName, strerror(errno));
		free(configdir);
		return false;
	}

	ProcessConfigFile(PGC_POSTMASTER);

	/*
	 * If the data_directory GUC variable has been set, use that as DataDir;
	 * otherwise use configdir if set; else punt.
	 *
	 * Note: SetDataDir will copy and absolute-ize its argument, so we don't
	 * have to.
	 */
	if (data_directory)
		SetDataDir(data_directory);
	else if (configdir)
		SetDataDir(configdir);
	else
	{
		write_stderr("%s does not know where to find the database system data.\n"
					 "This can be specified as \"data_directory\" in \"%s\", "
					 "or by the -D invocation option, or by the "
					 "PGDATA environment variable.\n",
					 progname, ConfigFileName);
		return false;
	}

	/*
	 * Reflect the final DataDir value back into the data_directory GUC var.
	 * (If you are wondering why we don't just make them a single variable,
	 * it's because the EXEC_BACKEND case needs DataDir to be transmitted to
	 * child backends specially.  XXX is that still true?  Given that we now
	 * chdir to DataDir, EXEC_BACKEND can read the config file without knowing
	 * DataDir in advance.)
	 */
	SetConfigOption("data_directory", DataDir, PGC_POSTMASTER, PGC_S_OVERRIDE);

	/*
	 * Figure out where pg_hba.conf is, and make sure the path is absolute.
	 */
	if (HbaFileName)
		fname = make_absolute_path(HbaFileName);
	else if (configdir)
	{
		fname = guc_malloc(FATAL,
						   strlen(configdir) + strlen(HBA_FILENAME) + 2);
		sprintf(fname, "%s/%s", configdir, HBA_FILENAME);
	}
	else
	{
		write_stderr("%s does not know where to find the \"hba\" configuration file.\n"
					 "This can be specified as \"hba_file\" in \"%s\", "
					 "or by the -D invocation option, or by the "
					 "PGDATA environment variable.\n",
					 progname, ConfigFileName);
		return false;
	}
	SetConfigOption("hba_file", fname, PGC_POSTMASTER, PGC_S_OVERRIDE);
	free(fname);

	/*
	 * Likewise for pg_ident.conf.
	 */
	if (IdentFileName)
		fname = make_absolute_path(IdentFileName);
	else if (configdir)
	{
		fname = guc_malloc(FATAL,
						   strlen(configdir) + strlen(IDENT_FILENAME) + 2);
		sprintf(fname, "%s/%s", configdir, IDENT_FILENAME);
	}
	else
	{
		write_stderr("%s does not know where to find the \"ident\" configuration file.\n"
					 "This can be specified as \"ident_file\" in \"%s\", "
					 "or by the -D invocation option, or by the "
					 "PGDATA environment variable.\n",
					 progname, ConfigFileName);
		return false;
	}
	SetConfigOption("ident_file", fname, PGC_POSTMASTER, PGC_S_OVERRIDE);
	free(fname);

	free(configdir);

	return true;
}


/*
 * Reset all options to their saved default values (implements RESET ALL)
 */
void
ResetAllOptions(void)
{
	int			i;

	for (i = 0; i < num_guc_variables; i++)
	{
		struct config_generic *gconf = guc_variables[i];

		/* Don't reset non-SET-able values */
		if (gconf->context != PGC_SUSET &&
			gconf->context != PGC_USERSET)
			continue;
		/* Don't reset if special exclusion from RESET ALL */
		if (gconf->flags & GUC_NO_RESET_ALL)
			continue;
		/* No need to reset if wasn't SET */
		if (gconf->source <= PGC_S_OVERRIDE)
			continue;

		/* Save old value to support transaction abort */
		push_old_value(gconf, GUC_ACTION_SET);

		switch (gconf->vartype)
		{
			case PGC_BOOL:
				{
					struct config_bool *conf = (struct config_bool *) gconf;

					if (conf->assign_hook)
						if (!(*conf->assign_hook) (conf->reset_val, true,
												   PGC_S_SESSION))
							elog(ERROR, "failed to reset %s to %d",
								 conf->gen.name, (int) conf->reset_val);
					*conf->variable = conf->reset_val;
					conf->gen.source = conf->gen.reset_source;
					break;
				}
			case PGC_INT:
				{
					struct config_int *conf = (struct config_int *) gconf;

					if (conf->assign_hook)
						if (!(*conf->assign_hook) (conf->reset_val, true,
												   PGC_S_SESSION))
							elog(ERROR, "failed to reset %s to %d",
								 conf->gen.name, conf->reset_val);
					*conf->variable = conf->reset_val;
					conf->gen.source = conf->gen.reset_source;
					break;
				}
			case PGC_REAL:
				{
					struct config_real *conf = (struct config_real *) gconf;

					if (conf->assign_hook)
						if (!(*conf->assign_hook) (conf->reset_val, true,
												   PGC_S_SESSION))
							elog(ERROR, "failed to reset %s to %g",
								 conf->gen.name, conf->reset_val);
					*conf->variable = conf->reset_val;
					conf->gen.source = conf->gen.reset_source;
					break;
				}
			case PGC_STRING:
				{
					struct config_string *conf = (struct config_string *) gconf;
					char	   *str;

					/* We need not strdup here */
					str = conf->reset_val;

					if (conf->assign_hook && str)
					{
						const char *newstr;

						newstr = (*conf->assign_hook) (str, true,
													   PGC_S_SESSION);
						if (newstr == NULL)
							elog(ERROR, "failed to reset %s to \"%s\"",
								 conf->gen.name, str);
						else if (newstr != str)
						{
							/*
							 * See notes in set_config_option about casting
							 */
							str = (char *) newstr;
						}
					}

					set_string_field(conf, conf->variable, str);
					conf->gen.source = conf->gen.reset_source;
					break;
				}
			case PGC_ENUM:
				{
					struct config_enum *conf = (struct config_enum *) gconf;

					if (conf->assign_hook)
						if (!(*conf->assign_hook) (conf->reset_val, true,
												   PGC_S_SESSION))
							elog(ERROR, "failed to reset %s", conf->gen.name);
					*conf->variable = conf->reset_val;
					conf->gen.source = conf->gen.reset_source;
					break;
				}
		}

		if (gconf->flags & GUC_REPORT)
			ReportGUCOption(gconf);
	}
}


/*
 * push_old_value
 *		Push previous state during transactional assignment to a GUC variable.
 */
static void
push_old_value(struct config_generic * gconf, GucAction action)
{
	GucStack   *stack;

	/* If we're not inside a nest level, do nothing */
	if (GUCNestLevel == 0)
		return;

	/* Do we already have a stack entry of the current nest level? */
	stack = gconf->stack;
	if (stack && stack->nest_level >= GUCNestLevel)
	{
		/* Yes, so adjust its state if necessary */
		Assert(stack->nest_level == GUCNestLevel);
		switch (action)
		{
			case GUC_ACTION_SET:
				/* SET overrides any prior action at same nest level */
				if (stack->state == GUC_SET_LOCAL)
				{
					/* must discard old masked value */
					discard_stack_value(gconf, &stack->masked);
				}
				stack->state = GUC_SET;
				break;
			case GUC_ACTION_LOCAL:
				if (stack->state == GUC_SET)
				{
					/* SET followed by SET LOCAL, remember SET's value */
					set_stack_value(gconf, &stack->masked);
					stack->state = GUC_SET_LOCAL;
				}
				/* in all other cases, no change to stack entry */
				break;
			case GUC_ACTION_SAVE:
				/* Could only have a prior SAVE of same variable */
				Assert(stack->state == GUC_SAVE);
				break;
		}
		Assert(guc_dirty);		/* must be set already */
		return;
	}

	/*
	 * Push a new stack entry
	 *
	 * We keep all the stack entries in TopTransactionContext for simplicity.
	 */
	stack = (GucStack *) MemoryContextAllocZero(TopTransactionContext,
												sizeof(GucStack));

	stack->prev = gconf->stack;
	stack->nest_level = GUCNestLevel;
	switch (action)
	{
		case GUC_ACTION_SET:
			stack->state = GUC_SET;
			break;
		case GUC_ACTION_LOCAL:
			stack->state = GUC_LOCAL;
			break;
		case GUC_ACTION_SAVE:
			stack->state = GUC_SAVE;
			break;
	}
	stack->source = gconf->source;
	set_stack_value(gconf, &stack->prior);

	gconf->stack = stack;

	/* Ensure we remember to pop at end of xact */
	guc_dirty = true;
}


/*
 * Do GUC processing at main transaction start.
 */
void
AtStart_GUC(void)
{
	/*
	 * The nest level should be 0 between transactions; if it isn't, somebody
	 * didn't call AtEOXact_GUC, or called it with the wrong nestLevel.  We
	 * throw a warning but make no other effort to clean up.
	 */
	if (GUCNestLevel != 0)
		elog(WARNING, "GUC nest level = %d at transaction start",
			 GUCNestLevel);
	GUCNestLevel = 1;
}

/*
 * Enter a new nesting level for GUC values.  This is called at subtransaction
 * start and when entering a function that has proconfig settings.	NOTE that
 * we must not risk error here, else subtransaction start will be unhappy.
 */
int
NewGUCNestLevel(void)
{
	return ++GUCNestLevel;
}

/*
 * Do GUC processing at transaction or subtransaction commit or abort, or
 * when exiting a function that has proconfig settings.  (The name is thus
 * a bit of a misnomer; perhaps it should be ExitGUCNestLevel or some such.)
 * During abort, we discard all GUC settings that were applied at nesting
 * levels >= nestLevel.  nestLevel == 1 corresponds to the main transaction.
 */
void
AtEOXact_GUC(bool isCommit, int nestLevel)
{
	bool		still_dirty;
	int			i;

	/*
	 * Note: it's possible to get here with GUCNestLevel == nestLevel-1 during
	 * abort, if there is a failure during transaction start before
	 * AtStart_GUC is called.
	 */
	Assert(nestLevel > 0 &&
		   (nestLevel <= GUCNestLevel ||
			(nestLevel == GUCNestLevel + 1 && !isCommit)));

	/* Quick exit if nothing's changed in this transaction */
	if (!guc_dirty)
	{
		GUCNestLevel = nestLevel - 1;
		return;
	}

	still_dirty = false;
	for (i = 0; i < num_guc_variables; i++)
	{
		struct config_generic *gconf = guc_variables[i];
		GucStack   *stack;

		/*
		 * Process and pop each stack entry within the nest level.	To
		 * simplify fmgr_security_definer(), we allow failure exit from a
		 * function-with-SET-options to be recovered at the surrounding
		 * transaction or subtransaction abort; so there could be more than
		 * one stack entry to pop.
		 */
		while ((stack = gconf->stack) != NULL &&
			   stack->nest_level >= nestLevel)
		{
			GucStack   *prev = stack->prev;
			bool		restorePrior = false;
			bool		restoreMasked = false;
			bool		changed;

			/*
			 * In this next bit, if we don't set either restorePrior or
			 * restoreMasked, we must "discard" any unwanted fields of the
			 * stack entries to avoid leaking memory.  If we do set one of
			 * those flags, unused fields will be cleaned up after restoring.
			 */
			if (!isCommit)		/* if abort, always restore prior value */
				restorePrior = true;
			else if (stack->state == GUC_SAVE)
				restorePrior = true;
			else if (stack->nest_level == 1)
			{
				/* transaction commit */
				if (stack->state == GUC_SET_LOCAL)
					restoreMasked = true;
				else if (stack->state == GUC_SET)
				{
					/* we keep the current active value */
					discard_stack_value(gconf, &stack->prior);
				}
				else	/* must be GUC_LOCAL */
					restorePrior = true;
			}
			else if (prev == NULL ||
					 prev->nest_level < stack->nest_level - 1)
			{
				/* decrement entry's level and do not pop it */
				stack->nest_level--;
				continue;
			}
			else
			{
				/*
				 * We have to merge this stack entry into prev. See README for
				 * discussion of this bit.
				 */
				switch (stack->state)
				{
					case GUC_SAVE:
						Assert(false);	/* can't get here */

					case GUC_SET:
						/* next level always becomes SET */
						discard_stack_value(gconf, &stack->prior);
						if (prev->state == GUC_SET_LOCAL)
							discard_stack_value(gconf, &prev->masked);
						prev->state = GUC_SET;
						break;

					case GUC_LOCAL:
						if (prev->state == GUC_SET)
						{
							/* LOCAL migrates down */
							prev->masked = stack->prior;
							prev->state = GUC_SET_LOCAL;
						}
						else
						{
							/* else just forget this stack level */
							discard_stack_value(gconf, &stack->prior);
						}
						break;

					case GUC_SET_LOCAL:
						/* prior state at this level no longer wanted */
						discard_stack_value(gconf, &stack->prior);
						/* copy down the masked state */
						if (prev->state == GUC_SET_LOCAL)
							discard_stack_value(gconf, &prev->masked);
						prev->masked = stack->masked;
						prev->state = GUC_SET_LOCAL;
						break;
				}
			}

			changed = false;

			if (restorePrior || restoreMasked)
			{
				/* Perform appropriate restoration of the stacked value */
				union config_var_value newvalue;
				GucSource	newsource;

				if (restoreMasked)
				{
					newvalue = stack->masked;
					newsource = PGC_S_SESSION;
				}
				else
				{
					newvalue = stack->prior;
					newsource = stack->source;
				}

				switch (gconf->vartype)
				{
					case PGC_BOOL:
						{
							struct config_bool *conf = (struct config_bool *) gconf;
							bool		newval = newvalue.boolval;

							if (*conf->variable != newval)
							{
								if (conf->assign_hook)
									if (!(*conf->assign_hook) (newval,
													   true, PGC_S_OVERRIDE))
										elog(LOG, "failed to commit %s as %d",
											 conf->gen.name, (int) newval);
								*conf->variable = newval;
								changed = true;
							}
							break;
						}
					case PGC_INT:
						{
							struct config_int *conf = (struct config_int *) gconf;
							int			newval = newvalue.intval;

							if (*conf->variable != newval)
							{
								if (conf->assign_hook)
									if (!(*conf->assign_hook) (newval,
													   true, PGC_S_OVERRIDE))
										elog(LOG, "failed to commit %s as %d",
											 conf->gen.name, newval);
								*conf->variable = newval;
								changed = true;
							}
							break;
						}
					case PGC_REAL:
						{
							struct config_real *conf = (struct config_real *) gconf;
							double		newval = newvalue.realval;

							if (*conf->variable != newval)
							{
								if (conf->assign_hook)
									if (!(*conf->assign_hook) (newval,
													   true, PGC_S_OVERRIDE))
										elog(LOG, "failed to commit %s as %g",
											 conf->gen.name, newval);
								*conf->variable = newval;
								changed = true;
							}
							break;
						}
					case PGC_STRING:
						{
							struct config_string *conf = (struct config_string *) gconf;
							char	   *newval = newvalue.stringval;

							if (*conf->variable != newval)
							{
								if (conf->assign_hook && newval)
								{
									const char *newstr;

									newstr = (*conf->assign_hook) (newval, true,
															 PGC_S_OVERRIDE);
									if (newstr == NULL)
										elog(LOG, "failed to commit %s as \"%s\"",
											 conf->gen.name, newval);
									else if (newstr != newval)
									{
										/*
										 * If newval should now be freed,
										 * it'll be taken care of below.
										 *
										 * See notes in set_config_option
										 * about casting
										 */
										newval = (char *) newstr;
									}
								}

								set_string_field(conf, conf->variable, newval);
								changed = true;
							}

							/*
							 * Release stacked values if not used anymore. We
							 * could use discard_stack_value() here, but since
							 * we have type-specific code anyway, might as
							 * well inline it.
							 */
							set_string_field(conf, &stack->prior.stringval, NULL);
							set_string_field(conf, &stack->masked.stringval, NULL);
							break;
						}
					case PGC_ENUM:
						{
							struct config_enum *conf = (struct config_enum *) gconf;
							int newval = newvalue.enumval;

							if (*conf->variable != newval)
							{
								if (conf->assign_hook)
									if (!(*conf->assign_hook) (newval,
															   true, PGC_S_OVERRIDE))
										elog(LOG, "failed to commit %s",
											 conf->gen.name);
								*conf->variable = newval;
								changed = true;
							}
							break;
						}
				}

				gconf->source = newsource;
			}

			/* Finish popping the state stack */
			gconf->stack = prev;
			pfree(stack);

			/* Report new value if we changed it */
			if (changed && (gconf->flags & GUC_REPORT))
				ReportGUCOption(gconf);
		}						/* end of stack-popping loop */

		if (stack != NULL)
			still_dirty = true;
	}

	/* If there are no remaining stack entries, we can reset guc_dirty */
	guc_dirty = still_dirty;

	/* Update nesting level */
	GUCNestLevel = nestLevel - 1;
}


/*
 * Start up automatic reporting of changes to variables marked GUC_REPORT.
 * This is executed at completion of backend startup.
 */
void
BeginReportingGUCOptions(void)
{
	int			i;

    /* Build global lists of GUCs for use by callers of gp_guc_list_show(). */
    gp_guc_list_init();

	/*
	 * Don't do anything unless talking to an interactive frontend of protocol
	 * 3.0 or later.
	 */
	if (whereToSendOutput != DestRemote ||
		PG_PROTOCOL_MAJOR(FrontendProtocol) < 3)
		return;

	reporting_enabled = true;

	/* Transmit initial values of interesting variables */
	for (i = 0; i < num_guc_variables; i++)
	{
		struct config_generic *conf = guc_variables[i];

		if (conf->flags & GUC_REPORT)
			ReportGUCOption(conf);
	}
}

/*
 * ReportGUCOption: if appropriate, transmit option value to frontend
 */
static void
ReportGUCOption(struct config_generic * record)
{
	if (reporting_enabled && (record->flags & GUC_REPORT))
	{
		char	   *val = _ShowOption(record, false);
		StringInfoData msgbuf;

		pq_beginmessage(&msgbuf, 'S');
		pq_sendstring(&msgbuf, record->name);
		pq_sendstring(&msgbuf, val);
		pq_endmessage(&msgbuf);

		pfree(val);
	}
}


/*
 * Try to parse value as an integer.  The accepted formats are the
 * usual decimal, octal, or hexadecimal formats, optionally followed by
 * a unit name if "flags" indicates a unit is allowed.
 *
 * If the string parses okay, return true, else false.
 * If okay and result is not NULL, return the value in *result.
 * If not okay and hintmsg is not NULL, *hintmsg is set to a suitable
 *	HINT message, or NULL if no hint provided.
 */
bool
parse_int(const char *value, int *result, int flags, const char **hintmsg)
{
	int64		val;
	char	   *endptr;

	/* To suppress compiler warnings, always set output params */
	if (result)
		*result = 0;
	if (hintmsg)
		*hintmsg = NULL;

	/* We assume here that int64 is at least as wide as long */
	errno = 0;
	val = strtol(value, &endptr, 0);

	if (endptr == value)
		return false;			/* no HINT for integer syntax error */

	if (errno == ERANGE || val != (int64) ((int32) val))
	{
		if (hintmsg)
			*hintmsg = gettext_noop("Value exceeds integer range.");
		return false;
	}

	/* allow whitespace between integer and unit */
	while (isspace((unsigned char) *endptr))
		endptr++;

	/* Handle possible unit */
	if (*endptr != '\0')
	{
		/*
		 * Note: the multiple-switch coding technique here is a bit tedious,
		 * but seems necessary to avoid intermediate-value overflows.
		 *
		 * If INT64_IS_BUSTED (ie, it's really int32) we will fail to detect
		 * overflow due to units conversion, but there are few enough such
		 * machines that it does not seem worth trying to be smarter.
		 */
		if (flags & GUC_UNIT_MEMORY)
		{
			/* Set hint for use if no match or trailing garbage */
			if (hintmsg)
				*hintmsg = gettext_noop("Valid units for this parameter are \"kB\", \"MB\", and \"GB\".");

#if BLCKSZ < 1024 || BLCKSZ > (1024*1024)
#error BLCKSZ must be between 1KB and 1MB
#endif
#if XLOG_BLCKSZ < 1024 || XLOG_BLCKSZ > (1024*1024)
#error XLOG_BLCKSZ must be between 1KB and 1MB
#endif

			if (strncmp(endptr, "kB", 2) == 0)
			{
				endptr += 2;
				switch (flags & GUC_UNIT_MEMORY)
				{
					case GUC_UNIT_BLOCKS:
						val /= (BLCKSZ / 1024);
						break;
					case GUC_UNIT_XBLOCKS:
						val /= (XLOG_BLCKSZ / 1024);
						break;
				}
			}
			else if (strncmp(endptr, "MB", 2) == 0)
			{
				endptr += 2;
				switch (flags & GUC_UNIT_MEMORY)
				{
					case GUC_UNIT_KB:
						val *= KB_PER_MB;
						break;
					case GUC_UNIT_BLOCKS:
						val *= KB_PER_MB / (BLCKSZ / 1024);
						break;
					case GUC_UNIT_XBLOCKS:
						val *= KB_PER_MB / (XLOG_BLCKSZ / 1024);
						break;
				}
			}
			else if (strncmp(endptr, "GB", 2) == 0)
			{
				endptr += 2;
				switch (flags & GUC_UNIT_MEMORY)
				{
					case GUC_UNIT_KB:
						val *= KB_PER_GB;
						break;
					case GUC_UNIT_BLOCKS:
						val *= KB_PER_GB / (BLCKSZ / 1024);
						break;
					case GUC_UNIT_XBLOCKS:
						val *= KB_PER_GB / (XLOG_BLCKSZ / 1024);
						break;
				}
			}
		}
		else if (flags & GUC_UNIT_TIME)
		{
			/* Set hint for use if no match or trailing garbage */
			if (hintmsg)
				*hintmsg = gettext_noop("Valid units for this parameter are \"ms\", \"s\", \"min\", \"h\", and \"d\".");

			if (strncmp(endptr, "ms", 2) == 0)
			{
				endptr += 2;
				switch (flags & GUC_UNIT_TIME)
				{
					case GUC_UNIT_S:
						val /= MS_PER_S;
						break;
					case GUC_UNIT_MIN:
						val /= MS_PER_MIN;
						break;
				}
			}
			else if (strncmp(endptr, "s", 1) == 0)
			{
				endptr += 1;
				switch (flags & GUC_UNIT_TIME)
				{
					case GUC_UNIT_MS:
						val *= MS_PER_S;
						break;
					case GUC_UNIT_MIN:
						val /= S_PER_MIN;
						break;
				}
			}
			else if (strncmp(endptr, "min", 3) == 0)
			{
				endptr += 3;
				switch (flags & GUC_UNIT_TIME)
				{
					case GUC_UNIT_MS:
						val *= MS_PER_MIN;
						break;
					case GUC_UNIT_S:
						val *= S_PER_MIN;
						break;
				}
			}
			else if (strncmp(endptr, "h", 1) == 0)
			{
				endptr += 1;
				switch (flags & GUC_UNIT_TIME)
				{
					case GUC_UNIT_MS:
						val *= MS_PER_H;
						break;
					case GUC_UNIT_S:
						val *= S_PER_H;
						break;
					case GUC_UNIT_MIN:
						val *= MIN_PER_H;
						break;
				}
			}
			else if (strncmp(endptr, "d", 1) == 0)
			{
				endptr += 1;
				switch (flags & GUC_UNIT_TIME)
				{
					case GUC_UNIT_MS:
						val *= MS_PER_D;
						break;
					case GUC_UNIT_S:
						val *= S_PER_D;
						break;
					case GUC_UNIT_MIN:
						val *= MIN_PER_D;
						break;
				}
			}
		}

		/* allow whitespace after unit */
		while (isspace((unsigned char) *endptr))
			endptr++;

		if (*endptr != '\0')
			return false;		/* appropriate hint, if any, already set */

		/* Check for overflow due to units conversion */
		if (val != (int64) ((int32) val))
		{
			if (hintmsg)
				*hintmsg = gettext_noop("Value exceeds integer range.");
			return false;
		}
	}

	if (result)
		*result = (int) val;
	return true;
}



/*
 * Try to parse value as a floating point number in the usual format.
 * If the string parses okay, return true, else false.
 * If okay and result is not NULL, return the value in *result.
 */
bool
parse_real(const char *value, double *result)
{
	double		val;
	char	   *endptr;

	if (result)
		*result = 0;			/* suppress compiler warning */

	errno = 0;
	val = strtod(value, &endptr);
	if (endptr == value || errno == ERANGE)
		return false;

	/* allow whitespace after number */
	while (isspace((unsigned char) *endptr))
		endptr++;
	if (*endptr != '\0')
		return false;

	if (result)
		*result = val;
	return true;
}


/*
 * Lookup the name for an enum option with the selected value.
 * Should only ever be called with known-valid values, so throws
 * an elog(ERROR) if the enum option is not found.
 *
 * The returned string is a pointer to static data and not
 * allocated for modification.
 */
const char *
config_enum_lookup_by_value(struct config_enum *record, int val)
{
	const struct config_enum_entry *entry = record->options;
	while (entry && entry->name)
	{
		if (entry->val == val)
			return entry->name;
		entry++;
	}
	elog(ERROR, "could not find enum option %d for %s",
		 val, record->gen.name);
	return NULL; /* silence compiler */
}


/*
 * Lookup the value for an enum option with the selected name
 * (case-insensitive).
 * If the enum option is found, sets the retval value and returns
 * true. If it's not found, return FALSE and retval is set to 0.
 *
 */
bool
config_enum_lookup_by_name(struct config_enum *record, const char *value, int *retval)
{
	const struct config_enum_entry *entry = record->options;
	
	if (retval)
		*retval = 0;			/* suppress compiler warning */
	
	while (entry && entry->name)
	{
		if (pg_strcasecmp(value, entry->name) == 0)
		{
			*retval = entry->val;
			return TRUE;
		}
		entry++;
	}
	return FALSE;
}


/*
 * Return a list of all available options for an enum, separated
 * by ", " (comma-space).
 * If prefix is non-NULL, it is added before the first enum value.
 * If suffix is non-NULL, it is added to the end of the string.
 */
static char *
config_enum_get_options(struct config_enum *record, const char *prefix, const char *suffix)
{
	const struct config_enum_entry *entry = record->options;
	int		len = 0;
	char   *hintmsg;

	if (!entry || !entry->name)
		return NULL;					/* Should not happen */
	
	while (entry && entry->name)
	{
		len += strlen(entry->name) + 2; /* string and ", " */
		entry++;
	}

	hintmsg = palloc(len + strlen(prefix) + strlen(suffix) + 2);

	strcpy(hintmsg, prefix);
	
	entry = record->options;
	while (entry && entry->name)
	{
		strcat(hintmsg, entry->name);
		strcat(hintmsg, ", ");
		entry++;
	}

	/* Replace final comma/space */
	hintmsg[strlen(hintmsg)-2] = '\0';
	strcat(hintmsg, suffix);

	return hintmsg;
}


/*
 * Call a GucStringAssignHook function, being careful to free the
 * "newval" string if the hook ereports.
 *
 * This is split out of set_config_option just to avoid the "volatile"
 * qualifiers that would otherwise have to be plastered all over.
 */
static const char *
call_string_assign_hook(GucStringAssignHook assign_hook,
						char *newval, bool doit, GucSource source)
{
	const char *result = NULL;

	PG_TRY();
	{
		result = (*assign_hook) (newval, doit, source);
	}
	PG_CATCH();
	{
		free(newval);
		PG_RE_THROW();
	}
	PG_END_TRY();

	return result;
}


/*
 * Sets option `name' to given value. The value should be a string
 * which is going to be parsed and converted to the appropriate data
 * type.  The context and source parameters indicate in which context this
 * function is being called so it can apply the access restrictions
 * properly.
 *
 * If value is NULL, set the option to its default value (normally the
 * reset_val, but if source == PGC_S_DEFAULT we instead use the boot_val).
 *
 * action indicates whether to set the value globally in the session, locally
 * to the current top transaction, or just for the duration of a function call.
 *
 * If changeVal is false then don't really set the option but do all
 * the checks to see if it would work.
 *
 * If there is an error (non-existing option, invalid value) then an
 * ereport(ERROR) is thrown *unless* this is called in a context where we
 * don't want to ereport (currently, startup or SIGHUP config file reread).
 * In that case we write a suitable error message via ereport(LOG) and
 * return false. This is working around the deficiencies in the ereport
 * mechanism, so don't blame me.  In all other cases, the function
 * returns true, including cases where the input is valid but we chose
 * not to apply it because of context or source-priority considerations.
 *
 * See also SetConfigOption for an external interface.
 */
bool
set_config_option(const char *name, const char *value,
				  GucContext context, GucSource source,
				  GucAction action, bool changeVal)
{
	struct config_generic *record;
	int			elevel;
	bool		makeDefault;

	if (context == PGC_SIGHUP || source == PGC_S_DEFAULT)
	{
		/*
		 * To avoid cluttering the log, only the postmaster bleats loudly
		 * about problems with the config file.
		 */
		elevel = IsUnderPostmaster ? DEBUG3 : LOG;
	}
	else if (source == PGC_S_DATABASE || source == PGC_S_USER)
		elevel = WARNING;
	else
		elevel = ERROR;

	record = find_option(name, true, elevel);
	if (record == NULL)
	{
		ereport(elevel,
				(errcode(ERRCODE_UNDEFINED_OBJECT),
			   errmsg("unrecognized configuration parameter \"%s\"", name),
			   errSendAlert(false)));
		return false;
	}

        /*
         * Check if option can be set by the user.
         */
        if (record->flags & GUC_DISALLOW_USER_SET)
 	{
              /* Only print a warning in the dispatch or utility mode */
          if (changeVal)
  	          if (Gp_role == GP_ROLE_DISPATCH || Gp_role == GP_ROLE_UTILITY)
	              elog(WARNING, "\"%s\": can not be set by the user and will be ignored.", name);
	      return true;
        }  /* end if (record->flags & GUC_DISALLOW_USER_SET) */

	/*
	 * If source is postgresql.conf, mark the found record with
	 * GUC_IS_IN_FILE. This is for the convenience of ProcessConfigFile.  Note
	 * that we do it even if changeVal is false, since ProcessConfigFile wants
	 * the marking to occur during its testing pass.
	 */
	if (source == PGC_S_FILE)
		record->status |= GUC_IS_IN_FILE;

	/*
	 * Check if the option can be set at this time. See guc.h for the precise
	 * rules. Note that we don't want to throw errors if we're in the SIGHUP
	 * context. In that case we just ignore the attempt and return true.
	 */
	switch (record->context)
	{
		case PGC_INTERNAL:
			if (context == PGC_SIGHUP)
				return true;
			if (context != PGC_INTERNAL)
			{
				ereport(elevel,
						(errcode(ERRCODE_CANT_CHANGE_RUNTIME_PARAM),
						 errmsg("parameter \"%s\" cannot be changed",
								name)));
				return false;
			}
			break;
		case PGC_POSTMASTER:
			if (context == PGC_SIGHUP)
			{
				/*
				 * We are reading a PGC_POSTMASTER var from postgresql.conf.
				 * We can't change the setting, so give a warning if the DBA
				 * tries to change it.	(Throwing an error would be more
				 * consistent, but seems overly rigid.)
				 */
				if (changeVal && !is_newvalue_equal(record, value))
					ereport(elevel,
							(errcode(ERRCODE_CANT_CHANGE_RUNTIME_PARAM),
							 errmsg("parameter \"%s\" cannot be changed after server start; configuration file change ignored",
									name)));
				return true;
			}
			if (context != PGC_POSTMASTER)
			{
				ereport(elevel,
						(errcode(ERRCODE_CANT_CHANGE_RUNTIME_PARAM),
					   errmsg("attempted change of parameter \"%s\" ignored",
							  name),
						 errdetail("This parameter cannot be changed after server start.")));
				return false;
			}
			break;
		case PGC_SIGHUP:
			if (context != PGC_SIGHUP && context != PGC_POSTMASTER)
			{
				ereport(elevel,
						(errcode(ERRCODE_CANT_CHANGE_RUNTIME_PARAM),
						 errmsg("parameter \"%s\" cannot be changed now",
								name)));
				return false;
			}

			/*
			 * Hmm, the idea of the SIGHUP context is "ought to be global, but
			 * can be changed after postmaster start". But there's nothing
			 * that prevents a crafty administrator from sending SIGHUP
			 * signals to individual backends only.
			 */
			break;
		case PGC_BACKEND:
			if (context == PGC_SIGHUP)
			{
				/*
				 * If a PGC_BACKEND parameter is changed in the config file,
				 * we want to accept the new value in the postmaster (whence
				 * it will propagate to subsequently-started backends), but
				 * ignore it in existing backends.	This is a tad klugy, but
				 * necessary because we don't re-read the config file during
				 * backend start.
				 */
				if (IsUnderPostmaster)
					return true;
			}
			else if (context != PGC_BACKEND && context != PGC_POSTMASTER &&
					 source != PGC_S_CLIENT)
			{
				ereport(elevel,
						(errcode(ERRCODE_CANT_CHANGE_RUNTIME_PARAM),
						 errmsg("parameter \"%s\" cannot be set after connection start",
								name)));
				return false;
			}
			break;
		case PGC_SUSET:
			if (context == PGC_USERSET || context == PGC_BACKEND)
			{
				ereport(elevel,
						(errcode(ERRCODE_INSUFFICIENT_PRIVILEGE),
						 errmsg("permission denied to set parameter \"%s\"",
								name)));
				return false;
			}
			break;
		case PGC_USERSET:
			/* always okay */
			break;
	}

	/* Print out warnings for the attempt to set the GUC in DEPRECATED_OPTIONS. */
	if (record->group == DEPRECATED_OPTIONS)
	{
		/* Only print a warning in the dispatch or utility mode */
		if (Gp_role == GP_ROLE_DISPATCH || Gp_role == GP_ROLE_UTILITY)
			elog(WARNING, "\"%s\": setting is deprecated, and may be removed"
				 " in a future release.", name);
	}

	/* Ignore attempted set if the config_group is DEFUNCT_OPTIONS.*/
	if (record->group == DEFUNCT_OPTIONS)
	{
		/* Only print a warning in the dispatch or utility mode */
		if (Gp_role == GP_ROLE_DISPATCH || Gp_role == GP_ROLE_UTILITY)
			elog(WARNING, "\"%s\": setting is ignored because it is defunct",
				 name);
		return true;
	}

	/*
	 * Disallow changing GUC_NOT_WHILE_SEC_REST values if we are inside a
	 * security restriction context.  We can reject this regardless of
	 * the GUC context or source, mainly because sources that it might be
	 * reasonable to override for won't be seen while inside a function.
	 *
	 * Note: variables marked GUC_NOT_WHILE_SEC_REST should usually be marked
	 * GUC_NO_RESET_ALL as well, because ResetAllOptions() doesn't check this.
	 * An exception might be made if the reset value is assumed to be "safe".
	 *
	 * Note: this flag is currently used for "session_authorization" and
	 * "role".  We need to prohibit changing these inside a local userid
	 * context because when we exit it, GUC won't be notified, leaving things
	 * out of sync.  (This could be fixed by forcing a new GUC nesting level,
	 * but that would change behavior in possibly-undesirable ways.)  Also,
	 * we prohibit changing these in a security-restricted operation because
	 * otherwise RESET could be used to regain the session user's privileges.
	 */
	if (record->flags & GUC_NOT_WHILE_SEC_REST)
	{
		if (InLocalUserIdChange())
		{
			/*
			 * Phrasing of this error message is historical, but it's the
			 * most common case.
			 */
			ereport(elevel,
					(errcode(ERRCODE_INSUFFICIENT_PRIVILEGE),
					 errmsg("cannot set parameter \"%s\" within security-definer function",
							name)));
			return false;
		}
		if (InSecurityRestrictedOperation())
		{
			ereport(elevel,
					(errcode(ERRCODE_INSUFFICIENT_PRIVILEGE),
					 errmsg("cannot set parameter \"%s\" within security-restricted operation",
							name)));
			return false;
		}
	}

	/*
	 * Disallow changing GUC_NOT_WHILE_SEC_REST values if we are inside a
	 * security restriction context.  We can reject this regardless of
	 * the GUC context or source, mainly because sources that it might be
	 * reasonable to override for won't be seen while inside a function.
	 *
	 * Note: variables marked GUC_NOT_WHILE_SEC_REST should usually be marked
	 * GUC_NO_RESET_ALL as well, because ResetAllOptions() doesn't check this.
	 * An exception might be made if the reset value is assumed to be "safe".
	 *
	 * Note: this flag is currently used for "session_authorization" and
	 * "role".  We need to prohibit changing these inside a local userid
	 * context because when we exit it, GUC won't be notified, leaving things
	 * out of sync.  (This could be fixed by forcing a new GUC nesting level,
	 * but that would change behavior in possibly-undesirable ways.)  Also,
	 * we prohibit changing these in a security-restricted operation because
	 * otherwise RESET could be used to regain the session user's privileges.
	 */
	if (record->flags & GUC_NOT_WHILE_SEC_REST)
	{
		if (InLocalUserIdChange())
		{
			/*
			 * Phrasing of this error message is historical, but it's the
			 * most common case.
			 */
			ereport(elevel,
					(errcode(ERRCODE_INSUFFICIENT_PRIVILEGE),
					 errmsg("cannot set parameter \"%s\" within security-definer function",
							name)));
			return false;
		}
		if (InSecurityRestrictedOperation())
		{
			ereport(elevel,
					(errcode(ERRCODE_INSUFFICIENT_PRIVILEGE),
					 errmsg("cannot set parameter \"%s\" within security-restricted operation",
							name)));
			return false;
		}
	}

	/*
	 * Should we set reset/stacked values?	(If so, the behavior is not
	 * transactional.)	This is done either when we get a default value from
	 * the database's/user's/client's default settings or when we reset a
	 * value to its default.
	 */
	makeDefault = changeVal && (source <= PGC_S_OVERRIDE) &&
		((value != NULL) || source == PGC_S_DEFAULT);

	/*
	 * Ignore attempted set if overridden by previously processed setting.
	 * However, if changeVal is false then plow ahead anyway since we are
	 * trying to find out if the value is potentially good, not actually use
	 * it. Also keep going if makeDefault is true, since we may want to set
	 * the reset/stacked values even if we can't set the variable itself.
	 */
	if (record->source > source)
	{
		if (changeVal && !makeDefault)
		{
			elog(DEBUG3, "\"%s\": setting ignored because previous source is higher priority",
				 name);
			return true;
		}
		changeVal = false;
	}

	/*
	 * Evaluate value and set variable.
	 */
	switch (record->vartype)
	{
		case PGC_BOOL:
			{
				struct config_bool *conf = (struct config_bool *) record;
				bool		newval;

				if (value)
				{
					if (!parse_bool(value, &newval))
					{
						ereport(elevel,
								(errcode(ERRCODE_INVALID_PARAMETER_VALUE),
						  errmsg("parameter \"%s\" requires a Boolean value",
								 name)));
						return false;
					}
				}
				else if (source == PGC_S_DEFAULT)
					newval = conf->boot_val;
				else
				{
					newval = conf->reset_val;
					source = conf->gen.reset_source;
				}

				/* Save old value to support transaction abort */
				if (changeVal && !makeDefault)
					push_old_value(&conf->gen, action);

				if (conf->assign_hook)
					if (!(*conf->assign_hook) (newval, changeVal, source))
					{
						ereport(elevel,
								(errcode(ERRCODE_INVALID_PARAMETER_VALUE),
							 errmsg("invalid value for parameter \"%s\": %d",
									name, (int) newval)));
						return false;
					}

				if (changeVal)
				{
					*conf->variable = newval;
					conf->gen.source = source;
				}
				if (makeDefault)
				{
					GucStack   *stack;

					if (conf->gen.reset_source <= source)
					{
						conf->reset_val = newval;
						conf->gen.reset_source = source;
					}
					for (stack = conf->gen.stack; stack; stack = stack->prev)
					{
						if (stack->source <= source)
						{
							stack->prior.boolval = newval;
							stack->source = source;
						}
					}
				}
				break;
			}

		case PGC_INT:
			{
				struct config_int *conf = (struct config_int *) record;
				int			newval;

				if (value)
				{
					const char *hintmsg;

					if (!parse_int(value, &newval, conf->gen.flags, &hintmsg))
					{
						ereport(elevel,
								(errcode(ERRCODE_INVALID_PARAMETER_VALUE),
						 errmsg("invalid value for parameter \"%s\": \"%s\"",
								name, value),
								 hintmsg ? errhint("%s", hintmsg) : 0));
						return false;
					}
					if (newval < conf->min || newval > conf->max)
					{
						ereport(elevel,
								(errcode(ERRCODE_INVALID_PARAMETER_VALUE),
								 errmsg("%d is outside the valid range for parameter \"%s\" (%d .. %d)",
										newval, name, conf->min, conf->max)));
						return false;
					}
				}
				else if (source == PGC_S_DEFAULT)
					newval = conf->boot_val;
				else
				{
					newval = conf->reset_val;
					source = conf->gen.reset_source;
				}

				/* Save old value to support transaction abort */
				if (changeVal && !makeDefault)
					push_old_value(&conf->gen, action);

				if (conf->assign_hook)
					if (!(*conf->assign_hook) (newval, changeVal, source))
					{
						ereport(elevel,
								(errcode(ERRCODE_INVALID_PARAMETER_VALUE),
							 errmsg("invalid value for parameter \"%s\": %d",
									name, newval)));
						return false;
					}

				if (changeVal)
				{
					*conf->variable = newval;
					conf->gen.source = source;
				}
				if (makeDefault)
				{
					GucStack   *stack;

					if (conf->gen.reset_source <= source)
					{
						conf->reset_val = newval;
						conf->gen.reset_source = source;
					}
					for (stack = conf->gen.stack; stack; stack = stack->prev)
					{
						if (stack->source <= source)
						{
							stack->prior.intval = newval;
							stack->source = source;
						}
					}
				}
				break;
			}

		case PGC_REAL:
			{
				struct config_real *conf = (struct config_real *) record;
				double		newval;

				if (value)
				{
					if (!parse_real(value, &newval))
					{
						ereport(elevel,
								(errcode(ERRCODE_INVALID_PARAMETER_VALUE),
						  errmsg("parameter \"%s\" requires a numeric value",
								 name)));
						return false;
					}
					if (newval < conf->min || newval > conf->max)
					{
						ereport(elevel,
								(errcode(ERRCODE_INVALID_PARAMETER_VALUE),
								 errmsg("%g is outside the valid range for parameter \"%s\" (%g .. %g)",
										newval, name, conf->min, conf->max)));
						return false;
					}
				}
				else if (source == PGC_S_DEFAULT)
					newval = conf->boot_val;
				else
				{
					newval = conf->reset_val;
					source = conf->gen.reset_source;
				}

				/* Save old value to support transaction abort */
				if (changeVal && !makeDefault)
					push_old_value(&conf->gen, action);

				if (conf->assign_hook)
					if (!(*conf->assign_hook) (newval, changeVal, source))
					{
						ereport(elevel,
								(errcode(ERRCODE_INVALID_PARAMETER_VALUE),
							 errmsg("invalid value for parameter \"%s\": %g",
									name, newval)));
						return false;
					}

				if (changeVal)
				{
					*conf->variable = newval;
					conf->gen.source = source;
				}
				if (makeDefault)
				{
					GucStack   *stack;

					if (conf->gen.reset_source <= source)
					{
						conf->reset_val = newval;
						conf->gen.reset_source = source;
					}
					for (stack = conf->gen.stack; stack; stack = stack->prev)
					{
						if (stack->source <= source)
						{
							stack->prior.realval = newval;
							stack->source = source;
						}
					}
				}
				break;
			}

		case PGC_STRING:
			{
				struct config_string *conf = (struct config_string *) record;
				char	   *newval;

				if (value)
				{
					newval = guc_strdup(elevel, value);
					if (newval == NULL)
						return false;

					/*
					 * The only sort of "parsing" check we need to do is apply
					 * truncation if GUC_IS_NAME.
					 */
					if (conf->gen.flags & GUC_IS_NAME)
						truncate_identifier(newval, strlen(newval), true);
				}
				else if (source == PGC_S_DEFAULT)
				{
					if (conf->boot_val == NULL)
						newval = NULL;
					else
					{
						newval = guc_strdup(elevel, conf->boot_val);
						if (newval == NULL)
							return false;
					}
				}
				else
				{
					/*
					 * We could possibly avoid strdup here, but easier to make
					 * this case work the same as the normal assignment case;
					 * note the possible free of newval below.
					 */
					if (conf->reset_val == NULL)
						newval = NULL;
					else
					{
						newval = guc_strdup(elevel, conf->reset_val);
						if (newval == NULL)
							return false;
					}
					source = conf->gen.reset_source;
				}

				/* Save old value to support transaction abort */
				if (changeVal && !makeDefault)
					push_old_value(&conf->gen, action);

				if (conf->assign_hook && newval)
				{
					const char *hookresult;

					/*
					 * If the hook ereports, we have to make sure we free
					 * newval, else it will be a permanent memory leak.
					 */
					hookresult = call_string_assign_hook(conf->assign_hook,
														 newval,
														 changeVal,
														 source);
					if (hookresult == NULL)
					{
						free(newval);
						ereport(elevel,
								(errcode(ERRCODE_INVALID_PARAMETER_VALUE),
						 errmsg("invalid value for parameter \"%s\": \"%s\"",
								name, value ? value : "")));
						return false;
					}
					else if (hookresult != newval)
					{
						free(newval);

						/*
						 * Having to cast away const here is annoying, but the
						 * alternative is to declare assign_hooks as returning
						 * char*, which would mean they'd have to cast away
						 * const, or as both taking and returning char*, which
						 * doesn't seem attractive either --- we don't want
						 * them to scribble on the passed str.
						 */
						newval = (char *) hookresult;
					}
				}

				if (changeVal)
				{
					set_string_field(conf, conf->variable, newval);
					conf->gen.source = source;
				}
				if (makeDefault)
				{
					GucStack   *stack;

					if (conf->gen.reset_source <= source)
					{
						set_string_field(conf, &conf->reset_val, newval);
						conf->gen.reset_source = source;
					}
					for (stack = conf->gen.stack; stack; stack = stack->prev)
					{
						if (stack->source <= source)
						{
							set_string_field(conf, &stack->prior.stringval,
											 newval);
							stack->source = source;
						}
					}
				}
				/* Perhaps we didn't install newval anywhere */
				if (newval && !string_field_used(conf, newval))
					free(newval);
				break;
			}
		case PGC_ENUM:
			{
				struct config_enum *conf = (struct config_enum *) record;
				int			newval;

				if (value)
				{
					if (!config_enum_lookup_by_name(conf, value, &newval))
					{
						char *hintmsg = config_enum_get_options(conf, "Available values: ", ".");

						ereport(elevel,
								(errcode(ERRCODE_INVALID_PARAMETER_VALUE),
								 errmsg("invalid value for parameter \"%s\": \"%s\"",
										name, value),
								 hintmsg ? errhint(hintmsg) : 0));

						if (hintmsg)
							pfree(hintmsg);
						return false;
					}
				}
				else if (source == PGC_S_DEFAULT)
					newval = conf->boot_val;
				else
				{
					newval = conf->reset_val;
					source = conf->gen.reset_source;
				}

				if (conf->assign_hook)
					if (!(*conf->assign_hook) (newval, changeVal, source))
					{
						ereport(elevel,
								(errcode(ERRCODE_INVALID_PARAMETER_VALUE),
								 errmsg("invalid value for parameter \"%s\": \"%s\"",
										name, 
										config_enum_lookup_by_value(conf, newval))));
						return false;
					}

				if (changeVal || makeDefault)
				{
					/* Save old value to support transaction abort */
					if (!makeDefault)
						push_old_value(&conf->gen, action);
					if (changeVal)
					{
						*conf->variable = newval;
						conf->gen.source = source;
					}
					if (makeDefault)
					{
						GucStack   *stack;

						if (conf->gen.reset_source <= source)
						{
							conf->reset_val = newval;
							conf->gen.reset_source = source;
						}
						for (stack = conf->gen.stack; stack; stack = stack->prev)
						{
							if (stack->source <= source)
							{
								stack->prior.enumval = newval;
								stack->source = source;
							}
						}
					}
				}
				break;
			}
	}

	if (changeVal && (record->flags & GUC_REPORT))
		ReportGUCOption(record);

	return true;
}


/*
 * Set a config option to the given value. See also set_config_option,
 * this is just the wrapper to be called from outside GUC.	NB: this
 * is used only for non-transactional operations.
 */
void
SetConfigOption(const char *name, const char *value,
				GucContext context, GucSource source)
{
	(void) set_config_option(name, value, context, source,
							 GUC_ACTION_SET, true);
}



/*
 * Fetch the current value of the option `name'. If the option doesn't exist,
 * throw an ereport and don't return.
 *
 * The string is *not* allocated for modification and is really only
 * valid until the next call to configuration related functions.
 */
const char *
GetConfigOption(const char *name)
{
	struct config_generic *record;
	static char buffer[256];

	record = find_option(name, false, ERROR);
	if (record == NULL)
		ereport(ERROR,
				(errcode(ERRCODE_UNDEFINED_OBJECT),
			   errmsg("unrecognized configuration parameter \"%s\"", name)));
	if ((record->flags & GUC_SUPERUSER_ONLY) && !superuser())
		ereport(ERROR,
				(errcode(ERRCODE_INSUFFICIENT_PRIVILEGE),
				 errmsg("must be superuser to examine \"%s\"", name)));

	switch (record->vartype)
	{
		case PGC_BOOL:
			return *((struct config_bool *) record)->variable ? "on" : "off";

		case PGC_INT:
			snprintf(buffer, sizeof(buffer), "%d",
					 *((struct config_int *) record)->variable);
			return buffer;

		case PGC_REAL:
			snprintf(buffer, sizeof(buffer), "%g",
					 *((struct config_real *) record)->variable);
			return buffer;

		case PGC_STRING:
			return *((struct config_string *) record)->variable;

		case PGC_ENUM:
			return config_enum_lookup_by_value((struct config_enum *) record,
											*((struct config_enum *) record)->variable);
	}
	return NULL;
}

/*
 * Get the RESET value associated with the given option.
 *
 * Note: this is not re-entrant, due to use of static result buffer;
 * not to mention that a string variable could have its reset_val changed.
 * Beware of assuming the result value is good for very long.
 */
const char *
GetConfigOptionResetString(const char *name)
{
	struct config_generic *record;
	static char buffer[256];

	record = find_option(name, false, ERROR);
	if (record == NULL)
		ereport(ERROR,
				(errcode(ERRCODE_UNDEFINED_OBJECT),
			   errmsg("unrecognized configuration parameter \"%s\"", name)));
	if ((record->flags & GUC_SUPERUSER_ONLY) && !superuser())
		ereport(ERROR,
				(errcode(ERRCODE_INSUFFICIENT_PRIVILEGE),
				 errmsg("must be superuser to examine \"%s\"", name)));

	switch (record->vartype)
	{
		case PGC_BOOL:
			return ((struct config_bool *) record)->reset_val ? "on" : "off";

		case PGC_INT:
			snprintf(buffer, sizeof(buffer), "%d",
					 ((struct config_int *) record)->reset_val);
			return buffer;

		case PGC_REAL:
			snprintf(buffer, sizeof(buffer), "%g",
					 ((struct config_real *) record)->reset_val);
			return buffer;

		case PGC_STRING:
			return ((struct config_string *) record)->reset_val;

		case PGC_ENUM:
			return config_enum_lookup_by_value((struct config_enum *) record,
										    ((struct config_enum *) record)->reset_val);
	}
	return NULL;
}

/*
 * Detect whether the given configuration option can only be set by
 * a superuser.
 */
bool
IsSuperuserConfigOption(const char *name)
{
	struct config_generic *record;

	record = find_option(name, false, ERROR);
	/* On an unrecognized name, don't error, just return false. */
	if (record == NULL)
		return false;
	return (record->context == PGC_SUSET);
}


/*
 * GUC_complaint_elevel
 *		Get the ereport error level to use in an assign_hook's error report.
 *
 * This should be used by assign hooks that want to emit a custom error
 * report (in addition to the generic "invalid value for option FOO" that
 * guc.c will provide).  Note that the result might be ERROR or a lower
 * level, so the caller must be prepared for control to return from ereport,
 * or not.  If control does return, return false/NULL from the hook function.
 *
 * At some point it'd be nice to replace this with a mechanism that allows
 * the custom message to become the DETAIL line of guc.c's generic message.
 */
int
GUC_complaint_elevel(GucSource source)
{
	int			elevel;

	if (source == PGC_S_FILE)
	{
		/*
		 * To avoid cluttering the log, only the postmaster bleats loudly
		 * about problems with the config file.
		 */
		elevel = IsUnderPostmaster ? DEBUG3 : LOG;
	}
	else if (source == PGC_S_OVERRIDE)
	{
		/*
		 * If we're a postmaster child, this is probably "undo" during
		 * transaction abort, so we don't want to clutter the log.  There's
		 * a small chance of a real problem with an OVERRIDE setting,
		 * though, so suppressing the message entirely wouldn't be desirable.
		 */
		elevel = IsUnderPostmaster ? DEBUG5 : LOG;
	}
	else if (source < PGC_S_INTERACTIVE)
		elevel = LOG;
	else
		elevel = ERROR;

	return elevel;
}


/*
 * flatten_set_variable_args
 *		Given a parsenode List as emitted by the grammar for SET,
 *		convert to the flat string representation used by GUC.
 *
 * We need to be told the name of the variable the args are for, because
 * the flattening rules vary (ugh).
 *
 * The result is NULL if args is NIL (ie, SET ... TO DEFAULT), otherwise
 * a palloc'd string.
 */
static char *
flatten_set_variable_args(const char *name, List *args)
{
	struct config_generic *record;
	int			flags;
	StringInfoData buf;
	ListCell   *l;

	/* Fast path if just DEFAULT */
	if (args == NIL)
		return NULL;

	/* Else get flags for the variable */
	record = find_option(name, true, ERROR);
	if (record == NULL)
		ereport(ERROR,
				(errcode(ERRCODE_UNDEFINED_OBJECT),
			   errmsg("unrecognized configuration parameter \"%s\"", name)));

	flags = record->flags;

	/* Complain if list input and non-list variable */
	if ((flags & GUC_LIST_INPUT) == 0 &&
		list_length(args) != 1)
		ereport(ERROR,
				(errcode(ERRCODE_INVALID_PARAMETER_VALUE),
				 errmsg("SET %s takes only one argument", name)));

	initStringInfo(&buf);

	foreach(l, args)
	{
		A_Const    *arg = (A_Const *) lfirst(l);
		char	   *val;

		if (l != list_head(args))
			appendStringInfo(&buf, ", ");

		if (!IsA(arg, A_Const))
			elog(ERROR, "unrecognized node type: %d", (int) nodeTag(arg));

		switch (nodeTag(&arg->val))
		{
			case T_Integer:
				appendStringInfo(&buf, "%ld", intVal(&arg->val));
				break;
			case T_Float:
				/* represented as a string, so just copy it */
				appendStringInfoString(&buf, strVal(&arg->val));
				break;
			case T_String:
				val = strVal(&arg->val);
				if (arg->typeName != NULL)
				{
					/*
					 * Must be a ConstInterval argument for TIME ZONE. Coerce
					 * to interval and back to normalize the value and account
					 * for any typmod.
					 */
					Oid			typoid;
					int32		typmod;
					Datum		interval;
					char	   *intervalout;

					typoid = typenameTypeId(NULL, arg->typeName, &typmod);
					Assert(typoid == INTERVALOID);

					interval =
						DirectFunctionCall3(interval_in,
											CStringGetDatum(val),
											ObjectIdGetDatum(InvalidOid),
											Int32GetDatum(typmod));

					intervalout =
						DatumGetCString(DirectFunctionCall1(interval_out,
															interval));
					appendStringInfo(&buf, "INTERVAL '%s'", intervalout);
				}
				else
				{
					/*
					 * Plain string literal or identifier.	For quote mode,
					 * quote it if it's not a vanilla identifier.
					 */
					if (flags & GUC_LIST_QUOTE)
						appendStringInfoString(&buf, quote_identifier(val));
					else
						appendStringInfoString(&buf, val);
				}
				break;
			default:
				elog(ERROR, "unrecognized node type: %d",
					 (int) nodeTag(&arg->val));
				break;
		}
	}

	return buf.data;
}


/*
 * SET command
 */
void
ExecSetVariableStmt(VariableSetStmt *stmt)
{
	GucAction	action = stmt->is_local ? GUC_ACTION_LOCAL : GUC_ACTION_SET;

	switch (stmt->kind)
	{
		case VAR_SET_VALUE:
		case VAR_SET_CURRENT:
			set_config_option(stmt->name,
							  ExtractSetVariableArgs(stmt),
							  (superuser() ? PGC_SUSET : PGC_USERSET),
							  PGC_S_SESSION,
							  action,
							  true);
			DispatchSetPGVariable(stmt->name, stmt->args, stmt->is_local);
			break;
		case VAR_SET_MULTI:

			/*
			 * Special case for special SQL syntax that effectively sets more
			 * than one variable per statement.
			 */
			if (strcmp(stmt->name, "TRANSACTION") == 0)
			{
				ListCell   *head;

				foreach(head, stmt->args)
				{
					DefElem    *item = (DefElem *) lfirst(head);

					if (strcmp(item->defname, "transaction_isolation") == 0)
						SetPGVariable("transaction_isolation",
									  list_make1(item->arg), stmt->is_local);
					else if (strcmp(item->defname, "transaction_read_only") == 0)
						SetPGVariable("transaction_read_only",
									  list_make1(item->arg), stmt->is_local);
					else
						elog(ERROR, "unexpected SET TRANSACTION element: %s",
							 item->defname);
				}
			}
			else if (strcmp(stmt->name, "SESSION CHARACTERISTICS") == 0)
			{
				ListCell   *head;

				foreach(head, stmt->args)
				{
					DefElem    *item = (DefElem *) lfirst(head);

					if (strcmp(item->defname, "transaction_isolation") == 0)
						SetPGVariable("default_transaction_isolation",
									  list_make1(item->arg), stmt->is_local);
					else if (strcmp(item->defname, "transaction_read_only") == 0)
						SetPGVariable("default_transaction_read_only",
									  list_make1(item->arg), stmt->is_local);
					else
						elog(ERROR, "unexpected SET SESSION element: %s",
							 item->defname);
				}
			}
			else
				elog(ERROR, "unexpected SET MULTI element: %s",
					 stmt->name);
			break;
		case VAR_SET_DEFAULT:
		case VAR_RESET:
			set_config_option(stmt->name,
							  NULL,
							  (superuser() ? PGC_SUSET : PGC_USERSET),
							  PGC_S_SESSION,
							  action,
							  true);
			break;
		case VAR_RESET_ALL:
			ResetAllOptions();
			break;
	}

	if (stmt->kind == VAR_SET_DEFAULT ||
		stmt->kind == VAR_RESET ||
		stmt->kind == VAR_RESET_ALL)
	{
		if (Gp_role == GP_ROLE_DISPATCH)
		{
			/*
			 * RESET must be dispatched different, because it can't
			 * be in a user transaction
			 */
			StringInfoData buffer;

			initStringInfo(&buffer);

			if (stmt->kind == VAR_RESET_ALL)
				appendStringInfo(&buffer, "RESET ALL");
			else
				appendStringInfo(&buffer, "RESET %s", stmt->name);

			CdbDispatchCommand(buffer.data, DF_WITH_SNAPSHOT, NULL);
		}
	}
}

/*
 * Get the value to assign for a VariableSetStmt, or NULL if it's RESET.
 * The result is palloc'd.
 *
 * This is exported for use by actions such as ALTER ROLE SET.
 */
char *
ExtractSetVariableArgs(VariableSetStmt *stmt)
{
	switch (stmt->kind)
	{
		case VAR_SET_VALUE:
			return flatten_set_variable_args(stmt->name, stmt->args);
		case VAR_SET_CURRENT:
			return GetConfigOptionByName(stmt->name, NULL);
		default:
			return NULL;
	}
}

/*
 * SetPGVariable - SET command exported as an easily-C-callable function.
 *
 * This provides access to SET TO value, as well as SET TO DEFAULT (expressed
 * by passing args == NIL), but not SET FROM CURRENT functionality.
 */
void
SetPGVariable(const char *name, List *args, bool is_local)
{
	SetPGVariableOptDispatch(name, args, is_local, true);
}

/* GPDB: Like SetPGVariable, but with extra 'gp_dispatch' parameter.  */
void
SetPGVariableOptDispatch(const char *name, List *args, bool is_local, bool gp_dispatch)
{
	char	   *argstring = flatten_set_variable_args(name, args);

	/* Note SET DEFAULT (argstring == NULL) is equivalent to RESET */
	set_config_option(name,
					  argstring,
					  (superuser() ? PGC_SUSET : PGC_USERSET),
					  PGC_S_SESSION,
					  is_local ? GUC_ACTION_LOCAL : GUC_ACTION_SET,
					  true);

	if (gp_dispatch)
		DispatchSetPGVariable(name, args, is_local);
}

static void
DispatchSetPGVariable(const char *name, List *args, bool is_local)
{
<<<<<<< HEAD
	ListCell   *l;
	StringInfoData buffer;
=======
	char	   *name;
	char	   *value;
	char	   *new_value;
	bool		is_local;
>>>>>>> f260edb1

	if (Gp_role != GP_ROLE_DISPATCH || IsBootstrapProcessingMode())
		return;

<<<<<<< HEAD
	initStringInfo( &buffer );
=======
	/* Get the GUC variable name */
	name = TextDatumGetCString(PG_GETARG_DATUM(0));
>>>>>>> f260edb1

	if (args == NIL)
	{
		appendStringInfo(&buffer, "RESET %s", name);
	}
	else
<<<<<<< HEAD
	{
		appendStringInfo(&buffer, "SET ");
		if (is_local)
			appendStringInfo(&buffer, "LOCAL ");

		appendStringInfo(&buffer, "%s TO ", name);

		foreach(l, args)
		{
			A_Const    *arg = (A_Const *) lfirst(l);
			char	   *val;

			if (l != list_head(args))
				appendStringInfo(&buffer, ", ");

			if (!IsA(arg, A_Const))
				elog(ERROR, "unrecognized node type: %d", (int) nodeTag(arg));

			switch (nodeTag(&arg->val))
			{
				case T_Integer:
					appendStringInfo(&buffer, "%ld", intVal(&arg->val));
					break;
				case T_Float:
					/* represented as a string, so just copy it */
					appendStringInfoString(&buffer, strVal(&arg->val));
					break;
				case T_String:
					val = strVal(&arg->val);

					/*
					 * Plain string literal or identifier. Quote it.
					 */

					if (val[0] != '\'')
						appendStringInfo(&buffer, "%s", quote_literal_internal(val));
					else
						appendStringInfo(&buffer, "%s",val);


					break;
				default:
					elog(ERROR, "unrecognized node type: %d",
						 (int) nodeTag(&arg->val));
					break;
			}
		}
	}

	CdbDispatchSetCommand( buffer.data, false, /*no txn*/ false );
}

/*
 * SET command wrapped as a SQL callable function.
 */
Datum
set_config_by_name(PG_FUNCTION_ARGS)
{
	char	   *name;
	char	   *value;
	char	   *new_value;
	bool		is_local;
	text	   *result_text;

	if (PG_ARGISNULL(0))
		ereport(ERROR,
				(errcode(ERRCODE_NULL_VALUE_NOT_ALLOWED),
				 errmsg("SET requires parameter name")));

	/* Get the GUC variable name */
	name = DatumGetCString(DirectFunctionCall1(textout, PG_GETARG_DATUM(0)));

	/* Get the desired value or set to NULL for a reset request */
	if (PG_ARGISNULL(1))
		value = NULL;
	else
		value = DatumGetCString(DirectFunctionCall1(textout, PG_GETARG_DATUM(1)));
=======
		value = TextDatumGetCString(PG_GETARG_DATUM(1));
>>>>>>> f260edb1

	/*
	 * Get the desired state of is_local. Default to false if provided value
	 * is NULL
	 */
	if (PG_ARGISNULL(2))
		is_local = false;
	else
		is_local = PG_GETARG_BOOL(2);

	/* Note SET DEFAULT (argstring == NULL) is equivalent to RESET */
	set_config_option(name,
					  value,
					  (superuser() ? PGC_SUSET : PGC_USERSET),
					  PGC_S_SESSION,
					  is_local ? GUC_ACTION_LOCAL : GUC_ACTION_SET,
					  true);

    if (Gp_role == GP_ROLE_DISPATCH && !IsBootstrapProcessingMode())
    {
			StringInfoData buffer;
			initStringInfo(&buffer);
			appendStringInfo(&buffer, "SET ");
			if (is_local)
					appendStringInfo(&buffer, "LOCAL ");
			appendStringInfo(&buffer, "%s TO '%s'", name, value);
			CdbDispatchSetCommand(buffer.data,
								   false /* cancelOnError */,
								   false /* no two phase commit */);
    }

	/* get the new current value */
	new_value = GetConfigOptionByName(name, NULL);

	/* Convert return string to text */
	PG_RETURN_TEXT_P(cstring_to_text(new_value));
}


/*
 * Common code for DefineCustomXXXVariable subroutines: allocate the
 * new variable's config struct and fill in generic fields.
 */
static struct config_generic *
init_custom_variable(const char *name,
					 const char *short_desc,
					 const char *long_desc,
					 GucContext context,
					 enum config_type type,
					 size_t sz)
{
	struct config_generic *gen;

	gen = (struct config_generic *) guc_malloc(ERROR, sz);
	memset(gen, 0, sz);

	gen->name = guc_strdup(ERROR, name);
	gen->context = context;
	gen->group = CUSTOM_OPTIONS;
	gen->short_desc = short_desc;
	gen->long_desc = long_desc;
	gen->vartype = type;

	return gen;
}

/*
 * Common code for DefineCustomXXXVariable subroutines: insert the new
 * variable into the GUC variable array, replacing any placeholder.
 */
static void
define_custom_variable(struct config_generic * variable)
{
	const char *name = variable->name;
	const char **nameAddr = &name;
	const char *value;
	struct config_string *pHolder;
	struct config_generic **res;

	res = (struct config_generic **) bsearch((void *) &nameAddr,
											 (void *) guc_variables,
											 num_guc_variables,
											 sizeof(struct config_generic *),
											 guc_var_compare);
	if (res == NULL)
	{
		/* No placeholder to replace, so just add it */
		add_guc_variable(variable, ERROR);
		return;
	}

	/*
	 * This better be a placeholder
	 */
	if (((*res)->flags & GUC_CUSTOM_PLACEHOLDER) == 0)
		ereport(ERROR,
				(errcode(ERRCODE_INTERNAL_ERROR),
				 errmsg("attempt to redefine parameter \"%s\"", name)));

	Assert((*res)->vartype == PGC_STRING);
	pHolder = (struct config_string *) (*res);

	/*
	 * Replace the placeholder. We aren't changing the name, so no re-sorting
	 * is necessary
	 */
	*res = variable;

	/*
	 * Assign the string value stored in the placeholder to the real variable.
	 *
	 * XXX this is not really good enough --- it should be a nontransactional
	 * assignment, since we don't want it to roll back if the current xact
	 * fails later.
	 */
	value = *pHolder->variable;

	if (value)
		set_config_option(name, value,
						  pHolder->gen.context, pHolder->gen.source,
						  GUC_ACTION_SET, true);

	/*
	 * Free up as much as we conveniently can of the placeholder structure
	 * (this neglects any stack items...)
	 */
	set_string_field(pHolder, pHolder->variable, NULL);
	set_string_field(pHolder, &pHolder->reset_val, NULL);

	free(pHolder);
}

void
DefineCustomBoolVariable(const char *name,
						 const char *short_desc,
						 const char *long_desc,
						 bool *valueAddr,
						 GucContext context,
						 GucBoolAssignHook assign_hook,
						 GucShowHook show_hook)
{
	struct config_bool *var;

	var = (struct config_bool *)
		init_custom_variable(name, short_desc, long_desc, context,
							 PGC_BOOL, sizeof(struct config_bool));
	var->variable = valueAddr;
	var->boot_val = *valueAddr;
	var->reset_val = *valueAddr;
	var->assign_hook = assign_hook;
	var->show_hook = show_hook;
	define_custom_variable(&var->gen);
}

void
DefineCustomIntVariable(const char *name,
						const char *short_desc,
						const char *long_desc,
						int *valueAddr,
						int minValue,
						int maxValue,
						GucContext context,
						GucIntAssignHook assign_hook,
						GucShowHook show_hook)
{
	struct config_int *var;

	var = (struct config_int *)
		init_custom_variable(name, short_desc, long_desc, context,
							 PGC_INT, sizeof(struct config_int));
	var->variable = valueAddr;
	var->boot_val = *valueAddr;
	var->reset_val = *valueAddr;
	var->min = minValue;
	var->max = maxValue;
	var->assign_hook = assign_hook;
	var->show_hook = show_hook;
	define_custom_variable(&var->gen);
}

void
DefineCustomRealVariable(const char *name,
						 const char *short_desc,
						 const char *long_desc,
						 double *valueAddr,
						 double minValue,
						 double maxValue,
						 GucContext context,
						 GucRealAssignHook assign_hook,
						 GucShowHook show_hook)
{
	struct config_real *var;

	var = (struct config_real *)
		init_custom_variable(name, short_desc, long_desc, context,
							 PGC_REAL, sizeof(struct config_real));
	var->variable = valueAddr;
	var->boot_val = *valueAddr;
	var->reset_val = *valueAddr;
	var->min = minValue;
	var->max = maxValue;
	var->assign_hook = assign_hook;
	var->show_hook = show_hook;
	define_custom_variable(&var->gen);
}

void
DefineCustomStringVariable(const char *name,
						   const char *short_desc,
						   const char *long_desc,
						   char **valueAddr,
						   GucContext context,
						   GucStringAssignHook assign_hook,
						   GucShowHook show_hook)
{
	struct config_string *var;

	var = (struct config_string *)
		init_custom_variable(name, short_desc, long_desc, context,
							 PGC_STRING, sizeof(struct config_string));
	var->variable = valueAddr;
	var->boot_val = *valueAddr;
	/* we could probably do without strdup, but keep it like normal case */
	if (var->boot_val)
		var->reset_val = guc_strdup(ERROR, var->boot_val);
	var->assign_hook = assign_hook;
	var->show_hook = show_hook;
	define_custom_variable(&var->gen);
}

void
DefineCustomEnumVariable(const char *name,
						 const char *short_desc,
						 const char *long_desc,
						 int *valueAddr,
						 const struct config_enum_entry *options,
						 GucContext context,
						 GucEnumAssignHook assign_hook,
						 GucShowHook show_hook)
{
	struct config_enum *var;

	var = (struct config_enum *)
		init_custom_variable(name, short_desc, long_desc, context,
							 PGC_ENUM, sizeof(struct config_enum));
	var->variable = valueAddr;
	var->boot_val = *valueAddr;
	var->reset_val = *valueAddr;
	var->options = options;
	var->assign_hook = assign_hook;
	var->show_hook = show_hook;
	define_custom_variable(&var->gen);
}

void
EmitWarningsOnPlaceholders(const char *className)
{
	struct config_generic **vars = guc_variables;
	struct config_generic **last = vars + num_guc_variables;

	int			nameLen = strlen(className);

	while (vars < last)
	{
		struct config_generic *var = *vars++;

		if ((var->flags & GUC_CUSTOM_PLACEHOLDER) != 0 &&
			strncmp(className, var->name, nameLen) == 0 &&
			var->name[nameLen] == GUC_QUALIFIER_SEPARATOR)
		{
			if (Gp_role != GP_ROLE_EXECUTE)
			ereport(INFO,
					(errcode(ERRCODE_UNDEFINED_OBJECT),
					 errmsg("unrecognized configuration parameter \"%s\"", var->name)));
		}
	}
}


/*
 * SHOW command
 */
void
GetPGVariable(const char *name, DestReceiver *dest)
{
	if (guc_name_compare(name, "all") == 0)
		ShowAllGUCConfig(dest);
	else
		ShowGUCConfigOption(name, dest);
}

TupleDesc
GetPGVariableResultDesc(const char *name)
{
	TupleDesc	tupdesc;

	if (guc_name_compare(name, "all") == 0)
	{
		/* need a tuple descriptor representing three TEXT columns */
		tupdesc = CreateTemplateTupleDesc(3, false);
		TupleDescInitEntry(tupdesc, (AttrNumber) 1, "name",
						   TEXTOID, -1, 0);
		TupleDescInitEntry(tupdesc, (AttrNumber) 2, "setting",
						   TEXTOID, -1, 0);
		TupleDescInitEntry(tupdesc, (AttrNumber) 3, "description",
						   TEXTOID, -1, 0);

	}
	else
	{
		const char *varname;

		/* Get the canonical spelling of name */
		(void) GetConfigOptionByName(name, &varname);

		/* need a tuple descriptor representing a single TEXT column */
		tupdesc = CreateTemplateTupleDesc(1, false);
		TupleDescInitEntry(tupdesc, (AttrNumber) 1, varname,
						   TEXTOID, -1, 0);
	}
	return tupdesc;
}


/*
 * SHOW command
 */
static void
ShowGUCConfigOption(const char *name, DestReceiver *dest)
{
	TupOutputState *tstate;
	TupleDesc	tupdesc;
	const char *varname;
	char	   *value;

	/* Get the value and canonical spelling of name */
	value = GetConfigOptionByName(name, &varname);

	/* need a tuple descriptor representing a single TEXT column */
	tupdesc = CreateTemplateTupleDesc(1, false);
	TupleDescInitEntry(tupdesc, (AttrNumber) 1, varname,
					   TEXTOID, -1, 0);

	/* prepare for projection of tuples */
	tstate = begin_tup_output_tupdesc(dest, tupdesc);

	/* Send it */
	do_text_output_oneline(tstate, value);

	end_tup_output(tstate);
}

/*
 * SHOW ALL command
 */
static void
ShowAllGUCConfig(DestReceiver *dest)
{
	bool		am_superuser = superuser();
	int			i;
	TupOutputState *tstate;
	TupleDesc	tupdesc;
	char	   *values[3];

	/* need a tuple descriptor representing three TEXT columns */
	tupdesc = CreateTemplateTupleDesc(3, false);
	TupleDescInitEntry(tupdesc, (AttrNumber) 1, "name",
					   TEXTOID, -1, 0);
	TupleDescInitEntry(tupdesc, (AttrNumber) 2, "setting",
					   TEXTOID, -1, 0);
	TupleDescInitEntry(tupdesc, (AttrNumber) 3, "description",
					   TEXTOID, -1, 0);


	/* prepare for projection of tuples */
	tstate = begin_tup_output_tupdesc(dest, tupdesc);

	for (i = 0; i < num_guc_variables; i++)
	{
		struct config_generic *conf = guc_variables[i];

		if ((conf->flags & GUC_NO_SHOW_ALL) ||
			((conf->flags & GUC_SUPERUSER_ONLY) && !am_superuser))
			continue;

		/* assign to the values array */
		values[0] = (char *) conf->name;
		values[1] = _ShowOption(conf, true);
		values[2] = (char *) conf->short_desc;

		/* send it to dest */
		do_tup_output(tstate, values);

		/* clean up */
		if (values[1] != NULL)
			pfree(values[1]);
	}

	end_tup_output(tstate);
}

/*
 * Return GUC variable value by name; optionally return canonical
 * form of name.  Return value is palloc'd.
 */
char *
GetConfigOptionByName(const char *name, const char **varname)
{
	struct config_generic *record;

	record = find_option(name, false, ERROR);
	if (record == NULL)
		ereport(ERROR,
				(errcode(ERRCODE_UNDEFINED_OBJECT),
			   errmsg("unrecognized configuration parameter \"%s\"", name)));
	if ((record->flags & GUC_SUPERUSER_ONLY) && !superuser())
		ereport(ERROR,
				(errcode(ERRCODE_INSUFFICIENT_PRIVILEGE),
				 errmsg("must be superuser to examine \"%s\"", name)));

	if (varname)
		*varname = record->name;

	return _ShowOption(record, true);
}

/*
 * Return GUC variable value by variable number; optionally return canonical
 * form of name.  Return value is palloc'd.
 */
void
GetConfigOptionByNum(int varnum, const char **values, bool *noshow)
{
	char		buffer[256];
	struct config_generic *conf;

	/* check requested variable number valid */
	Assert((varnum >= 0) && (varnum < num_guc_variables));

	conf = guc_variables[varnum];

	if (noshow)
	{
		if ((conf->flags & GUC_NO_SHOW_ALL) ||
			((conf->flags & GUC_SUPERUSER_ONLY) && !superuser()))
			*noshow = true;
		else
			*noshow = false;
	}

	/* first get the generic attributes */

	/* name */
	values[0] = conf->name;

	/* setting : use _ShowOption in order to avoid duplicating the logic */
	values[1] = _ShowOption(conf, false);

	/* unit */
	if (conf->vartype == PGC_INT)
	{
		static char buf[8];

		switch (conf->flags & (GUC_UNIT_MEMORY | GUC_UNIT_TIME))
		{
			case GUC_UNIT_KB:
				values[2] = "kB";
				break;
			case GUC_UNIT_BLOCKS:
				snprintf(buf, sizeof(buf), "%dkB", BLCKSZ / 1024);
				values[2] = buf;
				break;
			case GUC_UNIT_XBLOCKS:
				snprintf(buf, sizeof(buf), "%dkB", XLOG_BLCKSZ / 1024);
				values[2] = buf;
				break;
			case GUC_UNIT_MS:
				values[2] = "ms";
				break;
			case GUC_UNIT_S:
				values[2] = "s";
				break;
			case GUC_UNIT_MIN:
				values[2] = "min";
				break;
			default:
				values[2] = "";
				break;
		}
	}
	else
		values[2] = NULL;

	/* group */
	values[3] = config_group_names[conf->group];

	/* short_desc */
	values[4] = conf->short_desc;

	/* extra_desc */
	values[5] = conf->long_desc;

	/* context */
	values[6] = GucContext_Names[conf->context];

	/* vartype */
	values[7] = config_type_names[conf->vartype];

	/* source */
	values[8] = GucSource_Names[conf->source];

	/* now get the type specifc attributes */
	switch (conf->vartype)
	{
		case PGC_BOOL:
			{
				/* min_val */
				values[9] = NULL;

				/* max_val */
				values[10] = NULL;

				/* enumvals */
				values[11] = NULL;
			}
			break;

		case PGC_INT:
			{
				struct config_int *lconf = (struct config_int *) conf;

				/* min_val */
				snprintf(buffer, sizeof(buffer), "%d", lconf->min);
				values[9] = pstrdup(buffer);

				/* max_val */
				snprintf(buffer, sizeof(buffer), "%d", lconf->max);
				values[10] = pstrdup(buffer);

				/* enumvals */
				values[11] = NULL;
			}
			break;

		case PGC_REAL:
			{
				struct config_real *lconf = (struct config_real *) conf;

				/* min_val */
				snprintf(buffer, sizeof(buffer), "%g", lconf->min);
				values[9] = pstrdup(buffer);

				/* max_val */
				snprintf(buffer, sizeof(buffer), "%g", lconf->max);
				values[10] = pstrdup(buffer);

				/* enumvals */
				values[11] = NULL;
			}
			break;

		case PGC_STRING:
			{
				/* min_val */
				values[9] = NULL;

				/* max_val */
				values[10] = NULL;

				/* enumvals */
				values[11] = NULL;
			}
			break;

		case PGC_ENUM:
			{
				/* min_val */
				values[9] = NULL;

				/* max_val */
				values[10] = NULL;

				/* enumvals */
				values[11] = config_enum_get_options((struct config_enum *) conf, "", "");
			}
			break;

		default:
			{
				/*
				 * should never get here, but in case we do, set 'em to NULL
				 */

				/* min_val */
				values[9] = NULL;

				/* max_val */
				values[10] = NULL;

				/* enumvals */
				values[11] = NULL;
			}
			break;
	}
}

/*
 * Return the total number of GUC variables
 */
int
GetNumConfigOptions(void)
{
	return num_guc_variables;
}

/*
 * show_config_by_name - equiv to SHOW X command but implemented as
 * a function.
 */
Datum
show_config_by_name(PG_FUNCTION_ARGS)
{
	char	   *varname;
	char	   *varval;

	/* Get the GUC variable name */
	varname = TextDatumGetCString(PG_GETARG_DATUM(0));

	/* Get the value */
	varval = GetConfigOptionByName(varname, NULL);

	/* Convert to text */
	PG_RETURN_TEXT_P(cstring_to_text(varval));
}

/*
 * show_all_settings - equiv to SHOW ALL command but implemented as
 * a Table Function.
 */
#define NUM_PG_SETTINGS_ATTS	12

Datum
show_all_settings(PG_FUNCTION_ARGS)
{
	FuncCallContext *funcctx;
	TupleDesc	tupdesc;
	int			call_cntr;
	int			max_calls;
	AttInMetadata *attinmeta;
	MemoryContext oldcontext;

	/* stuff done only on the first call of the function */
	if (SRF_IS_FIRSTCALL())
	{
		/* create a function context for cross-call persistence */
		funcctx = SRF_FIRSTCALL_INIT();

		/*
		 * switch to memory context appropriate for multiple function calls
		 */
		oldcontext = MemoryContextSwitchTo(funcctx->multi_call_memory_ctx);

		/*
		 * need a tuple descriptor representing NUM_PG_SETTINGS_ATTS columns
		 * of the appropriate types
		 */
		tupdesc = CreateTemplateTupleDesc(NUM_PG_SETTINGS_ATTS, false);
		TupleDescInitEntry(tupdesc, (AttrNumber) 1, "name",
						   TEXTOID, -1, 0);
		TupleDescInitEntry(tupdesc, (AttrNumber) 2, "setting",
						   TEXTOID, -1, 0);
		TupleDescInitEntry(tupdesc, (AttrNumber) 3, "unit",
						   TEXTOID, -1, 0);
		TupleDescInitEntry(tupdesc, (AttrNumber) 4, "category",
						   TEXTOID, -1, 0);
		TupleDescInitEntry(tupdesc, (AttrNumber) 5, "short_desc",
						   TEXTOID, -1, 0);
		TupleDescInitEntry(tupdesc, (AttrNumber) 6, "extra_desc",
						   TEXTOID, -1, 0);
		TupleDescInitEntry(tupdesc, (AttrNumber) 7, "context",
						   TEXTOID, -1, 0);
		TupleDescInitEntry(tupdesc, (AttrNumber) 8, "vartype",
						   TEXTOID, -1, 0);
		TupleDescInitEntry(tupdesc, (AttrNumber) 9, "source",
						   TEXTOID, -1, 0);
		TupleDescInitEntry(tupdesc, (AttrNumber) 10, "min_val",
						   TEXTOID, -1, 0);
		TupleDescInitEntry(tupdesc, (AttrNumber) 11, "max_val",
						   TEXTOID, -1, 0);
		TupleDescInitEntry(tupdesc, (AttrNumber) 12, "enumvals",
						   TEXTOID, -1, 0);

		/*
		 * Generate attribute metadata needed later to produce tuples from raw
		 * C strings
		 */
		attinmeta = TupleDescGetAttInMetadata(tupdesc);
		funcctx->attinmeta = attinmeta;

		/* total number of tuples to be returned */
		funcctx->max_calls = GetNumConfigOptions();

		MemoryContextSwitchTo(oldcontext);
	}

	/* stuff done on every call of the function */
	funcctx = SRF_PERCALL_SETUP();

	call_cntr = funcctx->call_cntr;
	max_calls = funcctx->max_calls;
	attinmeta = funcctx->attinmeta;

	if (call_cntr < max_calls)	/* do when there is more left to send */
	{
		char	   *values[NUM_PG_SETTINGS_ATTS];
		bool		noshow;
		HeapTuple	tuple;
		Datum		result;

		/*
		 * Get the next visible GUC variable name and value
		 */
		do
		{
			GetConfigOptionByNum(call_cntr, (const char **) values, &noshow);
			if (noshow)
			{
				/* bump the counter and get the next config setting */
				call_cntr = ++funcctx->call_cntr;

				/* make sure we haven't gone too far now */
				if (call_cntr >= max_calls)
					SRF_RETURN_DONE(funcctx);
			}
		} while (noshow);

		/* build a tuple */
		tuple = BuildTupleFromCStrings(attinmeta, values);

		/* make the tuple into a datum */
		result = HeapTupleGetDatum(tuple);

		SRF_RETURN_NEXT(funcctx, result);
	}
	else
	{
		/* do when there is no more left */
		SRF_RETURN_DONE(funcctx);
	}
}

static char *
_ShowOption(struct config_generic * record, bool use_units)
{
	char		buffer[256];
	const char *val;

	switch (record->vartype)
	{
		case PGC_BOOL:
			{
				struct config_bool *conf = (struct config_bool *) record;

				if (conf->show_hook)
					val = (*conf->show_hook) ();
				else
					val = *conf->variable ? "on" : "off";
			}
			break;

		case PGC_INT:
			{
				struct config_int *conf = (struct config_int *) record;

				if (conf->show_hook)
					val = (*conf->show_hook) ();
				else
				{
					/*
					 * Use int64 arithmetic to avoid overflows in units
					 * conversion.  If INT64_IS_BUSTED we might overflow
					 * anyway and print bogus answers, but there are few
					 * enough such machines that it doesn't seem worth
					 * trying harder.
					 */
					int64		result = *conf->variable;
					const char *unit;

					if (use_units && result > 0 &&
						(record->flags & GUC_UNIT_MEMORY))
					{
						switch (record->flags & GUC_UNIT_MEMORY)
						{
							case GUC_UNIT_BLOCKS:
								result *= BLCKSZ / 1024;
								break;
							case GUC_UNIT_XBLOCKS:
								result *= XLOG_BLCKSZ / 1024;
								break;
						}

						if (result % KB_PER_GB == 0)
						{
							result /= KB_PER_GB;
							unit = "GB";
						}
						else if (result % KB_PER_MB == 0)
						{
							result /= KB_PER_MB;
							unit = "MB";
						}
						else
						{
							unit = "kB";
						}
					}
					else if (use_units && result > 0 &&
							 (record->flags & GUC_UNIT_TIME))
					{
						switch (record->flags & GUC_UNIT_TIME)
						{
							case GUC_UNIT_S:
								result *= MS_PER_S;
								break;
							case GUC_UNIT_MIN:
								result *= MS_PER_MIN;
								break;
						}

						if (result % MS_PER_D == 0)
						{
							result /= MS_PER_D;
							unit = "d";
						}
						else if (result % MS_PER_H == 0)
						{
							result /= MS_PER_H;
							unit = "h";
						}
						else if (result % MS_PER_MIN == 0)
						{
							result /= MS_PER_MIN;
							unit = "min";
						}
						else if (result % MS_PER_S == 0)
						{
							result /= MS_PER_S;
							unit = "s";
						}
						else
						{
							unit = "ms";
						}
					}
					else
						unit = "";

					snprintf(buffer, sizeof(buffer), INT64_FORMAT "%s",
							 result, unit);
					val = buffer;
				}
			}
			break;

		case PGC_REAL:
			{
				struct config_real *conf = (struct config_real *) record;

				if (conf->show_hook)
					val = (*conf->show_hook) ();
				else
				{
					char		unit[4];
					double		result = *conf->variable;

					if (use_units && result > 0 && (record->flags & GUC_UNIT_MEMORY))
					{
                        double result_gb;
                        double result_mb;

                        switch (record->flags & GUC_UNIT_MEMORY)
						{
							case GUC_UNIT_BLOCKS:
								result *= BLCKSZ / 1024;
								break;
							case GUC_UNIT_XBLOCKS:
								result *= XLOG_BLCKSZ / 1024;
								break;
						}

                        result_gb = result / KB_PER_GB;
                        result_mb = result / KB_PER_MB;

						if (result_gb >= 1.0 &&
                            result_gb * KB_PER_GB == result)
						{
							result = result_gb;
							strcpy(unit, "GB");
						}
						else if (result_mb >= 1.0 &&
                                 result_mb * KB_PER_MB == result)
						{
							result = result_mb;
							strcpy(unit, "MB");
						}
						else
							strcpy(unit, "kB");
					}
					else
						strcpy(unit, "");

					snprintf(buffer, sizeof(buffer), "%g%s", result, unit);
					val = buffer;
				}
			}
			break;

		case PGC_STRING:
			{
				struct config_string *conf = (struct config_string *) record;

				if (conf->show_hook)
					val = (*conf->show_hook) ();
				else if (*conf->variable && **conf->variable)
					val = *conf->variable;
				else
					val = "";
			}
			break;

		case PGC_ENUM:
			{
				struct config_enum *conf = (struct config_enum *) record;

				if(conf->show_hook)
					val = (*conf->show_hook) ();
				else
					val = config_enum_lookup_by_value(conf, *conf->variable);
			}
			break;

		default:
			/* just to keep compiler quiet */
			val = "???";
			break;
	}

	return pstrdup(val);
}


/*
 * Attempt (badly) to detect if a proposed new GUC setting is the same
 * as the current value.
 *
 * XXX this does not really work because it doesn't account for the
 * effects of canonicalization of string values by assign_hooks.
 */
static bool
is_newvalue_equal(struct config_generic * record, const char *newvalue)
{
	/* newvalue == NULL isn't supported */
	Assert(newvalue != NULL);

	switch (record->vartype)
	{
		case PGC_BOOL:
			{
				struct config_bool *conf = (struct config_bool *) record;
				bool		newval;

				return parse_bool(newvalue, &newval)
					&& *conf->variable == newval;
			}
		case PGC_INT:
			{
				struct config_int *conf = (struct config_int *) record;
				int			newval;

				return parse_int(newvalue, &newval, record->flags, NULL)
					&& *conf->variable == newval;
			}
		case PGC_REAL:
			{
				struct config_real *conf = (struct config_real *) record;
				double		newval;

				return parse_real(newvalue, &newval)
					&& *conf->variable == newval;
			}
		case PGC_STRING:
			{
				struct config_string *conf = (struct config_string *) record;

				return *conf->variable != NULL &&
					strcmp(*conf->variable, newvalue) == 0;
			}

		case PGC_ENUM:
			{
				struct config_enum *conf = (struct config_enum *) record;
				int			newval;

				return config_enum_lookup_by_name(conf, newvalue, &newval)
					&& *conf->variable == newval;
			}
	}

	return false;
}


#ifdef EXEC_BACKEND

/*
 *	This routine dumps out all non-default GUC options into a binary
 *	file that is read by all exec'ed backends.  The format is:
 *
 *		variable name, string, null terminated
 *		variable value, string, null terminated
 *		variable source, integer
 */
void
write_nondefault_variables(GucContext context)
{
	int			i;
	int			elevel;
	FILE	   *fp;

	Assert(context == PGC_POSTMASTER || context == PGC_SIGHUP);

	elevel = (context == PGC_SIGHUP) ? LOG : ERROR;

	/*
	 * Open file
	 */
	fp = AllocateFile(CONFIG_EXEC_PARAMS_NEW, "w");
	if (!fp)
	{
		ereport(elevel,
				(errcode_for_file_access(),
				 errmsg("could not write to file \"%s\": %m",
						CONFIG_EXEC_PARAMS_NEW)));
		return;
	}

	for (i = 0; i < num_guc_variables; i++)
	{
		struct config_generic *gconf = guc_variables[i];

		if (gconf->source != PGC_S_DEFAULT)
		{
			fprintf(fp, "%s", gconf->name);
			fputc(0, fp);

			switch (gconf->vartype)
			{
				case PGC_BOOL:
					{
						struct config_bool *conf = (struct config_bool *) gconf;

						if (*conf->variable == 0)
							fprintf(fp, "false");
						else
							fprintf(fp, "true");
					}
					break;

				case PGC_INT:
					{
						struct config_int *conf = (struct config_int *) gconf;

						fprintf(fp, "%d", *conf->variable);
					}
					break;

				case PGC_REAL:
					{
						struct config_real *conf = (struct config_real *) gconf;

						/* Could lose precision here? */
						fprintf(fp, "%f", *conf->variable);
					}
					break;

				case PGC_STRING:
					{
						struct config_string *conf = (struct config_string *) gconf;

						fprintf(fp, "%s", *conf->variable);
					}
					break;

				case PGC_ENUM:
					{
						struct config_enum *conf = (struct config_enum *) gconf;
						
						fprintf(fp, "%s", config_enum_lookup_by_value(conf, *conf->variable));
					}
					break;
			}

			fputc(0, fp);

			fwrite(&gconf->source, sizeof(gconf->source), 1, fp);
		}
	}

	if (FreeFile(fp))
	{
		ereport(elevel,
				(errcode_for_file_access(),
				 errmsg("could not write to file \"%s\": %m",
						CONFIG_EXEC_PARAMS_NEW)));
		return;
	}

	/*
	 * Put new file in place.  This could delay on Win32, but we don't hold
	 * any exclusive locks.
	 */
	rename(CONFIG_EXEC_PARAMS_NEW, CONFIG_EXEC_PARAMS);
}


/*
 *	Read string, including null byte from file
 *
 *	Return NULL on EOF and nothing read
 */
static char *
read_string_with_null(FILE *fp)
{
	int			i = 0,
				ch,
				maxlen = 256;
	char	   *str = NULL;

	do
	{
		if ((ch = fgetc(fp)) == EOF)
		{
			if (i == 0)
				return NULL;
			else
				elog(FATAL, "invalid format of exec config params file");
		}
		if (i == 0)
			str = guc_malloc(FATAL, maxlen);
		else if (i == maxlen)
			str = guc_realloc(FATAL, str, maxlen *= 2);
		str[i++] = ch;
	} while (ch != 0);

	return str;
}


/*
 *	This routine loads a previous postmaster dump of its non-default
 *	settings.
 */
void
read_nondefault_variables(void)
{
	FILE	   *fp;
	char	   *varname,
			   *varvalue;
	int			varsource;

	/*
	 * Open file
	 */
	fp = AllocateFile(CONFIG_EXEC_PARAMS, "r");
	if (!fp)
	{
		/* File not found is fine */
		if (errno != ENOENT)
			ereport(FATAL,
					(errcode_for_file_access(),
					 errmsg("could not read from file \"%s\": %m",
							CONFIG_EXEC_PARAMS)));
		return;
	}

	for (;;)
	{
		struct config_generic *record;

		if ((varname = read_string_with_null(fp)) == NULL)
			break;

		if ((record = find_option(varname, true, FATAL)) == NULL)
			elog(FATAL, "failed to locate variable %s in exec config params file", varname);
		if ((varvalue = read_string_with_null(fp)) == NULL)
			elog(FATAL, "invalid format of exec config params file");
		if (fread(&varsource, sizeof(varsource), 1, fp) == 0)
			elog(FATAL, "invalid format of exec config params file");

		(void) set_config_option(varname, varvalue, record->context,
								 varsource, GUC_ACTION_SET, true);
		free(varname);
		free(varvalue);
	}

	FreeFile(fp);
}
#endif   /* EXEC_BACKEND */


/*
 * A little "long argument" simulation, although not quite GNU
 * compliant. Takes a string of the form "some-option=some value" and
 * returns name = "some_option" and value = "some value" in malloc'ed
 * storage. Note that '-' is converted to '_' in the option name. If
 * there is no '=' in the input string then value will be NULL.
 */
void
ParseLongOption(const char *string, char **name, char **value)
{
	size_t		equal_pos;
	char	   *cp;

	AssertArg(string);
	AssertArg(name);
	AssertArg(value);

	equal_pos = strcspn(string, "=");

	if (string[equal_pos] == '=')
	{
		*name = guc_malloc(FATAL, equal_pos + 1);
		strlcpy(*name, string, equal_pos + 1);

		*value = guc_strdup(FATAL, &string[equal_pos + 1]);
	}
	else
	{
		/* no equal sign in string */
		*name = guc_strdup(FATAL, string);
		*value = NULL;
	}

	for (cp = *name; *cp; cp++)
		if (*cp == '-')
			*cp = '_';
}


/*
 * Handle options fetched from pg_database.datconfig, pg_authid.rolconfig,
 * pg_proc.proconfig, etc.	Caller must specify proper context/source/action.
 *
 * The array parameter must be an array of TEXT (it must not be NULL).
 */
void
ProcessGUCArray(ArrayType *array,
				GucContext context, GucSource source, GucAction action)
{
	int			i;

	Assert(array != NULL);
	Assert(ARR_ELEMTYPE(array) == TEXTOID);
	Assert(ARR_NDIM(array) == 1);
	Assert(ARR_LBOUND(array)[0] == 1);

	for (i = 1; i <= ARR_DIMS(array)[0]; i++)
	{
		Datum		d;
		bool		isnull;
		char	   *s;
		char	   *name;
		char	   *value;

		d = array_ref(array, 1, &i,
					  -1 /* varlenarray */ ,
					  -1 /* TEXT's typlen */ ,
					  false /* TEXT's typbyval */ ,
					  'i' /* TEXT's typalign */ ,
					  &isnull);

		if (isnull)
			continue;

		s = TextDatumGetCString(d);

		ParseLongOption(s, &name, &value);
		if (!value)
		{
			ereport(WARNING,
					(errcode(ERRCODE_SYNTAX_ERROR),
					 errmsg("could not parse setting for parameter \"%s\"",
							name)));
			free(name);
			continue;
		}

		(void) set_config_option(name, value, context, source, action, true);

		free(name);
		if (value)
			free(value);
		pfree(s);
	}
}


/*
 * Add an entry to an option array.  The array parameter may be NULL
 * to indicate the current table entry is NULL.
 */
ArrayType *
GUCArrayAdd(ArrayType *array, const char *name, const char *value)
{
	const char *varname;
	Datum		datum;
	char	   *newval;
	ArrayType  *a;

	Assert(name);
	Assert(value);

	/* test if the option is valid */
	set_config_option(name, value,
					  superuser() ? PGC_SUSET : PGC_USERSET,
					  PGC_S_TEST, GUC_ACTION_SET, false);

	/* convert name to canonical spelling, so we can use plain strcmp */
	(void) GetConfigOptionByName(name, &varname);
	name = varname;

	newval = palloc(strlen(name) + 1 + strlen(value) + 1);
	sprintf(newval, "%s=%s", name, value);
	datum = CStringGetTextDatum(newval);

	if (array)
	{
		int			index;
		bool		isnull;
		int			i;

		Assert(ARR_ELEMTYPE(array) == TEXTOID);
		Assert(ARR_NDIM(array) == 1);
		Assert(ARR_LBOUND(array)[0] == 1);

		index = ARR_DIMS(array)[0] + 1; /* add after end */

		for (i = 1; i <= ARR_DIMS(array)[0]; i++)
		{
			Datum		d;
			char	   *current;

			d = array_ref(array, 1, &i,
						  -1 /* varlenarray */ ,
						  -1 /* TEXT's typlen */ ,
						  false /* TEXT's typbyval */ ,
						  'i' /* TEXT's typalign */ ,
						  &isnull);
			if (isnull)
				continue;
			current = TextDatumGetCString(d);
			if (strncmp(current, newval, strlen(name) + 1) == 0)
			{
				index = i;
				break;
			}
		}

		a = array_set(array, 1, &index,
					  datum,
					  false,
					  -1 /* varlena array */ ,
					  -1 /* TEXT's typlen */ ,
					  false /* TEXT's typbyval */ ,
					  'i' /* TEXT's typalign */ );
	}
	else
		a = construct_array(&datum, 1,
							TEXTOID,
							-1, false, 'i');

	return a;
}


/*
 * Delete an entry from an option array.  The array parameter may be NULL
 * to indicate the current table entry is NULL.  Also, if the return value
 * is NULL then a null should be stored.
 */
ArrayType *
GUCArrayDelete(ArrayType *array, const char *name)
{
	const char *varname;
	ArrayType  *newarray;
	int			i;
	int			index;

	Assert(name);

	/* test if the option is valid */
	set_config_option(name, NULL,
					  superuser() ? PGC_SUSET : PGC_USERSET,
					  PGC_S_TEST, GUC_ACTION_SET, false);

	/* convert name to canonical spelling, so we can use plain strcmp */
	(void) GetConfigOptionByName(name, &varname);
	name = varname;

	/* if array is currently null, then surely nothing to delete */
	if (!array)
		return NULL;

	newarray = NULL;
	index = 1;

	for (i = 1; i <= ARR_DIMS(array)[0]; i++)
	{
		Datum		d;
		char	   *val;
		bool		isnull;

		d = array_ref(array, 1, &i,
					  -1 /* varlenarray */ ,
					  -1 /* TEXT's typlen */ ,
					  false /* TEXT's typbyval */ ,
					  'i' /* TEXT's typalign */ ,
					  &isnull);
		if (isnull)
			continue;
		val = TextDatumGetCString(d);

		/* ignore entry if it's what we want to delete */
		if (strncmp(val, name, strlen(name)) == 0
			&& val[strlen(name)] == '=')
			continue;


		/* else add it to the output array */
		if (newarray)
		{
			newarray = array_set(newarray, 1, &index,
								 d,
								 false,
								 -1 /* varlenarray */ ,
								 -1 /* TEXT's typlen */ ,
								 false /* TEXT's typbyval */ ,
								 'i' /* TEXT's typalign */ );
		}
		else
			newarray = construct_array(&d, 1,
									   TEXTOID,
									   -1, false, 'i');

		index++;
	}

	return newarray;
}

/*
 * Given a GUC array, delete all settings from it that our permission
 * level allows: if superuser, delete them all; if regular user, only
 * those that are PGC_USERSET
 */
ArrayType *
GUCArrayReset(ArrayType *array)
{
	ArrayType  *newarray;
	int			i;
	int			index;

	/* if array is currently null, nothing to do */
	if (!array)
		return NULL;

	/* if we're superuser, we can delete everything */
	if (superuser())
		return NULL;

	newarray = NULL;
	index = 1;

	for (i = 1; i <= ARR_DIMS(array)[0]; i++)
	{
		Datum		d;
		char	   *val;
		char	   *eqsgn;
		bool		isnull;
		struct config_generic *gconf;

		d = array_ref(array, 1, &i,
					  -1 /* varlenarray */ ,
					  -1 /* TEXT's typlen */ ,
					  false /* TEXT's typbyval */ ,
					  'i' /* TEXT's typalign */ ,
					  &isnull);

		if (isnull)
			continue;
		val = DatumGetCString(DirectFunctionCall1(textout, d));

		eqsgn = strchr(val, '=');
		*eqsgn = '\0';

		gconf = find_option(val, false, WARNING);
		if (!gconf)
			continue;

		/* note: superuser-ness was already checked above */
		/* skip entry if OK to delete */
		if (gconf->context == PGC_USERSET)
			continue;

		/* XXX do we need to worry about database owner? */

		/* else add it to the output array */
		if (newarray)
		{
			newarray = array_set(newarray, 1, &index,
								 d,
								 false,
								 -1 /* varlenarray */ ,
								 -1 /* TEXT's typlen */ ,
								 false /* TEXT's typbyval */ ,
								 'i' /* TEXT's typalign */ );
		}
		else
			newarray = construct_array(&d, 1,
									   TEXTOID,
									   -1, false, 'i');

		index++;
		pfree(val);
	}

	return newarray;
}


/*
 * assign_hook and show_hook subroutines
 */

static const char *
assign_log_destination(const char *value, bool doit, GucSource source)
{
	char	   *rawstring;
	List	   *elemlist;
	ListCell   *l;
	int			newlogdest = 0;

	/* Need a modifiable copy of string */
	rawstring = pstrdup(value);

	/* Parse string into list of identifiers */
	if (!SplitIdentifierString(rawstring, ',', &elemlist))
	{
		/* syntax error in list */
		pfree(rawstring);
		list_free(elemlist);
		ereport(GUC_complaint_elevel(source),
				(errcode(ERRCODE_INVALID_PARAMETER_VALUE),
			errmsg("invalid list syntax for parameter \"log_destination\"")));
		return NULL;
	}

	foreach(l, elemlist)
	{
		char	   *tok = (char *) lfirst(l);

		if (pg_strcasecmp(tok, "stderr") == 0)
			newlogdest |= LOG_DESTINATION_STDERR;
		else if (pg_strcasecmp(tok, "csvlog") == 0)
			newlogdest |= LOG_DESTINATION_CSVLOG;
#ifdef HAVE_SYSLOG
		else if (pg_strcasecmp(tok, "syslog") == 0)
			newlogdest |= LOG_DESTINATION_SYSLOG;
#endif
#ifdef WIN32
		else if (pg_strcasecmp(tok, "eventlog") == 0)
			newlogdest |= LOG_DESTINATION_EVENTLOG;
#endif
		else
		{
			ereport(GUC_complaint_elevel(source),
					(errcode(ERRCODE_INVALID_PARAMETER_VALUE),
				  errmsg("unrecognized \"log_destination\" key word: \"%s\"",
						 tok)));
			pfree(rawstring);
			list_free(elemlist);
			return NULL;
		}
	}

	if (doit)
		Log_destination = newlogdest;

	pfree(rawstring);
	list_free(elemlist);

	return value;
}

#ifdef HAVE_SYSLOG

static bool
assign_syslog_facility(int newval, bool doit, GucSource source)
{
	if (doit)
		set_syslog_parameters(syslog_ident_str ? syslog_ident_str : "postgres",
							  newval);

	return true;
}

static const char *
assign_syslog_ident(const char *ident, bool doit, GucSource source)
{
	if (doit)
		set_syslog_parameters(ident, syslog_facility);

	return ident;
}
#endif   /* HAVE_SYSLOG */


static bool
assign_session_replication_role(int newval, bool doit, GucSource source)
{
	/*
	 * Must flush the plan cache when changing replication role; but don't
	 * flush unnecessarily.
	 */
	if (doit && SessionReplicationRole != newval)
	{
		ResetPlanCache();
<<<<<<< HEAD
		SessionReplicationRole = newrole;
	}

	return newval;
}

static const char *
assign_log_min_messages(const char *newval, bool doit, GucSource source)
{
	return (assign_msglvl(&log_min_messages, newval, doit, source));
}

static const char *
assign_client_min_messages(const char *newval, bool doit, GucSource source)
{
	return (assign_msglvl(&client_min_messages, newval, doit, source));
}

static const char *
assign_min_error_statement(const char *newval, bool doit, GucSource source)
{
	return (assign_msglvl(&log_min_error_statement, newval, doit, source));
}

const char *
assign_msglvl(int *var, const char *newval, bool doit, GucSource source)
{
	if (pg_strcasecmp(newval, "debug") == 0)
	{
		if (doit)
			(*var) = DEBUG2;
	}
	else if (pg_strcasecmp(newval, "debug5") == 0)
	{
		if (doit)
			(*var) = DEBUG5;
	}
	else if (pg_strcasecmp(newval, "debug4") == 0)
	{
		if (doit)
			(*var) = DEBUG4;
	}
	else if (pg_strcasecmp(newval, "debug3") == 0)
	{
		if (doit)
			(*var) = DEBUG3;
	}
	else if (pg_strcasecmp(newval, "debug2") == 0)
	{
		if (doit)
			(*var) = DEBUG2;
	}
	else if (pg_strcasecmp(newval, "debug1") == 0)
	{
		if (doit)
			(*var) = DEBUG1;
	}
	else if (pg_strcasecmp(newval, "log") == 0)
	{
		if (doit)
			(*var) = LOG;
	}

	/*
	 * Client_min_messages always prints 'info', but we allow it as a value
	 * anyway.
	 */
	else if (pg_strcasecmp(newval, "info") == 0)
	{
		if (doit)
			(*var) = INFO;
	}
	else if (pg_strcasecmp(newval, "notice") == 0)
	{
		if (doit)
			(*var) = NOTICE;
	}
	else if (pg_strcasecmp(newval, "warning") == 0)
	{
		if (doit)
			(*var) = WARNING;
	}
	else if (pg_strcasecmp(newval, "error") == 0)
	{
		if (doit)
			(*var) = ERROR;
	}
	/* We allow FATAL/PANIC for client-side messages too. */
	else if (pg_strcasecmp(newval, "fatal") == 0)
	{
		if (doit)
			(*var) = FATAL;
	}
	else if (pg_strcasecmp(newval, "panic") == 0)
	{
		if (doit)
			(*var) = PANIC;
	}
	else
		return NULL;			/* fail */
	return newval;				/* OK */
}

/*
 * assign_hook and show_hook subroutines
 */

static const char *
assign_wal_consistency_checking(const char *newval, bool doit, GucSource source)
{
	char	   *rawstring;
	List	   *elemlist;
	ListCell   *l;
	bool		newwalconsistency[RM_MAX_ID + 1];

	/* Initialize the array */
	MemSet(newwalconsistency, 0, (RM_MAX_ID + 1) * sizeof(bool));

	/* Need a modifiable copy of string */
	rawstring = guc_strdup(ERROR, newval);

	/* Parse string into list of identifiers */
	if (!SplitIdentifierString(rawstring, ',', &elemlist))
	{
		free(rawstring);
		list_free(elemlist);

		/* syntax error in list */
		ereport(GUC_complaint_elevel(source),
				(errcode(ERRCODE_INVALID_PARAMETER_VALUE),
				 errmsg("List syntax is invalid.")));
		return NULL;
	}

	foreach(l, elemlist)
	{
		char	   *tok = (char *) lfirst(l);
		bool		found = false;
		RmgrId		rmid;

		/* Check for 'all'. */
		if (pg_strcasecmp(tok, "all") == 0)
		{
			for (rmid = 0; rmid <= RM_MAX_ID; rmid++)
				if (RmgrTable[rmid].rm_mask != NULL)
					newwalconsistency[rmid] = true;
			found = true;
		}
		else
		{
			/*
			 * Check if the token matches with any individual resource
			 * manager.
			 */
			for (rmid = 0; rmid <= RM_MAX_ID; rmid++)
			{
				if (pg_strcasecmp(tok, RmgrTable[rmid].rm_name) == 0 &&
					RmgrTable[rmid].rm_mask != NULL)
				{
					newwalconsistency[rmid] = true;
					found = true;
				}
			}
		}

		/* If a valid resource manager is found, check for the next one. */
		if (!found)
		{
			free(rawstring);
			list_free(elemlist);

			ereport(GUC_complaint_elevel(source),
					(errcode(ERRCODE_INVALID_PARAMETER_VALUE),
					 errmsg("Unrecognized key word: \"%s\".", tok)));
			return NULL;
		}
	}

	free(rawstring);
	list_free(elemlist);

	if (doit)
	{
		/* assign new value */
		wal_consistency_checking = guc_malloc(ERROR, (RM_MAX_ID + 1) * sizeof(bool));
		memcpy(wal_consistency_checking,
			   newwalconsistency,
			   (RM_MAX_ID + 1) * sizeof(bool));
	}

	return newval;
}

static const char *
assign_IntervalStyle(const char *newval, bool doit, GucSource source)
{
	if (pg_strcasecmp(newval, "postgres")==0)
	{
		if (doit)
			IntervalStyle = INTSTYLE_POSTGRES;
	}
	else if (pg_strcasecmp(newval, "postgres_verbose")==0)
	{
		if (doit)
			IntervalStyle = INTSTYLE_POSTGRES_VERBOSE;
	}
	else if (pg_strcasecmp(newval, "sql_standard")==0)
	{
		if (doit)
			IntervalStyle = INTSTYLE_SQL_STANDARD;
	}
	else if (pg_strcasecmp(newval, "ISO_8601")==0)
	{
		if (doit)
			IntervalStyle = INTSTYLE_ISO_8601;
	}
	else
		return NULL;
	return newval;

}

static const char *
show_IntervalStyle(void)
{
	switch(IntervalStyle)
	{
	case INTSTYLE_POSTGRES:  return "postgres";
	case INTSTYLE_POSTGRES_VERBOSE:  return "postgres_verbose";
	case INTSTYLE_SQL_STANDARD:  return "sql_standard";
	case INTSTYLE_ISO_8601:  return "ISO_8601";
	};
	return NULL;

}

static const char *
assign_log_error_verbosity(const char *newval, bool doit, GucSource source)
{
	if (pg_strcasecmp(newval, "terse") == 0)
	{
		if (doit)
			Log_error_verbosity = PGERROR_TERSE;
	}
	else if (pg_strcasecmp(newval, "default") == 0)
	{
		if (doit)
			Log_error_verbosity = PGERROR_DEFAULT;
	}
	else if (pg_strcasecmp(newval, "verbose") == 0)
	{
		if (doit)
			Log_error_verbosity = PGERROR_VERBOSE;
	}
	else
		return NULL;			/* fail */
	return newval;				/* OK */
}

static const char *
assign_log_statement(const char *newval, bool doit, GucSource source)
{
	if (pg_strcasecmp(newval, "none") == 0)
	{
		if (doit)
			log_statement = LOGSTMT_NONE;
	}
	else if (pg_strcasecmp(newval, "ddl") == 0)
	{
		if (doit)
			log_statement = LOGSTMT_DDL;
	}
	else if (pg_strcasecmp(newval, "mod") == 0)
	{
		if (doit)
			log_statement = LOGSTMT_MOD;
	}
	else if (pg_strcasecmp(newval, "all") == 0)
	{
		if (doit)
			log_statement = LOGSTMT_ALL;
	}
	else
		return NULL;			/* fail */
	return newval;				/* OK */
=======
	}

	return true;
>>>>>>> f260edb1
}

static const char *
show_num_temp_buffers(void)
{
	/*
	 * We show the GUC var until local buffers have been initialized, and
	 * NLocBuffer afterwards.
	 */
	static char nbuf[32];

	sprintf(nbuf, "%d", NLocBuffer ? NLocBuffer : num_temp_buffers);
	return nbuf;
}

static bool
assign_phony_autocommit(bool newval, bool doit, GucSource source)
{
	if (!newval)
	{
		ereport(GUC_complaint_elevel(source),
				(errcode(ERRCODE_FEATURE_NOT_SUPPORTED),
				 errmsg("SET AUTOCOMMIT TO OFF is no longer supported")));
		return false;
	}
	return true;
}

static const char *
assign_custom_variable_classes(const char *newval, bool doit, GucSource source)
{
	/*
	 * Check syntax. newval must be a comma separated list of identifiers.
	 * Whitespace is allowed but removed from the result.
	 */
	bool		hasSpaceAfterToken = false;
	const char *cp = newval;
	int			symLen = 0;
	char		c;
	StringInfoData buf;

	initStringInfo(&buf);
	while ((c = *cp++) != '\0')
	{
		if (isspace((unsigned char) c))
		{
			if (symLen > 0)
				hasSpaceAfterToken = true;
			continue;
		}

		if (c == ',')
		{
			if (symLen > 0)		/* terminate identifier */
			{
				appendStringInfoChar(&buf, ',');
				symLen = 0;
			}
			hasSpaceAfterToken = false;
			continue;
		}

		if (hasSpaceAfterToken || !isalnum((unsigned char) c))
		{
			/*
			 * Syntax error due to token following space after token or non
			 * alpha numeric character
			 */
			pfree(buf.data);
			return NULL;
		}
		appendStringInfoChar(&buf, c);
		symLen++;
	}

	/* Remove stray ',' at end */
	if (symLen == 0 && buf.len > 0)
		buf.data[--buf.len] = '\0';

	/* GUC wants the result malloc'd */
	newval = guc_strdup(LOG, buf.data);

	pfree(buf.data);
	return newval;
}

static bool
assign_debug_assertions(bool newval, bool doit, GucSource source)
{
#ifndef USE_ASSERT_CHECKING
	if (newval)
	{
		ereport(GUC_complaint_elevel(source),
				(errcode(ERRCODE_INVALID_PARAMETER_VALUE),
			   errmsg("assertion checking is not supported by this build")));
		return false;
	}
#endif
	return true;
}

static bool
assign_ssl(bool newval, bool doit, GucSource source)
{
#ifndef USE_SSL
	if (newval)
	{
		ereport(GUC_complaint_elevel(source),
				(errcode(ERRCODE_INVALID_PARAMETER_VALUE),
				 errmsg("SSL is not supported by this build")));
		return false;
	}
#endif
	return true;
}

static bool
assign_stage_log_stats(bool newval, bool doit, GucSource source)
{
	if (newval && log_statement_stats)
	{
		ereport(GUC_complaint_elevel(source),
				(errcode(ERRCODE_INVALID_PARAMETER_VALUE),
				 errmsg("cannot enable parameter when \"log_statement_stats\" is true")));
		/* source == PGC_S_OVERRIDE means do it anyway, eg at xact abort */
		if (source != PGC_S_OVERRIDE)
			return false;
	}
	return true;
}

static bool
assign_log_stats(bool newval, bool doit, GucSource source)
{
	if (newval &&
		(log_parser_stats || log_planner_stats || log_executor_stats || log_dispatch_stats))
	{
		ereport(GUC_complaint_elevel(source),
				(errcode(ERRCODE_INVALID_PARAMETER_VALUE),
				 errmsg("cannot enable \"log_statement_stats\" when "
						"\"log_parser_stats\", \"log_planner_stats\", "
						"\"log_dispatch_stats\", "
						"or \"log_executor_stats\" is true")));
		/* source == PGC_S_OVERRIDE means do it anyway, eg at xact abort */
		if (source != PGC_S_OVERRIDE)
			return false;
	}
	return true;
}

static bool
assign_transaction_read_only(bool newval, bool doit, GucSource source)
{
	/* Can't go to r/w mode inside a r/o transaction */
	if (newval == false && XactReadOnly && IsSubTransaction())
	{
		ereport(GUC_complaint_elevel(source),
				(errcode(ERRCODE_INVALID_PARAMETER_VALUE),
				 errmsg("cannot set transaction read-write mode inside a read-only transaction")));
		/* source == PGC_S_OVERRIDE means do it anyway, eg at xact abort */
		if (source != PGC_S_OVERRIDE)
			return false;
	}
	return true;
}

/*
 * until we get enum config this is a hack
 * to set an int value through a string
 *
 */

static const char *
assign_bytea( const char * newval, bool doit, GucSource source )
{
	int bo;

	if (pg_strcasecmp(newval, "hex") == 0)
		bo = BYTEA_OUTPUT_HEX;
	else if (pg_strcasecmp(newval, "escape") == 0)
		bo = BYTEA_OUTPUT_ESCAPE;
	else
		return NULL;

	if (doit)
	{
		bytea_output = bo;
	}
	return newval;
}

static const char *
assign_canonical_path(const char *newval, bool doit, GucSource source)
{
	if (doit)
	{
		char	   *canon_val = guc_strdup(ERROR, newval);

		canonicalize_path(canon_val);
		return canon_val;
	}
	else
		return newval;
}

static const char *
assign_timezone_abbreviations(const char *newval, bool doit, GucSource source)
{
	/*
	 * The powerup value shown above for timezone_abbreviations is "UNKNOWN".
	 * When we see this we just do nothing.  If this value isn't overridden
	 * from the config file then pg_timezone_abbrev_initialize() will
	 * eventually replace it with "Default".  This hack has two purposes: to
	 * avoid wasting cycles loading values that might soon be overridden from
	 * the config file, and to avoid trying to read the timezone abbrev files
	 * during InitializeGUCOptions().  The latter doesn't work in an
	 * EXEC_BACKEND subprocess because my_exec_path hasn't been set yet and so
	 * we can't locate PGSHAREDIR.  (Essentially the same hack is used to
	 * delay initializing TimeZone ... if we have any more, we should try to
	 * clean up and centralize this mechanism ...)
	 */
	if (strcmp(newval, "UNKNOWN") == 0)
	{
		return newval;
	}

	/* Loading abbrev file is expensive, so only do it when value changes */
	if (timezone_abbreviations_string == NULL ||
		strcmp(timezone_abbreviations_string, newval) != 0)
	{
		int			elevel;

		/*
		 * If reading config file, only the postmaster should bleat loudly
		 * about problems.	Otherwise, it's just this one process doing it,
		 * and we use WARNING message level.
		 */
		if (source == PGC_S_FILE)
			elevel = IsUnderPostmaster ? DEBUG3 : LOG;
		else
			elevel = WARNING;
		if (!load_tzoffsets(newval, doit, elevel))
			return NULL;
	}
	return newval;
}

/*
 * pg_timezone_abbrev_initialize --- set default value if not done already
 *
 * This is called after initial loading of postgresql.conf.  If no
 * timezone_abbreviations setting was found therein, select default.
 */
void
pg_timezone_abbrev_initialize(void)
{
	if (strcmp(timezone_abbreviations_string, "UNKNOWN") == 0)
	{
		SetConfigOption("timezone_abbreviations", "Default",
						PGC_POSTMASTER, PGC_S_ARGV);
	}
}

static const char *
show_archive_command(void)
{
	if (XLogArchiveMode)
		return XLogArchiveCommand;
	else
		return "(disabled)";
}

static bool
assign_tcp_keepalives_idle(int newval, bool doit, GucSource source)
{
	if (doit)
		return (pq_setkeepalivesidle(newval, MyProcPort) == STATUS_OK);

	return true;
}

static const char *
show_tcp_keepalives_idle(void)
{
	static char nbuf[16];

	snprintf(nbuf, sizeof(nbuf), "%d", pq_getkeepalivesidle(MyProcPort));
	return nbuf;
}

static bool
assign_tcp_keepalives_interval(int newval, bool doit, GucSource source)
{
	if (doit)
		return (pq_setkeepalivesinterval(newval, MyProcPort) == STATUS_OK);

	return true;
}

static const char *
show_tcp_keepalives_interval(void)
{
	static char nbuf[16];

	snprintf(nbuf, sizeof(nbuf), "%d", pq_getkeepalivesinterval(MyProcPort));
	return nbuf;
}

static bool
assign_tcp_keepalives_count(int newval, bool doit, GucSource source)
{
	if (doit)
		return (pq_setkeepalivescount(newval, MyProcPort) == STATUS_OK);

	return true;
}

static const char *
show_tcp_keepalives_count(void)
{
	static char nbuf[16];

	snprintf(nbuf, sizeof(nbuf), "%d", pq_getkeepalivescount(MyProcPort));
	return nbuf;
}

static const char *
assign_pgstat_temp_directory(const char *newval, bool doit, GucSource source)
{
	if (doit)
	{
		char	   *canon_val = guc_strdup(ERROR, newval);
		char	   *tname;
		char	   *fname;

		canonicalize_path(canon_val);

		tname = guc_malloc(ERROR, strlen(canon_val) + 12);		/* /pgstat.tmp */
		sprintf(tname, "%s/pgstat.tmp", canon_val);
		fname = guc_malloc(ERROR, strlen(canon_val) + 13);		/* /pgstat.stat */
		sprintf(fname, "%s/pgstat.stat", canon_val);

		if (pgstat_stat_tmpname)
			free(pgstat_stat_tmpname);
		pgstat_stat_tmpname = tname;
		if (pgstat_stat_filename)
			free(pgstat_stat_filename);
		pgstat_stat_filename = fname;

		return canon_val;
	}
	else
		return newval;
}


static const char *
assign_application_name(const char *newval, bool doit, GucSource source)
{
	if (doit)
	{
		/* Only allow clean ASCII chars in the application name */
		char	   *repval = guc_strdup(ERROR, newval);
		char	   *p;

		for (p = repval; *p; p++)
		{
			if (*p < 32 || *p > 126)
				*p = '?';
		}

		/* Update the pg_stat_activity view */
		pgstat_report_appname(repval);

		return repval;
	}
	else
		return newval;
}

/*
 * Assign hook routine for "allow_system_table_mods" GUC.
 * Setting it DDL or ALL requires either:
 * 		- upgrade_mode GUC set
 * 		- in single user mode
 */
static const char *
assign_allow_system_table_mods(const char *newval,
							   bool doit,
							   GucSource source)
{
	bool valueDDL = false;
	bool valueDML = false;

	if (newval == NULL || newval[0] == 0 ||
		!pg_strcasecmp("none", newval));
	else if (!pg_strcasecmp("dml", newval))
		valueDML = true;
	else if (!pg_strcasecmp("ddl", newval) && !IsUnderPostmaster)
		valueDDL = true;
	else if (!pg_strcasecmp("all", newval) && !IsUnderPostmaster)
	{
		valueDML = true;
		valueDDL = true;
	}
	else
	{
		if (source >= PGC_S_INTERACTIVE)
			ereport(ERROR,
					(errcode(ERRCODE_INVALID_PARAMETER_VALUE),
					 errmsg("Unknown system table modification policy. (Current policy: '%s')",
						show_allow_system_table_mods())));

		return NULL;
	}

	if (doit)
	{
		allowSystemTableModsDML = valueDML;
		allowSystemTableModsDDL = valueDDL;
	}

	return newval;
}

static const char *
show_allow_system_table_mods(void)
{
	if (allowSystemTableModsDML && allowSystemTableModsDDL)
		return "ALL";
	else if (allowSystemTableModsDDL)
		return "DDL";
	else if (allowSystemTableModsDML)
		return "DML";
	else
		return "NONE";
}

static bool
assign_maxconnections(int newval, bool doit, GucSource source)
{
	if (newval + autovacuum_max_workers > INT_MAX / 4)
		return false;

	if (doit)
		MaxBackends = newval + autovacuum_max_workers;

	return true;
}

static bool
assign_autovacuum_max_workers(int newval, bool doit, GucSource source)
{
	if (newval + MaxConnections > INT_MAX / 4)
		return false;

	if (doit)
		MaxBackends = newval + MaxConnections;

	return true;
}

#include "guc-file.c"<|MERGE_RESOLUTION|>--- conflicted
+++ resolved
@@ -12,11 +12,7 @@
  * Written by Peter Eisentraut <peter_e@gmx.net>.
  *
  * IDENTIFICATION
-<<<<<<< HEAD
- *	  $PostgreSQL: pgsql/src/backend/utils/misc/guc.c,v 1.563 2010/07/20 00:34:44 rhaas Exp $
-=======
  *	  $PostgreSQL: pgsql/src/backend/utils/misc/guc.c,v 1.446 2008/04/04 17:25:23 tgl Exp $
->>>>>>> f260edb1
  *
  *--------------------------------------------------------------------
  */
@@ -159,21 +155,6 @@
 
 static bool assign_session_replication_role(int newval, bool doit,
 								GucSource source);
-<<<<<<< HEAD
-static const char *assign_log_min_messages(const char *newval, bool doit,
-						GucSource source);
-static const char *assign_client_min_messages(const char *newval,
-						   bool doit, GucSource source);
-static const char *assign_min_error_statement(const char *newval, bool doit,
-						   GucSource source);
-static const char *assign_IntervalStyle(const char *newval, bool doit,
-						   GucSource source);
-static const char *assign_log_error_verbosity(const char *newval, bool doit,
-						   GucSource source);
-static const char *assign_log_statement(const char *newval, bool doit,
-					 GucSource source);
-=======
->>>>>>> f260edb1
 static const char *show_num_temp_buffers(void);
 static bool assign_phony_autocommit(bool newval, bool doit, GucSource source);
 static const char *assign_custom_variable_classes(const char *newval, bool doit,
@@ -191,24 +172,18 @@
 static bool assign_tcp_keepalives_interval(int newval, bool doit, GucSource source);
 static bool assign_tcp_keepalives_count(int newval, bool doit, GucSource source);
 static const char *assign_pgstat_temp_directory(const char *newval, bool doit, GucSource source);
-static const char *show_IntervalStyle(void);
 static const char *show_tcp_keepalives_idle(void);
 static const char *show_tcp_keepalives_interval(void);
 static const char *show_tcp_keepalives_count(void);
 static bool assign_autovacuum_max_workers(int newval, bool doit, GucSource source);
 static bool assign_maxconnections(int newval, bool doit, GucSource source);
 
-<<<<<<< HEAD
 static const char *assign_application_name(const char *newval, bool doit, GucSource source);
-static const char *assign_bytea(const char *newval, bool doit, GucSource source);
-
-/* hack until enum configs */
-static char *bytea_output_temp="escape";
 
 static int	defunct_int = 0;
 static bool	defunct_bool = false;
 static double defunct_double = 0;
-=======
+
 static char *config_enum_get_options(struct config_enum *record, 
 									 const char *prefix, const char *suffix);
 
@@ -217,7 +192,14 @@
 /*
  * Options for enum values defined in this module.
  */
-static const struct config_enum_entry message_level_options[] = {
+
+static const struct config_enum_entry bytea_output_options[] = {
+	{"escape", BYTEA_OUTPUT_ESCAPE},
+	{"hex", BYTEA_OUTPUT_HEX},
+	{NULL, 0}
+};
+
+const struct config_enum_entry message_level_options[] = {
 	{"debug", DEBUG2},
 	{"debug5", DEBUG5},
 	{"debug4", DEBUG4},
@@ -231,6 +213,14 @@
 	{"error", ERROR},
 	{"fatal", FATAL},
 	{"panic", PANIC},
+	{NULL, 0}
+};
+
+static const struct config_enum_entry intervalstyle_options[] = {
+	{"postgres", INTSTYLE_POSTGRES},
+	{"postgres_verbose", INTSTYLE_POSTGRES_VERBOSE},
+	{"sql_standard", INTSTYLE_SQL_STANDARD},
+	{"iso_8601", INTSTYLE_ISO_8601},
 	{NULL, 0}
 };
 
@@ -313,7 +303,6 @@
 	{"0", BACKSLASH_QUOTE_OFF},
 	{NULL, 0}
 };
->>>>>>> f260edb1
 
 /*
  * GUC option variables that are exported from this module
@@ -378,14 +367,7 @@
 static bool session_auth_is_superuser;
 static double phony_random_seed;
 static char *client_encoding_string;
-static char *IntervalStyle_string;
 static char *datestyle_string;
-<<<<<<< HEAD
-static char *default_iso_level_string;
-static char *session_replication_role_string;
-=======
-static char *locale_collate;
->>>>>>> f260edb1
 static char *locale_ctype;
 static char *server_encoding_string;
 static char *server_version_string;
@@ -2124,14 +2106,9 @@
 	},
 	{
 		{"bgwriter_lru_multiplier", PGC_SIGHUP, RESOURCES,
-<<<<<<< HEAD
-			gettext_noop("Background writer multiplier on average buffers to scan per round."),
+			gettext_noop("Multiple of the average buffer usage to free per round."),
 			NULL,
 			GUC_NOT_IN_SAMPLE | GUC_NO_SHOW_ALL
-=======
-			gettext_noop("Multiple of the average buffer usage to free per round."),
-			NULL
->>>>>>> f260edb1
 		},
 		&bgwriter_lru_multiplier,
 		2.0, 0.0, 10.0, NULL, NULL
@@ -2215,7 +2192,510 @@
 	},
 
 	{
-<<<<<<< HEAD
+		{"log_line_prefix", PGC_SIGHUP, DEFUNCT_OPTIONS,
+			gettext_noop("Controls information prefixed to each log line."),
+			gettext_noop("If blank, no prefix is used."),
+			GUC_NO_SHOW_ALL
+		},
+		&Log_line_prefix,
+		"%m|%u|%d|%p|%I|%X|:-", NULL, NULL
+	},
+
+	{
+		{"log_timezone", PGC_SIGHUP, LOGGING_WHAT,
+			gettext_noop("Sets the time zone to use in log messages."),
+			NULL
+		},
+		&log_timezone_string,
+		"UNKNOWN", assign_log_timezone, show_log_timezone
+	},
+
+	{
+		{"DateStyle", PGC_USERSET, CLIENT_CONN_LOCALE,
+			gettext_noop("Sets the display format for date and time values."),
+			gettext_noop("Also controls interpretation of ambiguous "
+						 "date inputs."),
+			GUC_LIST_INPUT | GUC_REPORT | GUC_GPDB_ADDOPT
+		},
+		&datestyle_string,
+		"ISO, MDY", assign_datestyle, NULL
+	},
+
+	{
+		{"default_tablespace", PGC_USERSET, CLIENT_CONN_STATEMENT,
+			gettext_noop("Sets the default tablespace to create tables and indexes in."),
+			gettext_noop("An empty string selects the database's default tablespace."),
+			GUC_IS_NAME
+		},
+		&default_tablespace,
+		"", assign_default_tablespace, NULL
+	},
+
+/*
+ * GPDB_83_MERGE_FIXME: what to do with temp tablespaces in GPDB? we
+ * had something similar with filespaces, I think. See also comments in
+ * OpenTemporaryFile()
+ */
+#if 0
+	{
+		{"temp_tablespaces", PGC_USERSET, CLIENT_CONN_STATEMENT,
+			gettext_noop("Sets the tablespace(s) to use for temporary tables and sort files."),
+			NULL,
+			GUC_LIST_INPUT | GUC_LIST_QUOTE
+		},
+		&temp_tablespaces,
+		"", assign_temp_tablespaces, NULL
+	},
+#endif
+	{
+		{"dynamic_library_path", PGC_SUSET, CLIENT_CONN_OTHER,
+			gettext_noop("Sets the path for dynamically loadable modules."),
+			gettext_noop("If a dynamically loadable module needs to be opened and "
+						 "the specified name does not have a directory component (i.e., the "
+						 "name does not contain a slash), the system will search this path for "
+						 "the specified file."),
+			GUC_SUPERUSER_ONLY
+		},
+		&Dynamic_library_path,
+		"$libdir", NULL, NULL
+	},
+
+	{
+		{"krb_server_keyfile", PGC_POSTMASTER, CONN_AUTH_SECURITY,
+			gettext_noop("Sets the location of the Kerberos server key file."),
+			NULL,
+			GUC_SUPERUSER_ONLY
+		},
+		&pg_krb_server_keyfile,
+		PG_KRB_SRVTAB, NULL, NULL
+	},
+
+	{
+		{"krb_srvname", PGC_SIGHUP, CONN_AUTH_SECURITY,
+			gettext_noop("Sets the name of the Kerberos service."),
+			NULL
+		},
+		&pg_krb_srvnam,
+		PG_KRB_SRVNAM, NULL, NULL
+	},
+
+	{
+		{"bonjour_name", PGC_POSTMASTER, CONN_AUTH_SETTINGS,
+			gettext_noop("Sets the Bonjour broadcast service name."),
+			NULL
+		},
+		&bonjour_name,
+		"", NULL, NULL
+	},
+
+	/* See main.c about why defaults for LC_foo are not all alike */
+
+	{
+		{"lc_collate", PGC_INTERNAL, CLIENT_CONN_LOCALE,
+			gettext_noop("Shows the collation order locale."),
+			NULL,
+			GUC_NOT_IN_SAMPLE | GUC_DISALLOW_IN_FILE
+		},
+		&locale_collate,
+		"C", NULL, NULL
+	},
+
+	{
+		{"lc_ctype", PGC_INTERNAL, CLIENT_CONN_LOCALE,
+			gettext_noop("Shows the character classification and case conversion locale."),
+			NULL,
+			GUC_NOT_IN_SAMPLE | GUC_DISALLOW_IN_FILE
+		},
+		&locale_ctype,
+		"C", NULL, NULL
+	},
+
+	{
+		{"lc_messages", PGC_SUSET, CLIENT_CONN_LOCALE,
+			gettext_noop("Sets the language in which messages are displayed."),
+			NULL
+		},
+		&locale_messages,
+		"", locale_messages_assign, NULL
+	},
+
+	{
+		{"lc_monetary", PGC_USERSET, CLIENT_CONN_LOCALE,
+			gettext_noop("Sets the locale for formatting monetary amounts."),
+			NULL
+		},
+		&locale_monetary,
+		"C", locale_monetary_assign, NULL
+	},
+
+	{
+		{"lc_numeric", PGC_USERSET, CLIENT_CONN_LOCALE,
+			gettext_noop("Sets the locale for formatting numbers."),
+			NULL,
+			/* Please don't remove GUC_GPDB_ADDOPT or lc_numeric won't work correctly */
+			GUC_GPDB_ADDOPT
+		},
+		&locale_numeric,
+		"C", locale_numeric_assign, NULL
+	},
+
+	{
+		{"lc_time", PGC_USERSET, CLIENT_CONN_LOCALE,
+			gettext_noop("Sets the locale for formatting date and time values."),
+			NULL
+		},
+		&locale_time,
+		"C", locale_time_assign, NULL
+	},
+
+	{
+		{"shared_preload_libraries", PGC_POSTMASTER, RESOURCES_KERNEL,
+			gettext_noop("Lists shared libraries to preload into server."),
+			NULL,
+			GUC_LIST_INPUT | GUC_LIST_QUOTE | GUC_SUPERUSER_ONLY
+		},
+		&shared_preload_libraries_string,
+		"", NULL, NULL
+	},
+
+	{
+		{"local_preload_libraries", PGC_BACKEND, CLIENT_CONN_OTHER,
+			gettext_noop("Lists shared libraries to preload into each backend."),
+			NULL,
+			GUC_LIST_INPUT | GUC_LIST_QUOTE
+		},
+		&local_preload_libraries_string,
+		"", NULL, NULL
+	},
+
+	{
+		{"search_path", PGC_USERSET, CLIENT_CONN_STATEMENT,
+			gettext_noop("Sets the schema search order for names that are not schema-qualified."),
+			NULL,
+			GUC_LIST_INPUT | GUC_LIST_QUOTE | GUC_GPDB_ADDOPT
+		},
+		&namespace_search_path,
+		"\"$user\",public", assign_search_path, NULL
+	},
+
+	{
+		/* Can't be set in postgresql.conf */
+		{"server_encoding", PGC_INTERNAL, CLIENT_CONN_LOCALE,
+			gettext_noop("Sets the server (database) character set encoding."),
+			NULL,
+			GUC_IS_NAME | GUC_REPORT | GUC_NOT_IN_SAMPLE | GUC_DISALLOW_IN_FILE
+		},
+		&server_encoding_string,
+		"SQL_ASCII", NULL, NULL
+	},
+
+	{
+		/* Can't be set in postgresql.conf */
+		{"server_version", PGC_INTERNAL, PRESET_OPTIONS,
+			gettext_noop("Shows the server version."),
+			NULL,
+			GUC_REPORT | GUC_NOT_IN_SAMPLE | GUC_DISALLOW_IN_FILE
+		},
+		&server_version_string,
+		PG_VERSION, NULL, NULL
+	},
+
+	{
+		/* Not for general use --- used by SET ROLE */
+		{"role", PGC_USERSET, UNGROUPED,
+			gettext_noop("Sets the current role."),
+			NULL,
+			GUC_IS_NAME | GUC_NO_SHOW_ALL | GUC_NO_RESET_ALL | GUC_NOT_IN_SAMPLE | GUC_DISALLOW_IN_FILE | GUC_NOT_WHILE_SEC_REST
+		},
+		&role_string,
+		"none", assign_role, show_role
+	},
+
+	{
+		/* Not for general use --- used by SET SESSION AUTHORIZATION */
+		{"session_authorization", PGC_USERSET, UNGROUPED,
+			gettext_noop("Sets the session user name."),
+			NULL,
+			GUC_IS_NAME | GUC_REPORT | GUC_NO_SHOW_ALL | GUC_NO_RESET_ALL | GUC_NOT_IN_SAMPLE | GUC_DISALLOW_IN_FILE | GUC_NOT_WHILE_SEC_REST
+		},
+		&session_authorization_string,
+		NULL, assign_session_authorization, show_session_authorization
+	},
+
+	{
+		{"log_destination", PGC_SIGHUP, DEFUNCT_OPTIONS,
+			gettext_noop("Defunct: Sets the destination for server log output."),
+			gettext_noop("Valid values are combinations of \"stderr\", "
+						 "\"syslog\", \"csvlog\", and \"eventlog\", "
+						 "depending on the platform."),
+			GUC_LIST_INPUT | GUC_NO_SHOW_ALL
+		},
+		&log_destination_string,
+		"stderr", assign_log_destination, NULL
+	},
+	{
+		{"log_directory", PGC_SIGHUP, DEFUNCT_OPTIONS,
+			gettext_noop("Defunct: Sets the destination directory for log files."),
+			gettext_noop("Can be specified as relative to the data directory "
+						 "or as absolute path."),
+			GUC_SUPERUSER_ONLY | GUC_NO_SHOW_ALL
+		},
+		&Log_directory,
+		"pg_log", assign_canonical_path, NULL
+	},
+	{
+		{"log_filename", PGC_SIGHUP, LOGGING_WHERE,
+			gettext_noop("Sets the file name pattern for log files."),
+			NULL,
+			GUC_SUPERUSER_ONLY | GUC_NO_SHOW_ALL | GUC_NOT_IN_SAMPLE
+		},
+		&Log_filename,
+		"gpdb-%Y-%m-%d_%H%M%S.csv", NULL, NULL
+	},
+
+#ifdef HAVE_SYSLOG
+	{
+		{"syslog_ident", PGC_SIGHUP, DEFUNCT_OPTIONS,
+			gettext_noop("Sets the program name used to identify PostgreSQL "
+						 "messages in syslog."),
+			NULL,
+			GUC_NO_SHOW_ALL | GUC_NOT_IN_SAMPLE
+		},
+		&syslog_ident_str,
+		"postgres", assign_syslog_ident, NULL
+	},
+#endif
+
+	{
+		{"TimeZone", PGC_USERSET, CLIENT_CONN_LOCALE,
+			gettext_noop("Sets the time zone for displaying and interpreting time stamps."),
+			NULL,
+			GUC_REPORT | GUC_GPDB_ADDOPT
+		},
+		&timezone_string,
+		"UNKNOWN", assign_timezone, show_timezone
+	},
+	{
+		{"timezone_abbreviations", PGC_USERSET, CLIENT_CONN_LOCALE,
+			gettext_noop("Selects a file of time zone abbreviations."),
+			NULL,
+		},
+		&timezone_abbreviations_string,
+		"UNKNOWN", assign_timezone_abbreviations, NULL
+	},
+
+	{
+		{"transaction_isolation", PGC_USERSET, CLIENT_CONN_STATEMENT,
+			gettext_noop("Sets the current transaction's isolation level."),
+			NULL,
+			GUC_NO_RESET_ALL | GUC_NOT_IN_SAMPLE | GUC_DISALLOW_IN_FILE
+		},
+		&XactIsoLevel_string,
+		NULL, assign_XactIsoLevel, show_XactIsoLevel
+	},
+
+	{
+		{"unix_socket_group", PGC_POSTMASTER, CONN_AUTH_SETTINGS,
+			gettext_noop("Sets the owning group of the Unix-domain socket."),
+			gettext_noop("The owning user of the socket is always the user "
+						 "that starts the server.")
+		},
+		&Unix_socket_group,
+		"", NULL, NULL
+	},
+
+	{
+		{"unix_socket_directory", PGC_POSTMASTER, CONN_AUTH_SETTINGS,
+			gettext_noop("Sets the directory where the Unix-domain socket will be created."),
+			NULL,
+			GUC_SUPERUSER_ONLY
+		},
+		&UnixSocketDir,
+		"", assign_canonical_path, NULL
+	},
+
+	{
+		{"listen_addresses", PGC_POSTMASTER, CONN_AUTH_SETTINGS,
+			gettext_noop("Sets the host name or IP address(es) to listen to."),
+			NULL,
+			GUC_LIST_INPUT
+		},
+		&ListenAddresses,
+		"localhost", NULL, NULL
+	},
+
+	{
+		{"wal_sync_method", PGC_SIGHUP, WAL_SETTINGS,
+			gettext_noop("Selects the method used for forcing WAL updates to disk."),
+			NULL,
+			GUC_NOT_IN_SAMPLE | GUC_NO_SHOW_ALL | GUC_DISALLOW_USER_SET
+		},
+		&XLOG_sync_method,
+		XLOG_sync_method_default, assign_xlog_sync_method, NULL
+	},
+
+	{
+		{"custom_variable_classes", PGC_SIGHUP, CUSTOM_OPTIONS,
+			gettext_noop("Sets the list of known custom variable classes."),
+			NULL,
+			GUC_LIST_INPUT | GUC_LIST_QUOTE
+		},
+		&custom_variable_classes,
+		NULL, assign_custom_variable_classes, NULL
+	},
+
+	{
+		{"data_directory", PGC_POSTMASTER, FILE_LOCATIONS,
+			gettext_noop("Sets the server's data directory."),
+			NULL,
+			GUC_SUPERUSER_ONLY | GUC_NO_SHOW_ALL | GUC_NOT_IN_SAMPLE
+		},
+		&data_directory,
+		NULL, NULL, NULL
+	},
+
+	{
+		{"config_file", PGC_POSTMASTER, FILE_LOCATIONS,
+			gettext_noop("Sets the server's main configuration file."),
+			NULL,
+			GUC_DISALLOW_IN_FILE | GUC_SUPERUSER_ONLY | GUC_NO_SHOW_ALL | GUC_NOT_IN_SAMPLE
+		},
+		&ConfigFileName,
+		NULL, NULL, NULL
+	},
+
+	{
+		{"hba_file", PGC_POSTMASTER, FILE_LOCATIONS,
+			gettext_noop("Sets the server's \"hba\" configuration file."),
+			NULL,
+			GUC_SUPERUSER_ONLY | GUC_NO_SHOW_ALL | GUC_NOT_IN_SAMPLE
+		},
+		&HbaFileName,
+		NULL, NULL, NULL
+	},
+
+	{
+		{"ident_file", PGC_POSTMASTER, FILE_LOCATIONS,
+			gettext_noop("Sets the server's \"ident\" configuration file."),
+			NULL,
+			GUC_SUPERUSER_ONLY | GUC_NO_SHOW_ALL | GUC_NOT_IN_SAMPLE
+		},
+		&IdentFileName,
+		NULL, NULL, NULL
+	},
+
+	{
+		{"external_pid_file", PGC_POSTMASTER, FILE_LOCATIONS,
+			gettext_noop("Writes the postmaster PID to the specified file."),
+			NULL,
+			GUC_SUPERUSER_ONLY
+		},
+		&external_pid_file,
+		NULL, assign_canonical_path, NULL
+	},
+
+	{
+		{"stats_temp_directory", PGC_SIGHUP, STATS_COLLECTOR,
+			gettext_noop("Writes temporary statistics files to the specified directory."),
+			NULL,
+			GUC_SUPERUSER_ONLY | GUC_NO_SHOW_ALL | GUC_NOT_IN_SAMPLE
+		},
+		&pgstat_temp_directory,
+		"pg_stat_tmp", assign_pgstat_temp_directory, NULL
+	},
+
+	{
+		{"synchronous_standby_names", PGC_SIGHUP, WAL_REPLICATION,
+			gettext_noop("List of names of potential synchronous standbys."),
+			NULL,
+			GUC_LIST_INPUT
+		},
+		&SyncRepStandbyNames,
+		"",
+		check_synchronous_standby_names, NULL, NULL
+	},
+
+	{
+		{"default_text_search_config", PGC_USERSET, CLIENT_CONN_LOCALE,
+			gettext_noop("Sets default text search configuration."),
+			NULL
+		},
+		&TSCurrentConfig,
+		"pg_catalog.simple", assignTSCurrentConfig, NULL
+	},
+
+#ifdef USE_SSL
+	{
+		{"ssl_ciphers", PGC_POSTMASTER, CONN_AUTH_SECURITY,
+			gettext_noop("Sets the list of allowed SSL ciphers."),
+			NULL,
+			GUC_SUPERUSER_ONLY
+		},
+		&SSLCipherSuites,
+		"ALL:!ADH:!LOW:!EXP:!MD5:@STRENGTH", NULL, NULL
+	},
+#endif   /* USE_SSL */
+
+	{
+		{"application_name", PGC_USERSET, LOGGING_WHAT,
+			gettext_noop("Sets the application name to be reported in statistics and logs."),
+			NULL,
+			GUC_IS_NAME | GUC_REPORT | GUC_NOT_IN_SAMPLE
+		},
+		&application_name,
+		"", assign_application_name, NULL
+	},
+
+	{
+		{"external_pid_file", PGC_POSTMASTER, FILE_LOCATIONS,
+			gettext_noop("Writes the postmaster PID to the specified file."),
+			NULL,
+			GUC_SUPERUSER_ONLY | GUC_NO_SHOW_ALL | GUC_NOT_IN_SAMPLE
+		},
+		&external_pid_file,
+		NULL, assign_canonical_path, NULL
+	},
+
+	{
+		{"wal_consistency_checking", PGC_SUSET, DEVELOPER_OPTIONS,
+			gettext_noop("Sets the WAL resource managers for which WAL consistency checks are done."),
+			gettext_noop("Full-page images will be logged for all data blocks and cross-checked against the results of WAL replay."),
+			GUC_LIST_INPUT | GUC_NOT_IN_SAMPLE
+		},
+		&wal_consistency_checking_string,
+		"",
+		assign_wal_consistency_checking, NULL
+	},
+
+	/* End-of-list marker */
+	{
+		{NULL, 0, 0, NULL, NULL}, NULL, NULL, NULL, NULL
+	}
+};
+
+
+static struct config_enum ConfigureNamesEnum[] =
+{
+	{
+		{"backslash_quote", PGC_USERSET, COMPAT_OPTIONS_PREVIOUS,
+			gettext_noop("Sets whether \"\\'\" is allowed in string literals."),
+			gettext_noop("Valid values are ON, OFF, and SAFE_ENCODING.")
+		},
+		&backslash_quote,
+		BACKSLASH_QUOTE_SAFE_ENCODING, backslash_quote_options, NULL, NULL
+	},
+
+	{
+		{"bytea_output", PGC_USERSET, CLIENT_CONN_STATEMENT,
+			gettext_noop("Sets the output format for bytea."),
+			NULL
+		},
+		&bytea_output,
+		BYTEA_OUTPUT_ESCAPE, bytea_output_options, NULL, NULL
+	},
+
+	{
+
 		{"client_min_messages", PGC_USERSET, LOGGING_WHEN,
 			gettext_noop("Sets the message levels that are sent to the client."),
 			gettext_noop("Valid values are DEBUG5, DEBUG4, DEBUG3, DEBUG2, "
@@ -2224,8 +2704,38 @@
 						 "sent."),
 			GUC_GPDB_ADDOPT
 		},
-		&client_min_messages_str,
-		"notice", assign_client_min_messages, NULL
+		&client_min_messages,
+		NOTICE, message_level_options,NULL, NULL
+	},
+
+	{
+		{"default_transaction_isolation", PGC_USERSET, CLIENT_CONN_STATEMENT,
+			gettext_noop("Sets the transaction isolation level of each new transaction."),
+			gettext_noop("Each SQL transaction has an isolation level, which "
+						 "can be either \"read uncommitted\", \"read committed\", \"repeatable read\", or \"serializable\".")
+		},
+		&DefaultXactIsoLevel,
+		XACT_READ_COMMITTED, isolation_level_options, NULL, NULL
+	},
+
+	{
+		{"IntervalStyle", PGC_USERSET, CLIENT_CONN_LOCALE,
+			gettext_noop("Sets the display format for interval values."),
+			NULL,
+			GUC_REPORT | GUC_GPDB_ADDOPT
+		},
+		&IntervalStyle,
+		INTSTYLE_POSTGRES, intervalstyle_options, NULL, NULL
+	},
+
+	{
+		{"log_error_verbosity", PGC_SUSET, LOGGING_WHEN,
+			gettext_noop("Sets the verbosity of logged messages."),
+			gettext_noop("Valid values are \"terse\", \"default\", and \"verbose\"."),
+			GUC_GPDB_ADDOPT
+		},
+		&Log_error_verbosity,
+		PGERROR_DEFAULT, log_error_verbosity_options, NULL, NULL
 	},
 
 	{
@@ -2236,36 +2746,8 @@
 						 "includes all the levels that follow it."),
 			GUC_GPDB_ADDOPT
 		},
-		&log_min_messages_str,
-		"warning", assign_log_min_messages, NULL
-	},
-
-	{
-		{"IntervalStyle", PGC_USERSET, CLIENT_CONN_LOCALE,
-			gettext_noop("Sets the display format for interval values."),
-			NULL,
-			GUC_REPORT | GUC_GPDB_ADDOPT
-		},
-		&IntervalStyle_string,
-		"postgres", assign_IntervalStyle, show_IntervalStyle
-	},
-
-	{
-		{"log_error_verbosity", PGC_SUSET, LOGGING_WHEN,
-			gettext_noop("Sets the verbosity of logged messages."),
-			gettext_noop("Valid values are \"terse\", \"default\", and \"verbose\"."),
-			GUC_GPDB_ADDOPT
-		},
-		&log_error_verbosity_str,
-		"default", assign_log_error_verbosity, NULL
-	},
-	{
-		{"log_statement", PGC_SUSET, LOGGING_WHAT,
-			gettext_noop("Sets the type of statements logged."),
-			gettext_noop("Valid values are \"none\", \"ddl\", \"mod\", and \"all\".")
-		},
-		&log_statement_str,
-		"none", assign_log_statement, NULL
+		&log_min_messages,
+		WARNING, message_level_options, NULL, NULL
 	},
 
 	{
@@ -2275,428 +2757,59 @@
 						 "specified level or a higher level are logged."),
 			GUC_GPDB_ADDOPT
 		},
-		&log_min_error_statement_str,
-		"error", assign_min_error_statement, NULL
-	},
-
-	{
-		{"log_line_prefix", PGC_SIGHUP, DEFUNCT_OPTIONS,
-=======
-		{"log_line_prefix", PGC_SIGHUP, LOGGING_WHAT,
->>>>>>> f260edb1
-			gettext_noop("Controls information prefixed to each log line."),
-			gettext_noop("If blank, no prefix is used."),
-			GUC_NO_SHOW_ALL
-		},
-		&Log_line_prefix,
-		"%m|%u|%d|%p|%I|%X|:-", NULL, NULL
-	},
-
-	{
-		{"log_timezone", PGC_SIGHUP, LOGGING_WHAT,
-			gettext_noop("Sets the time zone to use in log messages."),
-			NULL
-		},
-		&log_timezone_string,
-		"UNKNOWN", assign_log_timezone, show_log_timezone
-	},
-
-	{
-		{"DateStyle", PGC_USERSET, CLIENT_CONN_LOCALE,
-			gettext_noop("Sets the display format for date and time values."),
-			gettext_noop("Also controls interpretation of ambiguous "
-						 "date inputs."),
-			GUC_LIST_INPUT | GUC_REPORT | GUC_GPDB_ADDOPT
-		},
-		&datestyle_string,
-		"ISO, MDY", assign_datestyle, NULL
-	},
-
-	{
-		{"default_tablespace", PGC_USERSET, CLIENT_CONN_STATEMENT,
-			gettext_noop("Sets the default tablespace to create tables and indexes in."),
-			gettext_noop("An empty string selects the database's default tablespace."),
-			GUC_IS_NAME
-		},
-		&default_tablespace,
-		"", assign_default_tablespace, NULL
-	},
-
-/*
- * GPDB_83_MERGE_FIXME: what to do with temp tablespaces in GPDB? we
- * had something similar with filespaces, I think. See also comments in
- * OpenTemporaryFile()
- */
-#if 0
-	{
-		{"temp_tablespaces", PGC_USERSET, CLIENT_CONN_STATEMENT,
-			gettext_noop("Sets the tablespace(s) to use for temporary tables and sort files."),
-			NULL,
-			GUC_LIST_INPUT | GUC_LIST_QUOTE
-		},
-		&temp_tablespaces,
-		"", assign_temp_tablespaces, NULL
-	},
-#endif
-	{
-		{"dynamic_library_path", PGC_SUSET, CLIENT_CONN_OTHER,
-			gettext_noop("Sets the path for dynamically loadable modules."),
-			gettext_noop("If a dynamically loadable module needs to be opened and "
-						 "the specified name does not have a directory component (i.e., the "
-						 "name does not contain a slash), the system will search this path for "
-						 "the specified file."),
-			GUC_SUPERUSER_ONLY
-		},
-		&Dynamic_library_path,
-		"$libdir", NULL, NULL
-	},
-
-	{
-		{"krb_server_keyfile", PGC_POSTMASTER, CONN_AUTH_SECURITY,
-			gettext_noop("Sets the location of the Kerberos server key file."),
-			NULL,
-			GUC_SUPERUSER_ONLY
-		},
-		&pg_krb_server_keyfile,
-		PG_KRB_SRVTAB, NULL, NULL
-	},
-
-	{
-		{"krb_srvname", PGC_SIGHUP, CONN_AUTH_SECURITY,
-			gettext_noop("Sets the name of the Kerberos service."),
-			NULL
-		},
-		&pg_krb_srvnam,
-		PG_KRB_SRVNAM, NULL, NULL
-	},
-
-	{
-		{"bonjour_name", PGC_POSTMASTER, CONN_AUTH_SETTINGS,
-			gettext_noop("Sets the Bonjour broadcast service name."),
-			NULL
-		},
-		&bonjour_name,
-		"", NULL, NULL
-	},
-
-	/* See main.c about why defaults for LC_foo are not all alike */
-
-	{
-		{"lc_collate", PGC_INTERNAL, CLIENT_CONN_LOCALE,
-			gettext_noop("Shows the collation order locale."),
-			NULL,
-			GUC_NOT_IN_SAMPLE | GUC_DISALLOW_IN_FILE
-		},
-		&locale_collate,
-		"C", NULL, NULL
-	},
-
-	{
-		{"lc_ctype", PGC_INTERNAL, CLIENT_CONN_LOCALE,
-			gettext_noop("Shows the character classification and case conversion locale."),
-			NULL,
-			GUC_NOT_IN_SAMPLE | GUC_DISALLOW_IN_FILE
-		},
-		&locale_ctype,
-		"C", NULL, NULL
-	},
-
-	{
-		{"lc_messages", PGC_SUSET, CLIENT_CONN_LOCALE,
-			gettext_noop("Sets the language in which messages are displayed."),
-			NULL
-		},
-		&locale_messages,
-		"", locale_messages_assign, NULL
-	},
-
-	{
-		{"lc_monetary", PGC_USERSET, CLIENT_CONN_LOCALE,
-			gettext_noop("Sets the locale for formatting monetary amounts."),
-			NULL
-		},
-		&locale_monetary,
-		"C", locale_monetary_assign, NULL
-	},
-
-	{
-		{"lc_numeric", PGC_USERSET, CLIENT_CONN_LOCALE,
-			gettext_noop("Sets the locale for formatting numbers."),
-			NULL,
-			/* Please don't remove GUC_GPDB_ADDOPT or lc_numeric won't work correctly */
-			GUC_GPDB_ADDOPT
-		},
-		&locale_numeric,
-		"C", locale_numeric_assign, NULL
-	},
-
-	{
-		{"lc_time", PGC_USERSET, CLIENT_CONN_LOCALE,
-			gettext_noop("Sets the locale for formatting date and time values."),
-			NULL
-		},
-		&locale_time,
-		"C", locale_time_assign, NULL
-	},
-
-	{
-		{"shared_preload_libraries", PGC_POSTMASTER, RESOURCES_KERNEL,
-			gettext_noop("Lists shared libraries to preload into server."),
-			NULL,
-			GUC_LIST_INPUT | GUC_LIST_QUOTE | GUC_SUPERUSER_ONLY
-		},
-		&shared_preload_libraries_string,
-		"", NULL, NULL
-	},
-
-	{
-		{"local_preload_libraries", PGC_BACKEND, CLIENT_CONN_OTHER,
-			gettext_noop("Lists shared libraries to preload into each backend."),
-			NULL,
-			GUC_LIST_INPUT | GUC_LIST_QUOTE
-		},
-		&local_preload_libraries_string,
-		"", NULL, NULL
-	},
-
-	{
-		{"search_path", PGC_USERSET, CLIENT_CONN_STATEMENT,
-			gettext_noop("Sets the schema search order for names that are not schema-qualified."),
-			NULL,
-			GUC_LIST_INPUT | GUC_LIST_QUOTE | GUC_GPDB_ADDOPT
-		},
-		&namespace_search_path,
-		"\"$user\",public", assign_search_path, NULL
-	},
-
-	{
-		/* Can't be set in postgresql.conf */
-		{"server_encoding", PGC_INTERNAL, CLIENT_CONN_LOCALE,
-			gettext_noop("Sets the server (database) character set encoding."),
-			NULL,
-			GUC_IS_NAME | GUC_REPORT | GUC_NOT_IN_SAMPLE | GUC_DISALLOW_IN_FILE
-		},
-		&server_encoding_string,
-		"SQL_ASCII", NULL, NULL
-	},
-
-	{
-		/* Can't be set in postgresql.conf */
-		{"server_version", PGC_INTERNAL, PRESET_OPTIONS,
-			gettext_noop("Shows the server version."),
-			NULL,
-			GUC_REPORT | GUC_NOT_IN_SAMPLE | GUC_DISALLOW_IN_FILE
-		},
-		&server_version_string,
-		PG_VERSION, NULL, NULL
-	},
-
-	{
-		/* Not for general use --- used by SET ROLE */
-		{"role", PGC_USERSET, UNGROUPED,
-			gettext_noop("Sets the current role."),
-			NULL,
-			GUC_IS_NAME | GUC_NO_SHOW_ALL | GUC_NO_RESET_ALL | GUC_NOT_IN_SAMPLE | GUC_DISALLOW_IN_FILE | GUC_NOT_WHILE_SEC_REST
-		},
-		&role_string,
-		"none", assign_role, show_role
-	},
-
-	{
-		/* Not for general use --- used by SET SESSION AUTHORIZATION */
-		{"session_authorization", PGC_USERSET, UNGROUPED,
-			gettext_noop("Sets the session user name."),
-			NULL,
-			GUC_IS_NAME | GUC_REPORT | GUC_NO_SHOW_ALL | GUC_NO_RESET_ALL | GUC_NOT_IN_SAMPLE | GUC_DISALLOW_IN_FILE | GUC_NOT_WHILE_SEC_REST
-		},
-		&session_authorization_string,
-		NULL, assign_session_authorization, show_session_authorization
-	},
-
-	{
-		{"log_destination", PGC_SIGHUP, DEFUNCT_OPTIONS,
-			gettext_noop("Defunct: Sets the destination for server log output."),
-			gettext_noop("Valid values are combinations of \"stderr\", "
-						 "\"syslog\", \"csvlog\", and \"eventlog\", "
-						 "depending on the platform."),
-			GUC_LIST_INPUT | GUC_NO_SHOW_ALL
-		},
-		&log_destination_string,
-		"stderr", assign_log_destination, NULL
-	},
-	{
-		{"log_directory", PGC_SIGHUP, DEFUNCT_OPTIONS,
-			gettext_noop("Defunct: Sets the destination directory for log files."),
-			gettext_noop("Can be specified as relative to the data directory "
-						 "or as absolute path."),
-			GUC_SUPERUSER_ONLY | GUC_NO_SHOW_ALL
-		},
-		&Log_directory,
-		"pg_log", assign_canonical_path, NULL
-	},
-	{
-		{"log_filename", PGC_SIGHUP, LOGGING_WHERE,
-			gettext_noop("Sets the file name pattern for log files."),
-			NULL,
-			GUC_SUPERUSER_ONLY | GUC_NO_SHOW_ALL | GUC_NOT_IN_SAMPLE
-		},
-		&Log_filename,
-		"gpdb-%Y-%m-%d_%H%M%S.csv", NULL, NULL
+		&log_min_error_statement,
+		ERROR, message_level_options, NULL, NULL
+	},
+
+	{
+		{"log_statement", PGC_SUSET, LOGGING_WHAT,
+			gettext_noop("Sets the type of statements logged."),
+			gettext_noop("Valid values are \"none\", \"ddl\", \"mod\", and \"all\".")
+		},
+		&log_statement,
+		LOGSTMT_NONE, log_statement_options, NULL, NULL
 	},
 
 #ifdef HAVE_SYSLOG
 	{
-<<<<<<< HEAD
 		{"syslog_facility", PGC_SIGHUP, DEFUNCT_OPTIONS,
 			gettext_noop("Sets the syslog \"facility\" to be used when syslog enabled."),
 			gettext_noop("Valid values are LOCAL0, LOCAL1, LOCAL2, LOCAL3, "
 						 "LOCAL4, LOCAL5, LOCAL6, LOCAL7."),
 			GUC_NO_SHOW_ALL | GUC_NOT_IN_SAMPLE
 		},
-		&syslog_facility_str,
-		"LOCAL0", assign_syslog_facility, NULL
-	},
-	{
-		{"syslog_ident", PGC_SIGHUP, DEFUNCT_OPTIONS,
-=======
-		{"syslog_ident", PGC_SIGHUP, LOGGING_WHERE,
->>>>>>> f260edb1
-			gettext_noop("Sets the program name used to identify PostgreSQL "
-						 "messages in syslog."),
-			NULL,
-			GUC_NO_SHOW_ALL | GUC_NOT_IN_SAMPLE
-		},
-		&syslog_ident_str,
-		"postgres", assign_syslog_ident, NULL
+		&syslog_facility,
+		LOG_LOCAL0, syslog_facility_options, assign_syslog_facility, NULL
 	},
 #endif
 
 	{
-		{"TimeZone", PGC_USERSET, CLIENT_CONN_LOCALE,
-			gettext_noop("Sets the time zone for displaying and interpreting time stamps."),
-			NULL,
-			GUC_REPORT | GUC_GPDB_ADDOPT
-		},
-		&timezone_string,
-		"UNKNOWN", assign_timezone, show_timezone
-	},
-	{
-		{"timezone_abbreviations", PGC_USERSET, CLIENT_CONN_LOCALE,
-			gettext_noop("Selects a file of time zone abbreviations."),
-			NULL,
-		},
-		&timezone_abbreviations_string,
-		"UNKNOWN", assign_timezone_abbreviations, NULL
-	},
-
-	{
-		{"transaction_isolation", PGC_USERSET, CLIENT_CONN_STATEMENT,
-			gettext_noop("Sets the current transaction's isolation level."),
-			NULL,
-			GUC_NO_RESET_ALL | GUC_NOT_IN_SAMPLE | GUC_DISALLOW_IN_FILE
-		},
-		&XactIsoLevel_string,
-		NULL, assign_XactIsoLevel, show_XactIsoLevel
-	},
-
-	{
-		{"unix_socket_group", PGC_POSTMASTER, CONN_AUTH_SETTINGS,
-			gettext_noop("Sets the owning group of the Unix-domain socket."),
-			gettext_noop("The owning user of the socket is always the user "
-						 "that starts the server.")
-		},
-		&Unix_socket_group,
-		"", NULL, NULL
-	},
-
-	{
-		{"unix_socket_directory", PGC_POSTMASTER, CONN_AUTH_SETTINGS,
-			gettext_noop("Sets the directory where the Unix-domain socket will be created."),
-			NULL,
-			GUC_SUPERUSER_ONLY
-		},
-		&UnixSocketDir,
-		"", assign_canonical_path, NULL
-	},
-
-	{
-		{"listen_addresses", PGC_POSTMASTER, CONN_AUTH_SETTINGS,
-			gettext_noop("Sets the host name or IP address(es) to listen to."),
-			NULL,
-			GUC_LIST_INPUT
-		},
-		&ListenAddresses,
-		"localhost", NULL, NULL
-	},
-
-	{
-		{"wal_sync_method", PGC_SIGHUP, WAL_SETTINGS,
-			gettext_noop("Selects the method used for forcing WAL updates to disk."),
-			NULL,
-			GUC_NOT_IN_SAMPLE | GUC_NO_SHOW_ALL | GUC_DISALLOW_USER_SET
-		},
-		&XLOG_sync_method,
-		XLOG_sync_method_default, assign_xlog_sync_method, NULL
-	},
-
-	{
-		{"custom_variable_classes", PGC_SIGHUP, CUSTOM_OPTIONS,
-			gettext_noop("Sets the list of known custom variable classes."),
-			NULL,
-			GUC_LIST_INPUT | GUC_LIST_QUOTE
-		},
-		&custom_variable_classes,
-		NULL, assign_custom_variable_classes, NULL
-	},
-
-	{
-		{"data_directory", PGC_POSTMASTER, FILE_LOCATIONS,
-			gettext_noop("Sets the server's data directory."),
-			NULL,
-			GUC_SUPERUSER_ONLY | GUC_NO_SHOW_ALL | GUC_NOT_IN_SAMPLE
-		},
-		&data_directory,
-		NULL, NULL, NULL
-	},
-
-	{
-		{"config_file", PGC_POSTMASTER, FILE_LOCATIONS,
-			gettext_noop("Sets the server's main configuration file."),
-			NULL,
-			GUC_DISALLOW_IN_FILE | GUC_SUPERUSER_ONLY | GUC_NO_SHOW_ALL | GUC_NOT_IN_SAMPLE
-		},
-		&ConfigFileName,
-		NULL, NULL, NULL
-	},
-
-	{
-		{"hba_file", PGC_POSTMASTER, FILE_LOCATIONS,
-			gettext_noop("Sets the server's \"hba\" configuration file."),
-			NULL,
-			GUC_SUPERUSER_ONLY | GUC_NO_SHOW_ALL | GUC_NOT_IN_SAMPLE
-		},
-		&HbaFileName,
-		NULL, NULL, NULL
-	},
-
-	{
-		{"ident_file", PGC_POSTMASTER, FILE_LOCATIONS,
-			gettext_noop("Sets the server's \"ident\" configuration file."),
-			NULL,
-			GUC_SUPERUSER_ONLY | GUC_NO_SHOW_ALL | GUC_NOT_IN_SAMPLE
-		},
-		&IdentFileName,
-		NULL, NULL, NULL
-	},
-
-	{
-<<<<<<< HEAD
+		{"regex_flavor", PGC_USERSET, COMPAT_OPTIONS_PREVIOUS,
+			gettext_noop("Sets the regular expression \"flavor\"."),
+			gettext_noop("This can be set to advanced, extended, or basic.")
+		},
+		&regex_flavor,
+		REG_ADVANCED, regex_flavor_options, NULL, NULL
+	},
+
+	{
+		{"session_replication_role", PGC_SUSET, CLIENT_CONN_STATEMENT,
+			gettext_noop("Sets the session's behavior for triggers and rewrite rules."),
+			gettext_noop("Each session can be either"
+						 " \"origin\", \"replica\", or \"local\".")
+		},
+		&SessionReplicationRole,
+		SESSION_REPLICATION_ROLE_ORIGIN, session_replication_role_options,
+		assign_session_replication_role, NULL
+	},
+
+	{
 		{"xmlbinary", PGC_USERSET, CLIENT_CONN_STATEMENT,
 			gettext_noop("Sets how binary values are to be encoded in XML."),
 			gettext_noop("Valid values are BASE64 and HEX.")
 		},
-		&xmlbinary_string,
-		"base64", assign_xmlbinary, NULL
+		&xmlbinary,
+		XMLBINARY_BASE64, xmlbinary_options, NULL, NULL
 	},
 
 	{
@@ -2705,230 +2818,6 @@
 						 "operations is to be considered as documents or content fragments."),
 			gettext_noop("Valid values are DOCUMENT and CONTENT.")
 		},
-		&xmloption_string,
-		"content", assign_xmloption, NULL
-	},
-
-	{
-		{"stats_temp_directory", PGC_SIGHUP, STATS_COLLECTOR,
-			gettext_noop("Writes temporary statistics files to the specified directory."),
-			NULL,
-			GUC_SUPERUSER_ONLY | GUC_NO_SHOW_ALL | GUC_NOT_IN_SAMPLE
-		},
-		&pgstat_temp_directory,
-		"pg_stat_tmp", assign_pgstat_temp_directory, NULL
-	},
-
-	{
-		{"synchronous_standby_names", PGC_SIGHUP, WAL_REPLICATION,
-			gettext_noop("List of names of potential synchronous standbys."),
-			NULL,
-			GUC_LIST_INPUT
-		},
-		&SyncRepStandbyNames,
-		"",
-		check_synchronous_standby_names, NULL, NULL
-=======
-		{"external_pid_file", PGC_POSTMASTER, FILE_LOCATIONS,
-			gettext_noop("Writes the postmaster PID to the specified file."),
-			NULL,
-			GUC_SUPERUSER_ONLY
-		},
-		&external_pid_file,
-		NULL, assign_canonical_path, NULL
->>>>>>> f260edb1
-	},
-
-	{
-		{"default_text_search_config", PGC_USERSET, CLIENT_CONN_LOCALE,
-			gettext_noop("Sets default text search configuration."),
-			NULL
-		},
-		&TSCurrentConfig,
-		"pg_catalog.simple", assignTSCurrentConfig, NULL
-	},
-
-#ifdef USE_SSL
-	{
-		{"ssl_ciphers", PGC_POSTMASTER, CONN_AUTH_SECURITY,
-			gettext_noop("Sets the list of allowed SSL ciphers."),
-			NULL,
-			GUC_SUPERUSER_ONLY
-		},
-		&SSLCipherSuites,
-		"ALL:!ADH:!LOW:!EXP:!MD5:@STRENGTH", NULL, NULL
-	},
-#endif   /* USE_SSL */
-
-	{
-		{"application_name", PGC_USERSET, LOGGING_WHAT,
-			gettext_noop("Sets the application name to be reported in statistics and logs."),
-			NULL,
-			GUC_IS_NAME | GUC_REPORT | GUC_NOT_IN_SAMPLE
-		},
-		&application_name,
-		"", assign_application_name, NULL
-	},
-
-	{
-		{"external_pid_file", PGC_POSTMASTER, FILE_LOCATIONS,
-			gettext_noop("Writes the postmaster PID to the specified file."),
-			NULL,
-			GUC_SUPERUSER_ONLY | GUC_NO_SHOW_ALL | GUC_NOT_IN_SAMPLE
-		},
-		&external_pid_file,
-		NULL, assign_canonical_path, NULL
-	},
-
-<<<<<<< HEAD
-	/* placed here as a temporary hack until we get guc enums */
-		{
-			{"bytea_output", PGC_USERSET, CLIENT_CONN_STATEMENT,
-				gettext_noop("Sets the output format for bytea."),
-				gettext_noop("Valid values are HEX and ESCAPE.")
-			},
-			&bytea_output_temp,
-			"escape", assign_bytea, NULL, NULL
-		},
-
-	{
-		{"wal_consistency_checking", PGC_SUSET, DEVELOPER_OPTIONS,
-			gettext_noop("Sets the WAL resource managers for which WAL consistency checks are done."),
-			gettext_noop("Full-page images will be logged for all data blocks and cross-checked against the results of WAL replay."),
-			GUC_LIST_INPUT | GUC_NOT_IN_SAMPLE
-		},
-		&wal_consistency_checking_string,
-		"",
-		assign_wal_consistency_checking, NULL
-	},
-
-	/* End-of-list marker */
-	{
-		{NULL, 0, 0, NULL, NULL}, NULL, NULL, NULL, NULL
-	}
-};
-
-
-=======
-static struct config_enum ConfigureNamesEnum[] =
-{
-	{
-		{"backslash_quote", PGC_USERSET, COMPAT_OPTIONS_PREVIOUS,
-			gettext_noop("Sets whether \"\\'\" is allowed in string literals."),
-			gettext_noop("Valid values are ON, OFF, and SAFE_ENCODING.")
-		},
-		&backslash_quote,
-		BACKSLASH_QUOTE_SAFE_ENCODING, backslash_quote_options, NULL, NULL
-	},
-
-	{
-		{"client_min_messages", PGC_USERSET, LOGGING_WHEN,
-			gettext_noop("Sets the message levels that are sent to the client."),
-			gettext_noop("Valid values are DEBUG5, DEBUG4, DEBUG3, DEBUG2, "
-						 "DEBUG1, LOG, NOTICE, WARNING, and ERROR. Each level includes all the "
-						 "levels that follow it. The later the level, the fewer messages are "
-						 "sent.")
-		},
-		&client_min_messages,
-		NOTICE, message_level_options,NULL, NULL
-	},
-
-	{
-		{"default_transaction_isolation", PGC_USERSET, CLIENT_CONN_STATEMENT,
-			gettext_noop("Sets the transaction isolation level of each new transaction."),
-			gettext_noop("Each SQL transaction has an isolation level, which "
-						 "can be either \"read uncommitted\", \"read committed\", \"repeatable read\", or \"serializable\".")
-		},
-		&DefaultXactIsoLevel,
-		XACT_READ_COMMITTED, isolation_level_options, NULL, NULL
-	},
-
-	{
-		{"log_error_verbosity", PGC_SUSET, LOGGING_WHEN,
-			gettext_noop("Sets the verbosity of logged messages."),
-			gettext_noop("Valid values are \"terse\", \"default\", and \"verbose\".")
-		},
-		&Log_error_verbosity,
-		PGERROR_DEFAULT, log_error_verbosity_options, NULL, NULL
-	},
-
-	{
-		{"log_min_messages", PGC_SUSET, LOGGING_WHEN,
-			gettext_noop("Sets the message levels that are logged."),
-			gettext_noop("Valid values are DEBUG5, DEBUG4, DEBUG3, DEBUG2, DEBUG1, "
-			"INFO, NOTICE, WARNING, ERROR, LOG, FATAL, and PANIC. Each level "
-						 "includes all the levels that follow it.")
-		},
-		&log_min_messages,
-		WARNING, message_level_options, NULL, NULL
-	},
-
-	{
-		{"log_min_error_statement", PGC_SUSET, LOGGING_WHEN,
-			gettext_noop("Causes all statements generating error at or above this level to be logged."),
-			gettext_noop("All SQL statements that cause an error of the "
-						 "specified level or a higher level are logged.")
-		},
-		&log_min_error_statement,
-		ERROR, message_level_options, NULL, NULL
-	},
-
-	{
-		{"log_statement", PGC_SUSET, LOGGING_WHAT,
-			gettext_noop("Sets the type of statements logged."),
-			gettext_noop("Valid values are \"none\", \"ddl\", \"mod\", and \"all\".")
-		},
-		&log_statement,
-		LOGSTMT_NONE, log_statement_options, NULL, NULL
-	},
-
-#ifdef HAVE_SYSLOG
-	{
-		{"syslog_facility", PGC_SIGHUP, LOGGING_WHERE,
-			gettext_noop("Sets the syslog \"facility\" to be used when syslog enabled."),
-			gettext_noop("Valid values are LOCAL0, LOCAL1, LOCAL2, LOCAL3, "
-						 "LOCAL4, LOCAL5, LOCAL6, LOCAL7.")
-		},
-		&syslog_facility,
-		LOG_LOCAL0, syslog_facility_options, assign_syslog_facility, NULL
-	},
-#endif
-
-	{
-		{"regex_flavor", PGC_USERSET, COMPAT_OPTIONS_PREVIOUS,
-			gettext_noop("Sets the regular expression \"flavor\"."),
-			gettext_noop("This can be set to advanced, extended, or basic.")
-		},
-		&regex_flavor,
-		REG_ADVANCED, regex_flavor_options, NULL, NULL
-	},
-
-	{
-		{"session_replication_role", PGC_SUSET, CLIENT_CONN_STATEMENT,
-			gettext_noop("Sets the session's behavior for triggers and rewrite rules."),
-			gettext_noop("Each session can be either"
-						 " \"origin\", \"replica\", or \"local\".")
-		},
-		&SessionReplicationRole,
-		SESSION_REPLICATION_ROLE_ORIGIN, session_replication_role_options,
-		assign_session_replication_role, NULL
-	},
-
-	{
-		{"xmlbinary", PGC_USERSET, CLIENT_CONN_STATEMENT,
-			gettext_noop("Sets how binary values are to be encoded in XML."),
-			gettext_noop("Valid values are BASE64 and HEX.")
-		},
-		&xmlbinary,
-		XMLBINARY_BASE64, xmlbinary_options, NULL, NULL
-	},
-
-	{
-		{"xmloption", PGC_USERSET, CLIENT_CONN_STATEMENT,
-			gettext_noop("Sets whether XML data in implicit parsing and serialization "
-						 "operations is to be considered as documents or content fragments."),
-			gettext_noop("Valid values are DOCUMENT and CONTENT.")
-		},
 		&xmloption,
 		XMLOPTION_CONTENT, xmloption_options, NULL, NULL
 	},
@@ -2940,7 +2829,6 @@
 	}
 };
 
->>>>>>> f260edb1
 /******** end of options list ********/
 
 
@@ -3326,19 +3214,27 @@
 		num_vars++;
 	}
 
-<<<<<<< HEAD
 	for (i = 0; ConfigureNamesString_gp[i].gen.name; i++)
 	{
 		struct config_string *conf = &ConfigureNamesString_gp[i];
 
 		conf->gen.vartype = PGC_STRING;
-=======
+		num_vars++;
+	}
+
 	for (i = 0; ConfigureNamesEnum[i].gen.name; i++)
 	{
 		struct config_enum *conf = &ConfigureNamesEnum[i];
 
 		conf->gen.vartype = PGC_ENUM;
->>>>>>> f260edb1
+		num_vars++;
+	}
+
+	for (i = 0; ConfigureNamesEnum_gp[i].gen.name; i++)
+	{
+		struct config_enum *conf = &ConfigureNamesEnum_gp[i];
+
+		conf->gen.vartype = PGC_ENUM;
 		num_vars++;
 	}
 
@@ -3373,13 +3269,14 @@
 	for (i = 0; ConfigureNamesString[i].gen.name; i++)
 		guc_vars[num_vars++] = &ConfigureNamesString[i].gen;
 
-<<<<<<< HEAD
 	for (i = 0; ConfigureNamesString_gp[i].gen.name; i++)
 		guc_vars[num_vars++] = &ConfigureNamesString_gp[i].gen;
-=======
+
 	for (i = 0; ConfigureNamesEnum[i].gen.name; i++)
 		guc_vars[num_vars++] = &ConfigureNamesEnum[i].gen;
->>>>>>> f260edb1
+
+	for (i = 0; ConfigureNamesEnum_gp[i].gen.name; i++)
+		guc_vars[num_vars++] = &ConfigureNamesEnum_gp[i].gen;
 
 	if (guc_variables)
 		free(guc_variables);
@@ -5547,7 +5444,7 @@
 								(errcode(ERRCODE_INVALID_PARAMETER_VALUE),
 								 errmsg("invalid value for parameter \"%s\": \"%s\"",
 										name, value),
-								 hintmsg ? errhint(hintmsg) : 0));
+								 hintmsg ? errhint("%s", hintmsg) : 0));
 
 						if (hintmsg)
 							pfree(hintmsg);
@@ -6057,32 +5954,19 @@
 static void
 DispatchSetPGVariable(const char *name, List *args, bool is_local)
 {
-<<<<<<< HEAD
 	ListCell   *l;
 	StringInfoData buffer;
-=======
-	char	   *name;
-	char	   *value;
-	char	   *new_value;
-	bool		is_local;
->>>>>>> f260edb1
 
 	if (Gp_role != GP_ROLE_DISPATCH || IsBootstrapProcessingMode())
 		return;
 
-<<<<<<< HEAD
 	initStringInfo( &buffer );
-=======
-	/* Get the GUC variable name */
-	name = TextDatumGetCString(PG_GETARG_DATUM(0));
->>>>>>> f260edb1
 
 	if (args == NIL)
 	{
 		appendStringInfo(&buffer, "RESET %s", name);
 	}
 	else
-<<<<<<< HEAD
 	{
 		appendStringInfo(&buffer, "SET ");
 		if (is_local)
@@ -6145,7 +6029,6 @@
 	char	   *value;
 	char	   *new_value;
 	bool		is_local;
-	text	   *result_text;
 
 	if (PG_ARGISNULL(0))
 		ereport(ERROR,
@@ -6153,16 +6036,13 @@
 				 errmsg("SET requires parameter name")));
 
 	/* Get the GUC variable name */
-	name = DatumGetCString(DirectFunctionCall1(textout, PG_GETARG_DATUM(0)));
+	name = TextDatumGetCString(PG_GETARG_DATUM(0));
 
 	/* Get the desired value or set to NULL for a reset request */
 	if (PG_ARGISNULL(1))
 		value = NULL;
 	else
-		value = DatumGetCString(DirectFunctionCall1(textout, PG_GETARG_DATUM(1)));
-=======
 		value = TextDatumGetCString(PG_GETARG_DATUM(1));
->>>>>>> f260edb1
 
 	/*
 	 * Get the desired state of is_local. Default to false if provided value
@@ -7800,108 +7680,9 @@
 	if (doit && SessionReplicationRole != newval)
 	{
 		ResetPlanCache();
-<<<<<<< HEAD
-		SessionReplicationRole = newrole;
-	}
-
-	return newval;
-}
-
-static const char *
-assign_log_min_messages(const char *newval, bool doit, GucSource source)
-{
-	return (assign_msglvl(&log_min_messages, newval, doit, source));
-}
-
-static const char *
-assign_client_min_messages(const char *newval, bool doit, GucSource source)
-{
-	return (assign_msglvl(&client_min_messages, newval, doit, source));
-}
-
-static const char *
-assign_min_error_statement(const char *newval, bool doit, GucSource source)
-{
-	return (assign_msglvl(&log_min_error_statement, newval, doit, source));
-}
-
-const char *
-assign_msglvl(int *var, const char *newval, bool doit, GucSource source)
-{
-	if (pg_strcasecmp(newval, "debug") == 0)
-	{
-		if (doit)
-			(*var) = DEBUG2;
-	}
-	else if (pg_strcasecmp(newval, "debug5") == 0)
-	{
-		if (doit)
-			(*var) = DEBUG5;
-	}
-	else if (pg_strcasecmp(newval, "debug4") == 0)
-	{
-		if (doit)
-			(*var) = DEBUG4;
-	}
-	else if (pg_strcasecmp(newval, "debug3") == 0)
-	{
-		if (doit)
-			(*var) = DEBUG3;
-	}
-	else if (pg_strcasecmp(newval, "debug2") == 0)
-	{
-		if (doit)
-			(*var) = DEBUG2;
-	}
-	else if (pg_strcasecmp(newval, "debug1") == 0)
-	{
-		if (doit)
-			(*var) = DEBUG1;
-	}
-	else if (pg_strcasecmp(newval, "log") == 0)
-	{
-		if (doit)
-			(*var) = LOG;
-	}
-
-	/*
-	 * Client_min_messages always prints 'info', but we allow it as a value
-	 * anyway.
-	 */
-	else if (pg_strcasecmp(newval, "info") == 0)
-	{
-		if (doit)
-			(*var) = INFO;
-	}
-	else if (pg_strcasecmp(newval, "notice") == 0)
-	{
-		if (doit)
-			(*var) = NOTICE;
-	}
-	else if (pg_strcasecmp(newval, "warning") == 0)
-	{
-		if (doit)
-			(*var) = WARNING;
-	}
-	else if (pg_strcasecmp(newval, "error") == 0)
-	{
-		if (doit)
-			(*var) = ERROR;
-	}
-	/* We allow FATAL/PANIC for client-side messages too. */
-	else if (pg_strcasecmp(newval, "fatal") == 0)
-	{
-		if (doit)
-			(*var) = FATAL;
-	}
-	else if (pg_strcasecmp(newval, "panic") == 0)
-	{
-		if (doit)
-			(*var) = PANIC;
-	}
-	else
-		return NULL;			/* fail */
-	return newval;				/* OK */
+	}
+
+	return true;
 }
 
 /*
@@ -7995,105 +7776,6 @@
 }
 
 static const char *
-assign_IntervalStyle(const char *newval, bool doit, GucSource source)
-{
-	if (pg_strcasecmp(newval, "postgres")==0)
-	{
-		if (doit)
-			IntervalStyle = INTSTYLE_POSTGRES;
-	}
-	else if (pg_strcasecmp(newval, "postgres_verbose")==0)
-	{
-		if (doit)
-			IntervalStyle = INTSTYLE_POSTGRES_VERBOSE;
-	}
-	else if (pg_strcasecmp(newval, "sql_standard")==0)
-	{
-		if (doit)
-			IntervalStyle = INTSTYLE_SQL_STANDARD;
-	}
-	else if (pg_strcasecmp(newval, "ISO_8601")==0)
-	{
-		if (doit)
-			IntervalStyle = INTSTYLE_ISO_8601;
-	}
-	else
-		return NULL;
-	return newval;
-
-}
-
-static const char *
-show_IntervalStyle(void)
-{
-	switch(IntervalStyle)
-	{
-	case INTSTYLE_POSTGRES:  return "postgres";
-	case INTSTYLE_POSTGRES_VERBOSE:  return "postgres_verbose";
-	case INTSTYLE_SQL_STANDARD:  return "sql_standard";
-	case INTSTYLE_ISO_8601:  return "ISO_8601";
-	};
-	return NULL;
-
-}
-
-static const char *
-assign_log_error_verbosity(const char *newval, bool doit, GucSource source)
-{
-	if (pg_strcasecmp(newval, "terse") == 0)
-	{
-		if (doit)
-			Log_error_verbosity = PGERROR_TERSE;
-	}
-	else if (pg_strcasecmp(newval, "default") == 0)
-	{
-		if (doit)
-			Log_error_verbosity = PGERROR_DEFAULT;
-	}
-	else if (pg_strcasecmp(newval, "verbose") == 0)
-	{
-		if (doit)
-			Log_error_verbosity = PGERROR_VERBOSE;
-	}
-	else
-		return NULL;			/* fail */
-	return newval;				/* OK */
-}
-
-static const char *
-assign_log_statement(const char *newval, bool doit, GucSource source)
-{
-	if (pg_strcasecmp(newval, "none") == 0)
-	{
-		if (doit)
-			log_statement = LOGSTMT_NONE;
-	}
-	else if (pg_strcasecmp(newval, "ddl") == 0)
-	{
-		if (doit)
-			log_statement = LOGSTMT_DDL;
-	}
-	else if (pg_strcasecmp(newval, "mod") == 0)
-	{
-		if (doit)
-			log_statement = LOGSTMT_MOD;
-	}
-	else if (pg_strcasecmp(newval, "all") == 0)
-	{
-		if (doit)
-			log_statement = LOGSTMT_ALL;
-	}
-	else
-		return NULL;			/* fail */
-	return newval;				/* OK */
-=======
-	}
-
-	return true;
->>>>>>> f260edb1
-}
-
-static const char *
 show_num_temp_buffers(void)
 {
 	/*
@@ -8255,31 +7937,6 @@
 			return false;
 	}
 	return true;
-}
-
-/*
- * until we get enum config this is a hack
- * to set an int value through a string
- *
- */
-
-static const char *
-assign_bytea( const char * newval, bool doit, GucSource source )
-{
-	int bo;
-
-	if (pg_strcasecmp(newval, "hex") == 0)
-		bo = BYTEA_OUTPUT_HEX;
-	else if (pg_strcasecmp(newval, "escape") == 0)
-		bo = BYTEA_OUTPUT_ESCAPE;
-	else
-		return NULL;
-
-	if (doit)
-	{
-		bytea_output = bo;
-	}
-	return newval;
 }
 
 static const char *
