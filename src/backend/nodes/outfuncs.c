--- conflicted
+++ resolved
@@ -3,13 +3,9 @@
  * outfuncs.c
  *	  Output functions for Postgres tree nodes.
  *
-<<<<<<< HEAD
  * Portions Copyright (c) 2005-2010, Greenplum inc
  * Portions Copyright (c) 2012-Present Pivotal Software, Inc.
- * Portions Copyright (c) 1996-2013, PostgreSQL Global Development Group
-=======
  * Portions Copyright (c) 1996-2014, PostgreSQL Global Development Group
->>>>>>> ab76208e
  * Portions Copyright (c) 1994, Regents of the University of California
  *
  *
@@ -159,11 +155,7 @@
 {
 	if (s == NULL || *s == '\0')
 	{
-<<<<<<< HEAD
-		appendStringInfoLiteral(str, "<>");
-=======
 		appendStringInfoString(str, "<>");
->>>>>>> ab76208e
 		return;
 	}
 
@@ -272,11 +264,7 @@
 	{
 		s = (char *) DatumGetPointer(value);
 		if (!PointerIsValid(s))
-<<<<<<< HEAD
-			appendStringInfoLiteral(str, "0 [ ]");
-=======
 			appendStringInfoString(str, "0 [ ]");
->>>>>>> ab76208e
 		else
 		{
 			appendStringInfo(str, "%u [ ", (unsigned int) length);
@@ -927,19 +915,11 @@
 	WRITE_UINT_FIELD(winref);
 	WRITE_INT_FIELD(partNumCols);
 
-<<<<<<< HEAD
-	appendStringInfoLiteral(str, " :partColIdx");
-	for (i = 0; i < node->partNumCols; i++)
-		appendStringInfo(str, " %d", node->partColIdx[i]);
-
-	appendStringInfoLiteral(str, " :partOperators");
-=======
 	appendStringInfoString(str, " :partColIdx");
 	for (i = 0; i < node->partNumCols; i++)
 		appendStringInfo(str, " %d", node->partColIdx[i]);
 
 	appendStringInfoString(str, " :partOperations");
->>>>>>> ab76208e
 	for (i = 0; i < node->partNumCols; i++)
 		appendStringInfo(str, " %u", node->partOperators[i]);
 
@@ -969,12 +949,8 @@
 	WRITE_NODE_TYPE("TABLEFUNCTIONSCAN");
 
 	_outScanInfo(str, (Scan *) node);
-	WRITE_NODE_FIELD(funcexpr);
-	WRITE_NODE_FIELD(funccolnames);
-	WRITE_NODE_FIELD(funccoltypes);
-	WRITE_NODE_FIELD(funccoltypmods);
-	WRITE_NODE_FIELD(funccolcollations);
-	WRITE_BYTEA_FIELD(funcuserdata);
+
+	WRITE_NODE_FIELD(function);
 }
 
 static void
@@ -984,7 +960,6 @@
 
     WRITE_BOOL_FIELD(cdb_strict);
 
-<<<<<<< HEAD
 	WRITE_ENUM_FIELD(share_type, ShareType);
 	WRITE_INT_FIELD(share_id);
 	WRITE_INT_FIELD(driver_slice);
@@ -992,15 +967,6 @@
 	WRITE_INT_FIELD(nsharer_xslice);
 
 	_outPlanInfo(str, (Plan *) node);
-=======
-	appendStringInfoString(str, " :grpColIdx");
-	for (i = 0; i < node->numCols; i++)
-		appendStringInfo(str, " %d", node->grpColIdx[i]);
-
-	appendStringInfoString(str, " :grpOperators");
-	for (i = 0; i < node->numCols; i++)
-		appendStringInfo(str, " %u", node->grpOperators[i]);
->>>>>>> ab76208e
 }
 
 static void
@@ -1027,19 +993,11 @@
 
 	WRITE_INT_FIELD(numCols);
 
-<<<<<<< HEAD
-	appendStringInfoLiteral(str, " :sortColIdx");
-	for (i = 0; i < node->numCols; i++)
-		appendStringInfo(str, " %d", node->sortColIdx[i]);
-
-	appendStringInfoLiteral(str, " :sortOperators");
-=======
 	appendStringInfoString(str, " :sortColIdx");
 	for (i = 0; i < node->numCols; i++)
 		appendStringInfo(str, " %d", node->sortColIdx[i]);
 
 	appendStringInfoString(str, " :sortOperators");
->>>>>>> ab76208e
 	for (i = 0; i < node->numCols; i++)
 		appendStringInfo(str, " %u", node->sortOperators[i]);
 
@@ -1074,11 +1032,7 @@
 
 	WRITE_INT_FIELD(numCols);
 
-<<<<<<< HEAD
-	appendStringInfoLiteral(str, " :uniqColIdx");
-=======
 	appendStringInfoString(str, " :uniqColIdx");
->>>>>>> ab76208e
 	for (i = 0; i < node->numCols; i++)
 		appendStringInfo(str, " %d", node->uniqColIdx[i]);
 
@@ -1118,11 +1072,7 @@
 	WRITE_ENUM_FIELD(strategy, SetOpStrategy);
 	WRITE_INT_FIELD(numCols);
 
-<<<<<<< HEAD
-	appendStringInfoLiteral(str, " :dupColIdx");
-=======
 	appendStringInfoString(str, " :dupColIdx");
->>>>>>> ab76208e
 	for (i = 0; i < node->numCols; i++)
 		appendStringInfo(str, " %d", node->dupColIdx[i]);
 
@@ -1397,15 +1347,9 @@
 	WRITE_BOOL_FIELD(constisnull);
 	WRITE_LOCATION_FIELD(location);
 
-<<<<<<< HEAD
-	appendStringInfoLiteral(str, " :constvalue ");
-	if (node->constisnull)
-		appendStringInfoLiteral(str, "<>");
-=======
 	appendStringInfoString(str, " :constvalue ");
 	if (node->constisnull)
 		appendStringInfoString(str, "<>");
->>>>>>> ab76208e
 	else
 		_outDatum(str, node->constvalue, node->constlen, node->constbyval);
 }
@@ -1586,11 +1530,7 @@
 			opstr = "not";
 			break;
 	}
-<<<<<<< HEAD
-	appendStringInfoLiteral(str, " :boolop ");
-=======
 	appendStringInfoString(str, " :boolop ");
->>>>>>> ab76208e
 	_outToken(str, opstr);
 
 	WRITE_NODE_FIELD(args);
@@ -2676,6 +2616,7 @@
 
 	WRITE_STRING_FIELD(idxname);
 	WRITE_NODE_FIELD(relation);
+	WRITE_OID_FIELD(relationOid);
 	WRITE_STRING_FIELD(accessMethod);
 	WRITE_STRING_FIELD(tableSpace);
 	WRITE_NODE_FIELD(indexParams);
@@ -2775,6 +2716,15 @@
 
 	WRITE_NODE_FIELD(relations);
 	WRITE_ENUM_FIELD(behavior, DropBehavior);
+}
+
+static void
+_outReplicaIdentityStmt(StringInfo str, const ReplicaIdentityStmt *node)
+{
+	WRITE_NODE_TYPE("REPLICAIDENTITYSTMT");
+
+	WRITE_CHAR_FIELD(identity_type);
+	WRITE_STRING_FIELD(name);
 }
 
 static void
@@ -3613,14 +3563,13 @@
 	WRITE_ENUM_FIELD(nulltesttype, NullTestType);
 }
 
-#ifndef COMPILING_BINARY_FUNCS
 static void
 _outColumnDef(StringInfo str, const ColumnDef *node)
 {
 	WRITE_NODE_TYPE("COLUMNDEF");
 
 	WRITE_STRING_FIELD(colname);
-	WRITE_NODE_FIELD_AS(typeName, typename);
+	WRITE_NODE_FIELD(typeName);
 	WRITE_INT_FIELD(inhcount);
 	WRITE_BOOL_FIELD(is_local);
 	WRITE_BOOL_FIELD(is_not_null);
@@ -3636,9 +3585,7 @@
 	WRITE_NODE_FIELD(fdwoptions);
 	WRITE_LOCATION_FIELD(location);
 }
-#endif /* COMPILING_BINARY_FUNCS */
-
-#ifndef COMPILING_BINARY_FUNCS
+
 static void
 _outTypeName(StringInfo str, const TypeName *node)
 {
@@ -3653,7 +3600,6 @@
 	WRITE_NODE_FIELD(arrayBounds);
 	WRITE_LOCATION_FIELD(location);
 }
-#endif /* COMPILING_BINARY_FUNCS */
 
 static void
 _outTypeCast(StringInfo str, const TypeCast *node)
@@ -3779,21 +3725,13 @@
 				WRITE_NODE_FIELD(utilityStmt);
 				break;
 			default:
-<<<<<<< HEAD
-				appendStringInfoLiteral(str, " :utilityStmt ?");
+				appendStringInfoString(str, " :utilityStmt ?");
 				appendStringInfo(str, "%u", nodeTag(node->utilityStmt));
-=======
-				appendStringInfoString(str, " :utilityStmt ?");
->>>>>>> ab76208e
 				break;
 		}
 	}
 	else
-<<<<<<< HEAD
-		appendStringInfoLiteral(str, " :utilityStmt <>");
-=======
 		appendStringInfoString(str, " :utilityStmt <>");
->>>>>>> ab76208e
 
 	WRITE_INT_FIELD(resultRelation);
 	WRITE_BOOL_FIELD(hasAggs);
@@ -3980,14 +3918,8 @@
 			break;
 		case RTE_TABLEFUNCTION:
 			WRITE_NODE_FIELD(subquery);
-			WRITE_NODE_FIELD(funcexpr);
-			WRITE_NODE_FIELD(funccoltypes);
-			WRITE_NODE_FIELD(funccoltypmods);
-			WRITE_NODE_FIELD(funccolcollations);
-			/*
-			 * 'funcuserdata' is intentionally not serialized.
-			 * It is zapped away in setrefs.c, so would be NULL here.
-			 */
+			WRITE_NODE_FIELD(functions);
+			WRITE_BOOL_FIELD(funcordinality);
 			break;
 		case RTE_VALUES:
 			WRITE_NODE_FIELD(values_lists);
@@ -4015,14 +3947,12 @@
 	WRITE_OID_FIELD(checkAsUser);
 	WRITE_BITMAPSET_FIELD(selectedCols);
 	WRITE_BITMAPSET_FIELD(modifiedCols);
-<<<<<<< HEAD
 
 	WRITE_BOOL_FIELD(forceDistRandom);
 	/*
 	 * pseudocols is intentionally not serialized. It's only used in the planning
 	 * stage, so no need to transfer it to the QEs.
 	 */
-=======
 	WRITE_NODE_FIELD(securityQuals);
 }
 
@@ -4037,8 +3967,11 @@
 	WRITE_NODE_FIELD(funccoltypes);
 	WRITE_NODE_FIELD(funccoltypmods);
 	WRITE_NODE_FIELD(funccolcollations);
+	/* funcuserdata is only serialized in binary out/read functions */
+#ifdef COMPILING_BINARY_FUNCS
+	WRITE_BYTEA_FIELD(funcuserdata);
+#endif
 	WRITE_BITMAPSET_FIELD(funcparams);
->>>>>>> ab76208e
 }
 
 #ifndef COMPILING_BINARY_FUNCS
@@ -4050,40 +3983,6 @@
 	switch (node->kind)
 	{
 		case AEXPR_OP:
-<<<<<<< HEAD
-			appendStringInfoLiteral(str, " OPER ");
-			WRITE_NODE_FIELD(name);
-			break;
-		case AEXPR_AND:
-			appendStringInfoLiteral(str, " AND ");
-			break;
-		case AEXPR_OR:
-			appendStringInfoLiteral(str, " OR ");
-			break;
-		case AEXPR_NOT:
-			appendStringInfoLiteral(str, " NOT ");
-			break;
-		case AEXPR_OP_ANY:
-			appendStringInfoLiteral(str, " ANY ");
-			WRITE_NODE_FIELD(name);
-
-			break;
-		case AEXPR_OP_ALL:
-			appendStringInfoLiteral(str, " ALL ");
-			WRITE_NODE_FIELD(name);
-
-			break;
-		case AEXPR_DISTINCT:
-			appendStringInfoLiteral(str, " DISTINCT ");
-			WRITE_NODE_FIELD(name);
-			break;
-		case AEXPR_NULLIF:
-			appendStringInfoLiteral(str, " NULLIF ");
-			WRITE_NODE_FIELD(name);
-			break;
-		case AEXPR_OF:
-			appendStringInfoLiteral(str, " OF ");
-=======
 			appendStringInfoChar(str, ' ');
 			WRITE_NODE_FIELD(name);
 			break;
@@ -4116,7 +4015,6 @@
 			break;
 		case AEXPR_OF:
 			appendStringInfoString(str, " OF ");
->>>>>>> ab76208e
 			WRITE_NODE_FIELD(name);
 			break;
 		case AEXPR_IN:
@@ -4124,11 +4022,7 @@
 			WRITE_NODE_FIELD(name);
 			break;
 		default:
-<<<<<<< HEAD
-			appendStringInfoLiteral(str, " ??");
-=======
 			appendStringInfoString(str, " ??");
->>>>>>> ab76208e
 			break;
 	}
 
@@ -4207,12 +4101,7 @@
 {
 	WRITE_NODE_TYPE("A_CONST");
 
-<<<<<<< HEAD
-	appendStringInfoChar(str, ' ');
-
-=======
 	appendStringInfoString(str, " :val ");
->>>>>>> ab76208e
 	_outValue(str, &(node->val));
 	WRITE_LOCATION_FIELD(location);
 }
@@ -4326,26 +4215,25 @@
 	WRITE_BOOL_FIELD(initdeferred);
 	WRITE_LOCATION_FIELD(location);
 
-<<<<<<< HEAD
-	appendStringInfoLiteral(str, " :contype ");
+	appendStringInfoString(str, " :contype ");
 	switch (node->contype)
 	{
 		case CONSTR_NULL:
-			appendStringInfoLiteral(str, "NULL");
+			appendStringInfoString(str, "NULL");
 			break;
 
 		case CONSTR_NOTNULL:
-			appendStringInfoLiteral(str, "NOT_NULL");
+			appendStringInfoString(str, "NOT_NULL");
 			break;
 
 		case CONSTR_DEFAULT:
-			appendStringInfoLiteral(str, "DEFAULT");
+			appendStringInfoString(str, "DEFAULT");
 			WRITE_NODE_FIELD(raw_expr);
 			WRITE_STRING_FIELD(cooked_expr);
 			break;
 
 		case CONSTR_CHECK:
-			appendStringInfoLiteral(str, "CHECK");
+			appendStringInfoString(str, "CHECK");
 			WRITE_NODE_FIELD(raw_expr);
 			WRITE_STRING_FIELD(cooked_expr);
 			/*
@@ -4358,7 +4246,7 @@
 			break;
 
 		case CONSTR_PRIMARY:
-			appendStringInfoLiteral(str, "PRIMARY_KEY");
+			appendStringInfoString(str, "PRIMARY_KEY");
 			WRITE_NODE_FIELD(keys);
 			WRITE_NODE_FIELD(options);
 			WRITE_STRING_FIELD(indexname);
@@ -4367,7 +4255,7 @@
 			break;
 
 		case CONSTR_UNIQUE:
-			appendStringInfoLiteral(str, "UNIQUE");
+			appendStringInfoString(str, "UNIQUE");
 			WRITE_NODE_FIELD(keys);
 			WRITE_NODE_FIELD(options);
 			WRITE_STRING_FIELD(indexname);
@@ -4376,7 +4264,7 @@
 			break;
 
 		case CONSTR_EXCLUSION:
-			appendStringInfoLiteral(str, "EXCLUSION");
+			appendStringInfoString(str, "EXCLUSION");
 			WRITE_NODE_FIELD(exclusions);
 			WRITE_NODE_FIELD(options);
 			WRITE_STRING_FIELD(indexname);
@@ -4386,7 +4274,7 @@
 			break;
 
 		case CONSTR_FOREIGN:
-			appendStringInfoLiteral(str, "FOREIGN_KEY");
+			appendStringInfoString(str, "FOREIGN_KEY");
 			WRITE_NODE_FIELD(pktable);
 			WRITE_NODE_FIELD(fk_attrs);
 			WRITE_NODE_FIELD(pk_attrs);
@@ -4394,6 +4282,7 @@
 			WRITE_CHAR_FIELD(fk_upd_action);
 			WRITE_CHAR_FIELD(fk_del_action);
 			WRITE_NODE_FIELD(old_conpfeqop);
+			WRITE_OID_FIELD(old_pktable_oid);
 			WRITE_BOOL_FIELD(skip_validation);
 			WRITE_BOOL_FIELD(initially_valid);
 			WRITE_OID_FIELD(trig1Oid);
@@ -4403,19 +4292,19 @@
 			break;
 
 		case CONSTR_ATTR_DEFERRABLE:
-			appendStringInfoLiteral(str, "ATTR_DEFERRABLE");
+			appendStringInfoString(str, "ATTR_DEFERRABLE");
 			break;
 
 		case CONSTR_ATTR_NOT_DEFERRABLE:
-			appendStringInfoLiteral(str, "ATTR_NOT_DEFERRABLE");
+			appendStringInfoString(str, "ATTR_NOT_DEFERRABLE");
 			break;
 
 		case CONSTR_ATTR_DEFERRED:
-			appendStringInfoLiteral(str, "ATTR_DEFERRED");
+			appendStringInfoString(str, "ATTR_DEFERRED");
 			break;
 
 		case CONSTR_ATTR_IMMEDIATE:
-			appendStringInfoLiteral(str, "ATTR_IMMEDIATE");
+			appendStringInfoString(str, "ATTR_IMMEDIATE");
 			break;
 
 		default:
@@ -4707,89 +4596,6 @@
 
 	for (i = 0; i < node->tuple->natts; i++)
 		appendBinaryStringInfo(str, node->tuple->attrs[i], ATTRIBUTE_FIXED_PART_SIZE);
-=======
-	appendStringInfoString(str, " :contype ");
-	switch (node->contype)
-	{
-		case CONSTR_NULL:
-			appendStringInfoString(str, "NULL");
-			break;
-
-		case CONSTR_NOTNULL:
-			appendStringInfoString(str, "NOT_NULL");
-			break;
-
-		case CONSTR_DEFAULT:
-			appendStringInfoString(str, "DEFAULT");
-			WRITE_NODE_FIELD(raw_expr);
-			WRITE_STRING_FIELD(cooked_expr);
-			break;
-
-		case CONSTR_CHECK:
-			appendStringInfoString(str, "CHECK");
-			WRITE_BOOL_FIELD(is_no_inherit);
-			WRITE_NODE_FIELD(raw_expr);
-			WRITE_STRING_FIELD(cooked_expr);
-			break;
-
-		case CONSTR_PRIMARY:
-			appendStringInfoString(str, "PRIMARY_KEY");
-			WRITE_NODE_FIELD(keys);
-			WRITE_NODE_FIELD(options);
-			WRITE_STRING_FIELD(indexname);
-			WRITE_STRING_FIELD(indexspace);
-			/* access_method and where_clause not currently used */
-			break;
-
-		case CONSTR_UNIQUE:
-			appendStringInfoString(str, "UNIQUE");
-			WRITE_NODE_FIELD(keys);
-			WRITE_NODE_FIELD(options);
-			WRITE_STRING_FIELD(indexname);
-			WRITE_STRING_FIELD(indexspace);
-			/* access_method and where_clause not currently used */
-			break;
-
-		case CONSTR_EXCLUSION:
-			appendStringInfoString(str, "EXCLUSION");
-			WRITE_NODE_FIELD(exclusions);
-			WRITE_NODE_FIELD(options);
-			WRITE_STRING_FIELD(indexname);
-			WRITE_STRING_FIELD(indexspace);
-			WRITE_STRING_FIELD(access_method);
-			WRITE_NODE_FIELD(where_clause);
-			break;
-
-		case CONSTR_FOREIGN:
-			appendStringInfoString(str, "FOREIGN_KEY");
-			WRITE_NODE_FIELD(pktable);
-			WRITE_NODE_FIELD(fk_attrs);
-			WRITE_NODE_FIELD(pk_attrs);
-			WRITE_CHAR_FIELD(fk_matchtype);
-			WRITE_CHAR_FIELD(fk_upd_action);
-			WRITE_CHAR_FIELD(fk_del_action);
-			WRITE_NODE_FIELD(old_conpfeqop);
-			WRITE_OID_FIELD(old_pktable_oid);
-			WRITE_BOOL_FIELD(skip_validation);
-			WRITE_BOOL_FIELD(initially_valid);
-			break;
-
-		case CONSTR_ATTR_DEFERRABLE:
-			appendStringInfoString(str, "ATTR_DEFERRABLE");
-			break;
-
-		case CONSTR_ATTR_NOT_DEFERRABLE:
-			appendStringInfoString(str, "ATTR_NOT_DEFERRABLE");
-			break;
-
-		case CONSTR_ATTR_DEFERRED:
-			appendStringInfoString(str, "ATTR_DEFERRED");
-			break;
-
-		case CONSTR_ATTR_IMMEDIATE:
-			appendStringInfoString(str, "ATTR_IMMEDIATE");
-			break;
->>>>>>> ab76208e
 
 	Assert(node->tuple->constr == NULL);
 
@@ -4809,11 +4615,7 @@
 _outNode(StringInfo str, const void *obj)
 {
 	if (obj == NULL)
-<<<<<<< HEAD
-		appendStringInfoLiteral(str, "<>");
-=======
 		appendStringInfoString(str, "<>");
->>>>>>> ab76208e
 	else if (IsA(obj, List) ||IsA(obj, IntList) || IsA(obj, OidList))
 		_outList(str, obj);
 	else if (IsA(obj, Integer) ||
@@ -5126,6 +4928,9 @@
 			case T_RangeTblRef:
 				_outRangeTblRef(str, obj);
 				break;
+			case T_RangeTblFunction:
+				_outRangeTblFunction(str, obj);
+				break;
 			case T_JoinExpr:
 				_outJoinExpr(str, obj);
 				break;
@@ -5362,8 +5167,6 @@
 			case T_CreateConversionStmt:
 				_outCreateConversionStmt(str,obj);
 				break;
-
-
 			case T_ViewStmt:
 				_outViewStmt(str, obj);
 				break;
@@ -5383,6 +5186,9 @@
 				_outTruncateStmt(str, obj);
 				break;
 
+			case T_ReplicaIdentityStmt:
+				_outReplicaIdentityStmt(str, obj);
+				break;
 			case T_AlterTableStmt:
 				_outAlterTableStmt(str, obj);
 				break;
@@ -5541,9 +5347,6 @@
 				break;
 			case T_RangeTblEntry:
 				_outRangeTblEntry(str, obj);
-				break;
-			case T_RangeTblFunction:
-				_outRangeTblFunction(str, obj);
 				break;
 			case T_A_Expr:
 				_outAExpr(str, obj);
