--- conflicted
+++ resolved
@@ -43,12 +43,9 @@
 #include "pgstat.h"
 #include "replication/walsender.h"
 #include "replication/syncrep.h"
-<<<<<<< HEAD
 #include "storage/bufmgr.h"
 #include "storage/fd.h"
 #include "storage/freespace.h"
-=======
->>>>>>> 80edfd76
 #include "storage/lmgr.h"
 #include "storage/predicate.h"
 #include "storage/procarray.h"
@@ -847,6 +844,7 @@
 	LWLockAcquire(SharedLocalSnapshotSlot->slotLock, LW_SHARED);
 
 	PGPROC* writer_proc = SharedLocalSnapshotSlot->writer_proc;
+	PGXACT* writer_xact = SharedLocalSnapshotSlot->writer_xact;
 
 	if (!writer_proc)
 	{
@@ -859,8 +857,8 @@
 		elog(ERROR, "writer proc reference shared with reader is invalid");
 	}
 
-	TransactionId writer_xid = writer_proc->xid;
-	bool overflowed = writer_proc->subxids.overflowed;
+	TransactionId writer_xid = writer_xact->xid;
+	bool overflowed = writer_xact->overflowed;
 	bool isCurrent = false;
 
 	if (TransactionIdIsValid(writer_xid))
@@ -879,7 +877,7 @@
 			/*
 			 * Case 2: check cached subtransaction ids from latest to earliest
 			 */
-			int subx_index = writer_proc->subxids.nxids - 1;
+			int subx_index = writer_xact->nxids - 1;
 			while (!isCurrent &&  subx_index >= 0)
 			{
 				isCurrent = TransactionIdEquals(writer_proc->subxids.xids[subx_index], xid);
@@ -1258,13 +1256,6 @@
 		/*
 		 * Begin commit critical section and insert the commit XLOG record.
 		 */
-<<<<<<< HEAD
-		XLogRecData rdata[5];
-		int			lastrdata = 0;
-		xl_xact_commit xlrec;
-
-=======
->>>>>>> 80edfd76
 		/* Tell bufmgr and smgr to prepare for commit */
 		if (markXidCommitted)
 			BufmgrCommit();
@@ -1303,34 +1294,17 @@
 		MyPgXact->inCommit = true;
 
 		SetCurrentTransactionStopTimestamp();
-<<<<<<< HEAD
-		xlrec.xact_time = xactStopTimestamp;
-		xlrec.nrels = nrels;
-		xlrec.nsubxacts = nchildren;
-		xlrec.nmsgs = nmsgs;
-		rdata[0].data = (char *) (&xlrec);
-		rdata[0].len = MinSizeOfXactCommit;
-		rdata[0].buffer = InvalidBuffer;
-		/* dump rels to delete */
-		if (nrels > 0)
-		{
-			rdata[0].next = &(rdata[1]);
-			rdata[1].data = (char *) rels;
-			rdata[1].len = nrels * sizeof(RelFileNodeWithStorageType);
-			rdata[1].buffer = InvalidBuffer;
-			lastrdata = 1;
-		}
-		/* dump committed child Xids */
-		if (nchildren > 0)
-=======
 
 		/*
 		 * Do we need the long commit record? If not, use the compact format.
 		 */
-		if (nrels > 0 || nmsgs > 0 || RelcacheInitFileInval || forceSyncCommit)
->>>>>>> 80edfd76
+		// GPDB_92_MERGE_FIXME: always use "non
+		// compact" WAL records when in distributed transactions. Can
+		// we use the compact one for non-DDL transactions?
+		if (nrels > 0 || nmsgs > 0 || RelcacheInitFileInval || forceSyncCommit
+				|| isDtxPrepared)
 		{
-			XLogRecData rdata[4];
+			XLogRecData rdata[5];
 			int			lastrdata = 0;
 			xl_xact_commit xlrec;
 
@@ -1358,7 +1332,7 @@
 			{
 				rdata[0].next = &(rdata[1]);
 				rdata[1].data = (char *) rels;
-				rdata[1].len = nrels * sizeof(RelFileNode);
+				rdata[1].len = nrels * sizeof(RelFileNodeWithStorageType);
 				rdata[1].buffer = InvalidBuffer;
 				lastrdata = 1;
 			}
@@ -1382,7 +1356,35 @@
 			}
 			rdata[lastrdata].next = NULL;
 
-			(void) XLogInsert(RM_XACT_ID, XLOG_XACT_COMMIT, rdata);
+			SIMPLE_FAULT_INJECTOR(OnePhaseTransactionCommit);
+
+			if (isDtxPrepared)
+			{
+				/* add global transaction information */
+				getDtxLogInfo(&gxact_log);
+
+				rdata[lastrdata].next = &(rdata[4]);
+				rdata[4].data = (char *) &gxact_log;
+				rdata[4].len = sizeof(gxact_log);
+				rdata[4].buffer = InvalidBuffer;
+				rdata[4].next = NULL;
+
+				insertingDistributedCommitted();
+
+				/*
+				 * MyPgXact->inCommit flag is already set, checkpointer will
+				 * be able to see this transaction only after distributed
+				 * commit xlog is written and the state is changed.
+				 */
+				recptr = XLogInsert(RM_XACT_ID, XLOG_XACT_DISTRIBUTED_COMMIT, rdata);
+
+				insertedDistributedCommitted();
+			}
+			else
+			{
+				recptr = XLogInsert(RM_XACT_ID, XLOG_XACT_COMMIT, rdata);
+			}
+
 		}
 		else
 		{
@@ -1390,35 +1392,6 @@
 			int			lastrdata = 0;
 			xl_xact_commit_compact xlrec;
 
-<<<<<<< HEAD
-		SIMPLE_FAULT_INJECTOR(OnePhaseTransactionCommit);
-
-		if (isDtxPrepared)
-		{
-			/* add global transaction information */
-			getDtxLogInfo(&gxact_log);
-
-			rdata[lastrdata].next = &(rdata[4]);
-			rdata[4].data = (char *) &gxact_log;
-			rdata[4].len = sizeof(gxact_log);
-			rdata[4].buffer = InvalidBuffer;
-			rdata[4].next = NULL;
-
-			insertingDistributedCommitted();
-
-			/*
-			 * MyProc->inCommit flag is already set, checkpointer will
-			 * be able to see this transaction only after distributed
-			 * commit xlog is written and the state is changed.
-			 */
-			recptr = XLogInsert(RM_XACT_ID, XLOG_XACT_DISTRIBUTED_COMMIT, rdata);
-
-			insertedDistributedCommitted();
-		}
-		else
-		{
-			recptr = XLogInsert(RM_XACT_ID, XLOG_XACT_COMMIT, rdata);
-=======
 			xlrec.xact_time = xactStopTimestamp;
 			xlrec.nsubxacts = nchildren;
 			rdata[0].data = (char *) (&xlrec);
@@ -1435,8 +1408,11 @@
 			}
 			rdata[lastrdata].next = NULL;
 
-			(void) XLogInsert(RM_XACT_ID, XLOG_XACT_COMMIT_COMPACT, rdata);
->>>>>>> 80edfd76
+			/*
+			 * GPDB_92_MERGE_FIXME: Can we
+			 * handle distributed transactions in this way too?
+			 */
+			recptr = XLogInsert(RM_XACT_ID, XLOG_XACT_COMMIT_COMPACT, rdata);
 		}
 	}
 
@@ -1563,7 +1539,6 @@
 	 * Note that at this stage we have marked clog, but still show as running
 	 * in the procarray and continue to hold locks.
 	 */
-<<<<<<< HEAD
 	if (markXidCommitted || isDtxPrepared)
 	{
 		Assert(recptr.xrecoff != 0);
@@ -1572,10 +1547,6 @@
 
 	/* Compute latestXid while we have the child XIDs handy */
 	latestXid = TransactionIdLatest(xid, nchildren, children);
-=======
-	if (wrote_xlog)
-		SyncRepWaitForLSN(XactLastRecEnd);
->>>>>>> 80edfd76
 
 	/* Reset XactLastRecEnd until the next transaction writes something */
 	XactLastRecEnd.xrecoff = 0;
@@ -2337,6 +2308,7 @@
 				SharedLocalSnapshotSlot->QDxid = QEDtxContextInfo.distributedXid;
 				SharedLocalSnapshotSlot->pid = MyProc->pid;
 				SharedLocalSnapshotSlot->writer_proc = MyProc;
+				SharedLocalSnapshotSlot->writer_xact = MyPgXact;
 
 				ereportif(Debug_print_full_dtm, LOG,
 						  (errmsg(
@@ -2494,7 +2466,7 @@
 					  "isolation level %s, read-only = %d, %s",
 					  DtxContextToString(DistributedTransactionContext),
 					  IsoLevelAsUpperString(XactIsoLevel), XactReadOnly,
-					  LocalDistribXact_DisplayString(MyProc))));
+					  LocalDistribXact_DisplayString(MyProc->pgprocno))));
 }
 
 /*
@@ -5784,32 +5756,19 @@
  * actions for which the order of execution is critical.
  */
 static void
-<<<<<<< HEAD
-xact_redo_commit(xl_xact_commit *xlrec, TransactionId xid, XLogRecPtr lsn,
-				 DistributedTransactionId distribXid,
-				 DistributedTransactionTimeStamp distribTimeStamp)
-=======
 xact_redo_commit_internal(TransactionId xid, XLogRecPtr lsn,
 						  TransactionId *sub_xids, int nsubxacts,
 						  SharedInvalidationMessage *inval_msgs, int nmsgs,
-						  RelFileNode *xnodes, int nrels,
+						  RelFileNodeWithStorageType *xnodes, int nrels,
 						  Oid dbId, Oid tsId,
-						  uint32 xinfo)
->>>>>>> 80edfd76
+						  uint32 xinfo,
+						  DistributedTransactionId distribXid,
+						  DistributedTransactionTimeStamp distribTimeStamp)
 {
 	TransactionId max_xid;
 	int			i;
 
-<<<<<<< HEAD
-	/* subxid array follows relfilenodes */
-	sub_xids = (TransactionId *) &xlrec->xnodes[xlrec->nrels];
-	/* invalidation messages array follows subxids */
-	inval_msgs = (SharedInvalidationMessage *) &(sub_xids[xlrec->nsubxacts]);
-
-	max_xid = TransactionIdLatest(xid, xlrec->nsubxacts, sub_xids);
-=======
 	max_xid = TransactionIdLatest(xid, nsubxacts, sub_xids);
->>>>>>> 80edfd76
 
 	/*
 	 * Make sure nextXid is beyond any XID mentioned in the record.
@@ -5830,7 +5789,7 @@
 	/* also update distributed commit log */
 	if (distribXid != 0 && distribTimeStamp != 0)
 	{
-		DistributedLog_SetCommittedTree(xid, xlrec->nsubxacts, sub_xids,
+		DistributedLog_SetCommittedTree(xid, nsubxacts, sub_xids,
 										distribTimeStamp, distribXid,
 										/* isRedo */ true);
 	}
@@ -5889,32 +5848,15 @@
 	}
 
 	/* Make sure files supposed to be dropped are dropped */
-<<<<<<< HEAD
-	if (xlrec->nrels > 0)
-	{
-		for (i = 0; i < xlrec->nrels; i++)
-		{
-			SMgrRelation srel = smgropen(xlrec->xnodes[i].node, InvalidBackendId);
-			ForkNumber	fork;
-
-			for (fork = 0; fork <= MAX_FORKNUM; fork++)
-			{
-				XLogDropRelation(xlrec->xnodes[i].node, fork);
-				smgrdounlink(srel, fork, true, xlrec->xnodes[i].relstorage);
-			}
-			smgrclose(srel);
-		}
-=======
 	for (i = 0; i < nrels; i++)
 	{
-		SMgrRelation srel = smgropen(xnodes[i], InvalidBackendId);
+		SMgrRelation srel = smgropen(xnodes[i].node, InvalidBackendId);
 		ForkNumber	fork;
 
 		for (fork = 0; fork <= MAX_FORKNUM; fork++)
-			XLogDropRelation(xnodes[i], fork);
-		smgrdounlink(srel, true);
+			XLogDropRelation(xnodes[i].node, fork);
+		smgrdounlink(srel, true, xnodes[i].relstorage);
 		smgrclose(srel);
->>>>>>> 80edfd76
 	}
 
 	/*
@@ -5939,7 +5881,9 @@
  */
 static void
 xact_redo_commit(xl_xact_commit *xlrec,
-				 TransactionId xid, XLogRecPtr lsn)
+				 TransactionId xid, XLogRecPtr lsn,
+				 DistributedTransactionId distribXid,
+				 DistributedTransactionTimeStamp distribTimeStamp)
 {
 	TransactionId *subxacts;
 	SharedInvalidationMessage *inval_msgs;
@@ -5954,7 +5898,9 @@
 							  xlrec->xnodes, xlrec->nrels,
 							  xlrec->dbId,
 							  xlrec->tsId,
-							  xlrec->xinfo);
+							  xlrec->xinfo,
+							  distribXid,
+							  distribTimeStamp);
 }
 
 /*
@@ -5969,7 +5915,9 @@
 							  NULL, 0,	/* relfilenodes */
 							  InvalidOid,		/* dbId */
 							  InvalidOid,		/* tsId */
-							  0);		/* xinfo */
+							  0,		/* xinfo */
+							  0,		/* distribXid */
+							  0);		/* distribTimeStamp */
 }
 
 /*
@@ -6066,10 +6014,8 @@
 			ForkNumber	fork;
 
 			for (fork = 0; fork <= MAX_FORKNUM; fork++)
-			{
 				XLogDropRelation(xlrec->xnodes[i].node, fork);
-				smgrdounlink(srel, fork, true, xlrec->xnodes[i].relstorage);
-			}
+			smgrdounlink(srel, true, xlrec->xnodes[i].relstorage);
 			smgrclose(srel);
 		}
 	}
@@ -6150,15 +6096,8 @@
 		ForkNumber	fork;
 
 		for (fork = 0; fork <= MAX_FORKNUM; fork++)
-<<<<<<< HEAD
-		{
 			XLogDropRelation(xlrec->xnodes[i].node, fork);
-			smgrdounlink(srel, fork, true, xlrec->xnodes[i].relstorage);
-		}
-=======
-			XLogDropRelation(xlrec->xnodes[i], fork);
-		smgrdounlink(srel, true);
->>>>>>> 80edfd76
+		smgrdounlink(srel, true, xlrec->xnodes[i].relstorage);
 		smgrclose(srel);
 	}
 }
@@ -6244,17 +6183,11 @@
 xact_desc_commit(StringInfo buf, xl_xact_commit *xlrec)
 {
 	int			i;
-<<<<<<< HEAD
-	TransactionId *xacts;
+	TransactionId *subxacts;
 	SharedInvalidationMessage *msgs;
 
-	xacts = (TransactionId *) &xlrec->xnodes[xlrec->nrels];
-	msgs = (SharedInvalidationMessage *) &xacts[xlrec->nsubxacts];
-=======
-	TransactionId *subxacts;
-
 	subxacts = (TransactionId *) &xlrec->xnodes[xlrec->nrels];
->>>>>>> 80edfd76
+	msgs = (SharedInvalidationMessage *) &subxacts[xlrec->nsubxacts];
 
 	appendStringInfoString(buf, timestamptz_to_str(xlrec->xact_time));
 
@@ -6277,15 +6210,7 @@
 	}
 	if (xlrec->nmsgs > 0)
 	{
-<<<<<<< HEAD
-		if (XactCompletionRelcacheInitFileInval(xlrec))
-=======
-		SharedInvalidationMessage *msgs;
-
-		msgs = (SharedInvalidationMessage *) &subxacts[xlrec->nsubxacts];
-
 		if (XactCompletionRelcacheInitFileInval(xlrec->xinfo))
->>>>>>> 80edfd76
 			appendStringInfo(buf, "; relcache init file inval dbid %u tsid %u",
 							 xlrec->dbId, xlrec->tsId);
 
