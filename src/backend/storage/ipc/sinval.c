/*-------------------------------------------------------------------------
 *
 * sinval.c
 *	  POSTGRES shared cache invalidation communication code.
 *
 * Portions Copyright (c) 1996-2009, PostgreSQL Global Development Group
 * Portions Copyright (c) 1994, Regents of the University of California
 *
 *
 * IDENTIFICATION
<<<<<<< HEAD
 *	  src/backend/storage/ipc/sinval.c
=======
 *	  $PostgreSQL: pgsql/src/backend/storage/ipc/sinval.c,v 1.90 2009/06/11 14:49:02 momjian Exp $
>>>>>>> 4d53a2f9
 *
 *-------------------------------------------------------------------------
 */
#include "postgres.h"

#include "access/xact.h"
#include "commands/async.h"
#include "miscadmin.h"
#include "storage/ipc.h"
#include "storage/proc.h"
#include "storage/sinvaladt.h"
#include "utils/inval.h"

#include "cdb/cdbtm.h"          /* DtxContext */

uint64		SharedInvalidMessageCounter;


/*
 * Because backends sitting idle will not be reading sinval events, we
 * need a way to give an idle backend a swift kick in the rear and make
 * it catch up before the sinval queue overflows and forces it to go
 * through a cache reset exercise.	This is done by sending
 * PROCSIG_CATCHUP_INTERRUPT to any backend that gets too far behind.
 *
 * State for catchup events consists of two flags: one saying whether
 * the signal handler is currently allowed to call ProcessCatchupEvent
 * directly, and one saying whether the signal has occurred but the handler
 * was not allowed to call ProcessCatchupEvent at the time.
 *
 * NB: the "volatile" on these declarations is critical!  If your compiler
 * does not grok "volatile", you'd be best advised to compile this file
 * with all optimization turned off.
 */
static volatile int catchupInterruptEnabled = 0;
static volatile int catchupInterruptOccurred = 0;

/* Are we currently processing a catchup event? */
volatile int in_process_catchup_event = 0;

static void ProcessCatchupEvent(void);


/*
 * SendSharedInvalidMessages
 *	Add shared-cache-invalidation message(s) to the global SI message queue.
 */
void
SendSharedInvalidMessages(const SharedInvalidationMessage *msgs, int n)
{
	SIInsertDataEntries(msgs, n);
}

/*
 * ReceiveSharedInvalidMessages
 *		Process shared-cache-invalidation messages waiting for this backend
 *
 * We guarantee to process all messages that had been queued before the
 * routine was entered.  It is of course possible for more messages to get
 * queued right after our last SIGetDataEntries call.
 *
 * NOTE: it is entirely possible for this routine to be invoked recursively
 * as a consequence of processing inside the invalFunction or resetFunction.
 * Furthermore, such a recursive call must guarantee that all outstanding
 * inval messages have been processed before it exits.	This is the reason
 * for the strange-looking choice to use a statically allocated buffer array
 * and counters; it's so that a recursive call can process messages already
 * sucked out of sinvaladt.c.
 */
void
ReceiveSharedInvalidMessages(
					  void (*invalFunction) (SharedInvalidationMessage *msg),
							 void (*resetFunction) (void))
{
#define MAXINVALMSGS 32
	static SharedInvalidationMessage messages[MAXINVALMSGS];

	/*
	 * We use volatile here to prevent bugs if a compiler doesn't realize that
	 * recursion is a possibility ...
	 */
	static volatile int nextmsg = 0;
	static volatile int nummsgs = 0;

	/* Deal with any messages still pending from an outer recursion */
	while (nextmsg < nummsgs)
	{
		SharedInvalidationMessage *msg = &messages[nextmsg++];

		SharedInvalidMessageCounter++;
		invalFunction(msg);
	}

	do
	{
		int			getResult;

		nextmsg = nummsgs = 0;

		/* Try to get some more messages */
		getResult = SIGetDataEntries(messages, MAXINVALMSGS);

		if (getResult < 0)
		{
			/* got a reset message */
			elog(DEBUG4, "cache state reset");
			SharedInvalidMessageCounter++;
			resetFunction();
			break;				/* nothing more to do */
		}

		/* Process them, being wary that a recursive call might eat some */
		nextmsg = 0;
		nummsgs = getResult;

		while (nextmsg < nummsgs)
		{
			SharedInvalidationMessage *msg = &messages[nextmsg++];

			SharedInvalidMessageCounter++;
			invalFunction(msg);
		}

		/*
		 * We only need to loop if the last SIGetDataEntries call (which might
		 * have been within a recursive call) returned a full buffer.
		 */
	} while (nummsgs == MAXINVALMSGS);

	/*
	 * We are now caught up.  If we received a catchup signal, reset that
	 * flag, and call SICleanupQueue().  This is not so much because we need
	 * to flush dead messages right now, as that we want to pass on the
	 * catchup signal to the next slowest backend.	"Daisy chaining" the
	 * catchup signal this way avoids creating spikes in system load for what
	 * should be just a background maintenance activity.
	 */
	if (catchupInterruptOccurred)
	{
		catchupInterruptOccurred = 0;
		elog(DEBUG4, "sinval catchup complete, cleaning queue");
		SICleanupQueue(false, 0);
	}
}


/*
 * HandleCatchupInterrupt
 *
 * This is called when PROCSIG_CATCHUP_INTERRUPT is received.
 *
 * If we are idle (catchupInterruptEnabled is set), we can safely
 * invoke ProcessCatchupEvent directly.  Otherwise, just set a flag
 * to do it later.	(Note that it's quite possible for normal processing
 * of the current transaction to cause ReceiveSharedInvalidMessages()
 * to be run later on; in that case the flag will get cleared again,
 * since there's no longer any reason to do anything.)
 */
void
HandleCatchupInterrupt(void)
{
	/*
	 * Note: this is called by a SIGNAL HANDLER. You must be very wary what
	 * you do here.
	 */

	/* Don't joggle the elbow of proc_exit */
	if (proc_exit_inprogress)
		return;

	if (catchupInterruptEnabled)
	{
		bool		save_ImmediateInterruptOK = ImmediateInterruptOK;

		/*
		 * We may be called while ImmediateInterruptOK is true; turn it off
		 * while messing with the catchup state.  (We would have to save and
		 * restore it anyway, because PGSemaphore operations inside
		 * ProcessCatchupEvent() might reset it.)
		 */
		ImmediateInterruptOK = false;

		/*
		 * I'm not sure whether some flavors of Unix might allow another
		 * SIGUSR1 occurrence to recursively interrupt this routine. To cope
		 * with the possibility, we do the same sort of dance that
		 * EnableCatchupInterrupt must do --- see that routine for comments.
		 */
		catchupInterruptEnabled = 0;	/* disable any recursive signal */
		catchupInterruptOccurred = 1;	/* do at least one iteration */
		for (;;)
		{
			catchupInterruptEnabled = 1;
			if (!catchupInterruptOccurred)
				break;
			catchupInterruptEnabled = 0;
			if (catchupInterruptOccurred)
			{
				/* Here, it is finally safe to do stuff. */
				ProcessCatchupEvent();
			}
		}

		/*
		 * Restore ImmediateInterruptOK, and check for interrupts if needed.
		 */
		ImmediateInterruptOK = save_ImmediateInterruptOK;
		if (save_ImmediateInterruptOK)
			CHECK_FOR_INTERRUPTS();
	}
	else
	{
		/*
		 * In this path it is NOT SAFE to do much of anything, except this:
		 */
		catchupInterruptOccurred = 1;
	}
}

/*
 * EnableCatchupInterrupt
 *
 * This is called by the PostgresMain main loop just before waiting
 * for a frontend command.	We process any pending catchup events,
 * and enable the signal handler to process future events directly.
 *
 * NOTE: the signal handler starts out disabled, and stays so until
 * PostgresMain calls this the first time.
 */
void
EnableCatchupInterrupt(void)
{
	/*
	 * This code is tricky because we are communicating with a signal handler
	 * that could interrupt us at any point.  If we just checked
	 * catchupInterruptOccurred and then set catchupInterruptEnabled, we could
	 * fail to respond promptly to a signal that happens in between those two
	 * steps.  (A very small time window, perhaps, but Murphy's Law says you
	 * can hit it...)  Instead, we first set the enable flag, then test the
	 * occurred flag.  If we see an unserviced interrupt has occurred, we
	 * re-clear the enable flag before going off to do the service work. (That
	 * prevents re-entrant invocation of ProcessCatchupEvent() if another
	 * interrupt occurs.) If an interrupt comes in between the setting and
	 * clearing of catchupInterruptEnabled, then it will have done the service
	 * work and left catchupInterruptOccurred zero, so we have to check again
	 * after clearing enable.  The whole thing has to be in a loop in case
	 * another interrupt occurs while we're servicing the first. Once we get
	 * out of the loop, enable is set and we know there is no unserviced
	 * interrupt.
	 *
	 * NB: an overenthusiastic optimizing compiler could easily break this
	 * code. Hopefully, they all understand what "volatile" means these days.
	 */
	for (;;)
	{
		catchupInterruptEnabled = 1;
		if (!catchupInterruptOccurred)
			break;
		catchupInterruptEnabled = 0;
		if (catchupInterruptOccurred)
			ProcessCatchupEvent();
	}
}

/*
 * DisableCatchupInterrupt
 *
 * This is called by the PostgresMain main loop just after receiving
 * a frontend command.	Signal handler execution of catchup events
 * is disabled until the next EnableCatchupInterrupt call.
 *
 * The PROCSIG_NOTIFY_INTERRUPT signal handler also needs to call this,
 * so as to prevent conflicts if one signal interrupts the other.  So we
 * must return the previous state of the flag.
 */
bool
DisableCatchupInterrupt(void)
{
	bool		result = (catchupInterruptEnabled != 0);

	catchupInterruptEnabled = 0;

	return result;
}

/*
 * ProcessCatchupEvent
 *
 * Respond to a catchup event (PROCSIG_CATCHUP_INTERRUPT) from another
 * backend.
 *
 * This is called either directly from the PROCSIG_CATCHUP_INTERRUPT
 * signal handler, or the next time control reaches the outer idle loop
 * (assuming there's still anything to do by then).
 */
static void
ProcessCatchupEvent(void)
{
	bool		notify_enabled;
	bool		client_wait_timeout_enabled;
	DtxContext  saveDistributedTransactionContext;

	/*
	 * Funny indentation to keep the code inside identical to upstream
	 * while at the same time supporting CMockery which has problems with
	 * multiple bracing on column 1.
	 */
	PG_TRY();
	{
	in_process_catchup_event = 1;

	/* Must prevent SIGUSR2 and SIGALRM(for IdleSessionGangTimeout) interrupt while I am running */
	notify_enabled = DisableNotifyInterrupt();
	client_wait_timeout_enabled = DisableClientWaitTimeoutInterrupt();

	/*
	 * What we need to do here is cause ReceiveSharedInvalidMessages() to run,
	 * which will do the necessary work and also reset the
	 * catchupInterruptOccurred flag.  If we are inside a transaction we can
	 * just call AcceptInvalidationMessages() to do this.  If we aren't, we
	 * start and immediately end a transaction; the call to
	 * AcceptInvalidationMessages() happens down inside transaction start.
	 *
	 * It is awfully tempting to just call AcceptInvalidationMessages()
	 * without the rest of the xact start/stop overhead, and I think that
	 * would actually work in the normal case; but I am not sure that things
	 * would clean up nicely if we got an error partway through.
	 */
	if (IsTransactionOrTransactionBlock())
	{
		elog(DEBUG1, "ProcessCatchupEvent inside transaction");
		AcceptInvalidationMessages();
	}
	else
	{
		elog(DEBUG1, "ProcessCatchupEvent outside transaction");

		/*
		 * Save distributed transaction context first.
		 */
		saveDistributedTransactionContext = DistributedTransactionContext;
		DistributedTransactionContext = DTX_CONTEXT_LOCAL_ONLY;

		StartTransactionCommand();
		CommitTransactionCommand();

		DistributedTransactionContext = saveDistributedTransactionContext;
	}

	if (notify_enabled)
		EnableNotifyInterrupt();

	if (client_wait_timeout_enabled)
		EnableClientWaitTimeoutInterrupt();

	in_process_catchup_event = 0;
	}
	PG_CATCH();
	{
		in_process_catchup_event = 0;
		PG_RE_THROW();
	}
	PG_END_TRY();
}<|MERGE_RESOLUTION|>--- conflicted
+++ resolved
@@ -8,11 +8,7 @@
  *
  *
  * IDENTIFICATION
-<<<<<<< HEAD
  *	  src/backend/storage/ipc/sinval.c
-=======
- *	  $PostgreSQL: pgsql/src/backend/storage/ipc/sinval.c,v 1.90 2009/06/11 14:49:02 momjian Exp $
->>>>>>> 4d53a2f9
  *
  *-------------------------------------------------------------------------
  */
