/*-------------------------------------------------------------------------
 *
 * pgtz.c
 *	  Timezone Library Integration Functions
 *
<<<<<<< HEAD
 * Portions Copyright (c) 1996-2009, PostgreSQL Global Development Group
 *
 * IDENTIFICATION
 *	  $PostgreSQL: pgsql/src/timezone/pgtz.c,v 1.63 2009/06/11 14:49:15 momjian Exp $
=======
 * Portions Copyright (c) 1996-2008, PostgreSQL Global Development Group
 *
 * IDENTIFICATION
 *	  $PostgreSQL: pgsql/src/timezone/pgtz.c,v 1.58.2.6 2010/05/20 14:13:20 mha Exp $
>>>>>>> d13f41d2
 *
 *-------------------------------------------------------------------------
 */
#define NO_REDEFINE_TIMEFUNCS

#include "postgres.h"

#include <ctype.h>
#include <fcntl.h>
#include <sys/stat.h>
#include <time.h>

#include "miscadmin.h"
#include "pgtz.h"
#include "storage/fd.h"
#include "tzfile.h"
#include "utils/datetime.h"
#include "utils/guc.h"
#include "utils/hsearch.h"

/* Current session timezone (controlled by TimeZone GUC) */
pg_tz	   *session_timezone = NULL;

/* Current log timezone (controlled by log_timezone GUC) */
pg_tz	   *log_timezone = NULL;

/* Fallback GMT timezone for last-ditch error message formatting */
pg_tz	   *gmt_timezone = NULL;
static pg_tz gmt_timezone_data;


static bool scan_directory_ci(const char *dirname,
				  const char *fname, int fnamelen,
				  char *canonname, int canonnamelen);
static const char *identify_system_timezone(void);
static pg_tz *get_pg_tz_for_zone(const char *tzname);
static pg_tz *select_default_timezone(void);


/*
 * Return full pathname of timezone data directory
 */
static const char *
pg_TZDIR(void)
{
#ifndef SYSTEMTZDIR
	/* normal case: timezone stuff is under our share dir */
	static bool done_tzdir = false;
	static char tzdir[MAXPGPATH];

	if (done_tzdir)
		return tzdir;

	get_share_path(my_exec_path, tzdir);
	strlcpy(tzdir + strlen(tzdir), "/timezone", MAXPGPATH - strlen(tzdir));

	done_tzdir = true;
	return tzdir;
#else
	/* we're configured to use system's timezone database */
	return SYSTEMTZDIR;
#endif
}


/*
 * Given a timezone name, open() the timezone data file.  Return the
 * file descriptor if successful, -1 if not.
 *
 * The input name is searched for case-insensitively (we assume that the
 * timezone database does not contain case-equivalent names).
 *
 * If "canonname" is not NULL, then on success the canonical spelling of the
 * given name is stored there (it is assumed to be > TZ_STRLEN_MAX bytes!).
 */
int
pg_open_tzfile(const char *name, char *canonname)
{
	const char *fname;
	char		fullname[MAXPGPATH];
	int			fullnamelen;
	int			orignamelen;

	/*
	 * Loop to split the given name into directory levels; for each level,
	 * search using scan_directory_ci().
	 */
	strlcpy(fullname, pg_TZDIR(), sizeof(fullname));
	orignamelen = fullnamelen = strlen(fullname);
	fname = name;
	for (;;)
	{
		const char *slashptr;
		int			fnamelen;

		slashptr = strchr(fname, '/');
		if (slashptr)
			fnamelen = slashptr - fname;
		else
			fnamelen = strlen(fname);
		if (fullnamelen + 1 + fnamelen >= MAXPGPATH)
			return -1;			/* not gonna fit */
		if (!scan_directory_ci(fullname, fname, fnamelen,
							   fullname + fullnamelen + 1,
							   MAXPGPATH - fullnamelen - 1))
			return -1;
		fullname[fullnamelen++] = '/';
		fullnamelen += strlen(fullname + fullnamelen);
		if (slashptr)
			fname = slashptr + 1;
		else
			break;
	}

	if (canonname)
		strlcpy(canonname, fullname + orignamelen + 1, TZ_STRLEN_MAX + 1);

	return open(fullname, O_RDONLY | PG_BINARY, 0);
}


/*
 * Scan specified directory for a case-insensitive match to fname
 * (of length fnamelen --- fname may not be null terminated!).	If found,
 * copy the actual filename into canonname and return true.
 */
static bool
scan_directory_ci(const char *dirname, const char *fname, int fnamelen,
				  char *canonname, int canonnamelen)
{
	bool		found = false;
	DIR		   *dirdesc;
	struct dirent *direntry;

	dirdesc = AllocateDir(dirname);
	if (!dirdesc)
	{
		ereport(LOG,
				(errcode_for_file_access(),
				 errmsg("could not open directory \"%s\": %m", dirname)));
		return false;
	}

	while ((direntry = ReadDir(dirdesc, dirname)) != NULL)
	{
		/*
		 * Ignore . and .., plus any other "hidden" files.	This is a security
		 * measure to prevent access to files outside the timezone directory.
		 */
		if (direntry->d_name[0] == '.')
			continue;

		if (strlen(direntry->d_name) == fnamelen &&
			pg_strncasecmp(direntry->d_name, fname, fnamelen) == 0)
		{
			/* Found our match */
			strlcpy(canonname, direntry->d_name, canonnamelen);
			found = true;
			break;
		}
	}

	FreeDir(dirdesc);

	return found;
}


/*
 * The following block of code attempts to determine which timezone in our
 * timezone database is the best match for the active system timezone.
 *
 * On most systems, we rely on trying to match the observable behavior of
 * the C library's localtime() function.  The database zone that matches
 * furthest into the past is the one to use.  Often there will be several
 * zones with identical rankings (since the zic database assigns multiple
 * names to many zones).  We break ties arbitrarily by preferring shorter,
 * then alphabetically earlier zone names.
 *
 * Win32's native knowledge about timezones appears to be too incomplete
 * and too different from the zic database for the above matching strategy
 * to be of any use. But there is just a limited number of timezones
 * available, so we can rely on a handmade mapping table instead.
 */

#ifndef WIN32

#define T_DAY	((time_t) (60*60*24))
#define T_WEEK	((time_t) (60*60*24*7))
#define T_MONTH ((time_t) (60*60*24*31))

#define MAX_TEST_TIMES (52*100) /* 100 years */

struct tztry
{
	int			n_test_times;
	time_t		test_times[MAX_TEST_TIMES];
};

static void scan_available_timezones(char *tzdir, char *tzdirsub,
						 struct tztry * tt,
						 int *bestscore, char *bestzonename);


/*
 * Get GMT offset from a system struct tm
 */
static int
get_timezone_offset(struct tm * tm)
{
#if defined(HAVE_STRUCT_TM_TM_ZONE)
	return tm->tm_gmtoff;
#elif defined(HAVE_INT_TIMEZONE)
	return -TIMEZONE_GLOBAL;
#else
#error No way to determine TZ? Can this happen?
#endif
}

/*
 * Convenience subroutine to convert y/m/d to time_t (NOT pg_time_t)
 */
static time_t
build_time_t(int year, int month, int day)
{
	struct tm	tm;

	memset(&tm, 0, sizeof(tm));
	tm.tm_mday = day;
	tm.tm_mon = month - 1;
	tm.tm_year = year - 1900;

	return mktime(&tm);
}

/*
 * Does a system tm value match one we computed ourselves?
 */
static bool
compare_tm(struct tm * s, struct pg_tm * p)
{
	if (s->tm_sec != p->tm_sec ||
		s->tm_min != p->tm_min ||
		s->tm_hour != p->tm_hour ||
		s->tm_mday != p->tm_mday ||
		s->tm_mon != p->tm_mon ||
		s->tm_year != p->tm_year ||
		s->tm_wday != p->tm_wday ||
		s->tm_yday != p->tm_yday ||
		s->tm_isdst != p->tm_isdst)
		return false;
	return true;
}

/*
 * See how well a specific timezone setting matches the system behavior
 *
 * We score a timezone setting according to the number of test times it
 * matches.  (The test times are ordered later-to-earlier, but this routine
 * doesn't actually know that; it just scans until the first non-match.)
 *
 * We return -1 for a completely unusable setting; this is worse than the
 * score of zero for a setting that works but matches not even the first
 * test time.
 */
static int
score_timezone(const char *tzname, struct tztry * tt)
{
	int			i;
	pg_time_t	pgtt;
	struct tm  *systm;
	struct pg_tm *pgtm;
	char		cbuf[TZ_STRLEN_MAX + 1];
	pg_tz		tz;


	/*
	 * Load timezone directly. Don't use pg_tzset, because we don't want all
	 * timezones loaded in the cache at startup.
	 */
	if (tzload(tzname, NULL, &tz.state, TRUE) != 0)
	{
		if (tzname[0] == ':' || tzparse(tzname, &tz.state, FALSE) != 0)
		{
			return -1;			/* can't handle the TZ name at all */
		}
	}

	/* Reject if leap seconds involved */
	if (!tz_acceptable(&tz))
	{
		elog(DEBUG4, "Reject TZ \"%s\": uses leap seconds", tzname);
		return -1;
	}

	/* Check for match at all the test times */
	for (i = 0; i < tt->n_test_times; i++)
	{
		pgtt = (pg_time_t) (tt->test_times[i]);
		pgtm = pg_localtime(&pgtt, &tz);
		if (!pgtm)
			return -1;			/* probably shouldn't happen */
		systm = localtime(&(tt->test_times[i]));
		if (!systm)
		{
			elog(DEBUG4, "TZ \"%s\" scores %d: at %ld %04d-%02d-%02d %02d:%02d:%02d %s, system had no data",
				 tzname, i, (long) pgtt,
				 pgtm->tm_year + 1900, pgtm->tm_mon + 1, pgtm->tm_mday,
				 pgtm->tm_hour, pgtm->tm_min, pgtm->tm_sec,
				 pgtm->tm_isdst ? "dst" : "std");
			return i;
		}
		if (!compare_tm(systm, pgtm))
		{
			elog(DEBUG4, "TZ \"%s\" scores %d: at %ld %04d-%02d-%02d %02d:%02d:%02d %s versus %04d-%02d-%02d %02d:%02d:%02d %s",
				 tzname, i, (long) pgtt,
				 pgtm->tm_year + 1900, pgtm->tm_mon + 1, pgtm->tm_mday,
				 pgtm->tm_hour, pgtm->tm_min, pgtm->tm_sec,
				 pgtm->tm_isdst ? "dst" : "std",
				 systm->tm_year + 1900, systm->tm_mon + 1, systm->tm_mday,
				 systm->tm_hour, systm->tm_min, systm->tm_sec,
				 systm->tm_isdst ? "dst" : "std");
			return i;
		}
		if (systm->tm_isdst >= 0)
		{
			/* Check match of zone names, too */
			if (pgtm->tm_zone == NULL)
				return -1;		/* probably shouldn't happen */
			memset(cbuf, 0, sizeof(cbuf));
			strftime(cbuf, sizeof(cbuf) - 1, "%Z", systm);		/* zone abbr */
			if (strcmp(cbuf, pgtm->tm_zone) != 0)
			{
				elog(DEBUG4, "TZ \"%s\" scores %d: at %ld \"%s\" versus \"%s\"",
					 tzname, i, (long) pgtt,
					 pgtm->tm_zone, cbuf);
				return i;
			}
		}
	}

	elog(DEBUG4, "TZ \"%s\" gets max score %d", tzname, i);
	return i;
}


/*
 * Try to identify a timezone name (in our terminology) that best matches the
 * observed behavior of the system timezone library.  We cannot assume that
 * the system TZ environment setting (if indeed there is one) matches our
 * terminology, so we ignore it and just look at what localtime() returns.
 */
static const char *
identify_system_timezone(void)
{
	static char resultbuf[TZ_STRLEN_MAX + 1];
	time_t		tnow;
	time_t		t;
	struct tztry tt;
	struct tm  *tm;
	int			thisyear;
	int			bestscore;
	char		tmptzdir[MAXPGPATH];
	int			std_ofs;
	char		std_zone_name[TZ_STRLEN_MAX + 1],
				dst_zone_name[TZ_STRLEN_MAX + 1];
	char		cbuf[TZ_STRLEN_MAX + 1];

	/* Initialize OS timezone library */
	tzset();

	/*
	 * Set up the list of dates to be probed to see how well our timezone
	 * matches the system zone.  We first probe January and July of the
	 * current year; this serves to quickly eliminate the vast majority of the
	 * TZ database entries.  If those dates match, we probe every week for 100
	 * years backwards from the current July.  (Weekly resolution is good
	 * enough to identify DST transition rules, since everybody switches on
	 * Sundays.)  This is sufficient to cover most of the Unix time_t range,
	 * and we don't want to look further than that since many systems won't
<<<<<<< HEAD
	 * have sane TZ behavior further back anyway.  The further back the zone
	 * matches, the better we score it.  This may seem like a rather random
	 * way of doing things, but experience has shown that system-supplied
	 * timezone definitions are likely to have DST behavior that is right for
	 * the recent past and not so accurate further back. Scoring in this way
	 * allows us to recognize zones that have some commonality with the zic
	 * database, without insisting on exact match. (Note: we probe Thursdays,
	 * not Sundays, to avoid triggering DST-transition bugs in localtime
	 * itself.)
	 */
	tnow = time(NULL);
	tm = localtime(&tnow);
	if (!tm)
		return NULL;			/* give up if localtime is broken... */
	thisyear = tm->tm_year + 1900;

	t = build_time_t(thisyear, 1, 15);

	/*
	 * Round back to GMT midnight Thursday.  This depends on the knowledge
	 * that the time_t origin is Thu Jan 01 1970.  (With a different origin
	 * we'd be probing some other day of the week, but it wouldn't matter
	 * anyway unless localtime() had DST-transition bugs.)
	 */
=======
	 * have sane TZ behavior further back anyway.  The further
	 * back the zone matches, the better we score it.  This may seem like a
	 * rather random way of doing things, but experience has shown that
	 * system-supplied timezone definitions are likely to have DST behavior
	 * that is right for the recent past and not so accurate further back.
	 * Scoring in this way allows us to recognize zones that have some
	 * commonality with the zic database, without insisting on exact match.
	 * (Note: we probe Thursdays, not Sundays, to avoid triggering
	 * DST-transition bugs in localtime itself.)
	 */
	tnow = time(NULL);
	tm = localtime(&tnow);
	if (!tm)
		return NULL;			/* give up if localtime is broken... */
	thisyear = tm->tm_year + 1900;

	t = build_time_t(thisyear, 1, 15);
	/*
	 * Round back to GMT midnight Thursday.  This depends on the knowledge
	 * that the time_t origin is Thu Jan 01 1970.  (With a different origin
	 * we'd be probing some other day of the week, but it wouldn't matter
	 * anyway unless localtime() had DST-transition bugs.)
	 */
>>>>>>> d13f41d2
	t -= (t % T_WEEK);

	tt.n_test_times = 0;
	tt.test_times[tt.n_test_times++] = t;

	t = build_time_t(thisyear, 7, 15);
	t -= (t % T_WEEK);

	tt.test_times[tt.n_test_times++] = t;

	while (tt.n_test_times < MAX_TEST_TIMES)
	{
		t -= T_WEEK;
		tt.test_times[tt.n_test_times++] = t;
	}

	/* Search for the best-matching timezone file */
	strlcpy(tmptzdir, pg_TZDIR(), sizeof(tmptzdir));
	bestscore = -1;
	resultbuf[0] = '\0';
	scan_available_timezones(tmptzdir, tmptzdir + strlen(tmptzdir) + 1,
							 &tt,
							 &bestscore, resultbuf);
	if (bestscore > 0)
	{
		/* Ignore zic's rather silly "Factory" time zone; use GMT instead */
		if (strcmp(resultbuf, "Factory") == 0)
			return NULL;
		return resultbuf;
	}

	/*
	 * Couldn't find a match in the database, so next we try constructed zone
	 * names (like "PST8PDT").
	 *
	 * First we need to determine the names of the local standard and daylight
	 * zones.  The idea here is to scan forward from today until we have seen
	 * both zones, if both are in use.
	 */
	memset(std_zone_name, 0, sizeof(std_zone_name));
	memset(dst_zone_name, 0, sizeof(dst_zone_name));
	std_ofs = 0;

	tnow = time(NULL);

	/*
	 * Round back to a GMT midnight so results don't depend on local time of
	 * day
	 */
	tnow -= (tnow % T_DAY);

	/*
	 * We have to look a little further ahead than one year, in case today is
	 * just past a DST boundary that falls earlier in the year than the next
	 * similar boundary.  Arbitrarily scan up to 14 months.
	 */
	for (t = tnow; t <= tnow + T_MONTH * 14; t += T_MONTH)
	{
		tm = localtime(&t);
		if (!tm)
			continue;
		if (tm->tm_isdst < 0)
			continue;
		if (tm->tm_isdst == 0 && std_zone_name[0] == '\0')
		{
			/* found STD zone */
			memset(cbuf, 0, sizeof(cbuf));
			strftime(cbuf, sizeof(cbuf) - 1, "%Z", tm); /* zone abbr */
			strcpy(std_zone_name, cbuf);
			std_ofs = get_timezone_offset(tm);
		}
		if (tm->tm_isdst > 0 && dst_zone_name[0] == '\0')
		{
			/* found DST zone */
			memset(cbuf, 0, sizeof(cbuf));
			strftime(cbuf, sizeof(cbuf) - 1, "%Z", tm); /* zone abbr */
			strcpy(dst_zone_name, cbuf);
		}
		/* Done if found both */
		if (std_zone_name[0] && dst_zone_name[0])
			break;
	}

	/* We should have found a STD zone name by now... */
	if (std_zone_name[0] == '\0')
	{
		ereport(LOG,
				(errmsg("could not determine system time zone, defaulting to \"%s\"", "GMT"),
		errhint("You can specify the correct timezone in postgresql.conf.")));
		return NULL;			/* go to GMT */
	}

	/* If we found DST then try STD<ofs>DST */
	if (dst_zone_name[0] != '\0')
	{
		snprintf(resultbuf, sizeof(resultbuf), "%s%d%s",
				 std_zone_name, -std_ofs / 3600, dst_zone_name);
		if (score_timezone(resultbuf, &tt) > 0)
			return resultbuf;
	}

	/* Try just the STD timezone (works for GMT at least) */
	strcpy(resultbuf, std_zone_name);
	if (score_timezone(resultbuf, &tt) > 0)
		return resultbuf;

	/* Try STD<ofs> */
	snprintf(resultbuf, sizeof(resultbuf), "%s%d",
			 std_zone_name, -std_ofs / 3600);
	if (score_timezone(resultbuf, &tt) > 0)
		return resultbuf;

	/*
	 * Did not find the timezone.  Fallback to use a GMT zone.	Note that the
	 * zic timezone database names the GMT-offset zones in POSIX style: plus
	 * is west of Greenwich.  It's unfortunate that this is opposite of SQL
	 * conventions.  Should we therefore change the names? Probably not...
	 */
	snprintf(resultbuf, sizeof(resultbuf), "Etc/GMT%s%d",
			 (-std_ofs > 0) ? "+" : "", -std_ofs / 3600);

	ereport(LOG,
		 (errmsg("could not recognize system timezone, defaulting to \"%s\"",
				 resultbuf),
	   errhint("You can specify the correct timezone in postgresql.conf.")));
	return resultbuf;
}

/*
 * Recursively scan the timezone database looking for the best match to
 * the system timezone behavior.
 *
 * tzdir points to a buffer of size MAXPGPATH.	On entry, it holds the
 * pathname of a directory containing TZ files.  We internally modify it
 * to hold pathnames of sub-directories and files, but must restore it
 * to its original contents before exit.
 *
 * tzdirsub points to the part of tzdir that represents the subfile name
 * (ie, tzdir + the original directory name length, plus one for the
 * first added '/').
 *
 * tt tells about the system timezone behavior we need to match.
 *
 * *bestscore and *bestzonename on entry hold the best score found so far
 * and the name of the best zone.  We overwrite them if we find a better
 * score.  bestzonename must be a buffer of length TZ_STRLEN_MAX + 1.
 */
static void
scan_available_timezones(char *tzdir, char *tzdirsub, struct tztry * tt,
						 int *bestscore, char *bestzonename)
{
	int			tzdir_orig_len = strlen(tzdir);
	DIR		   *dirdesc;
	struct dirent *direntry;
	
	dirdesc = AllocateDir(tzdir);
	if (!dirdesc)
	{
		ereport(LOG,
				(errcode_for_file_access(),
				 errmsg("could not open directory \"%s\": %m", tzdir)));
		return;
	}

	while ((direntry = ReadDir(dirdesc, tzdir)) != NULL)
	{
		struct stat statbuf;

		/* Ignore . and .., plus any other "hidden" files */
		if (direntry->d_name[0] == '.')
			continue;

	    /* Odd... On snow leopard, I got back a "/" as a subdir, which causes infinite recursion */
		if (direntry->d_name[0] == '/' && direntry->d_name[1]== '\0')
			continue;

		snprintf(tzdir + tzdir_orig_len, MAXPGPATH - tzdir_orig_len,
				 "/%s", direntry->d_name);

		if (stat(tzdir, &statbuf) != 0)
		{
			ereport(LOG,
					(errcode_for_file_access(),
					 errmsg("could not stat \"%s\": %m", tzdir)));
			tzdir[tzdir_orig_len] = '\0';
			continue;
		}

		if (S_ISDIR(statbuf.st_mode))
		{
			/* Recurse into subdirectory */
			scan_available_timezones(tzdir, tzdirsub, tt,
									 bestscore, bestzonename);
		}
		else
		{
			/* Load and test this file */
			int			score = score_timezone(tzdirsub, tt);

			if (score > *bestscore)
			{
				*bestscore = score;
				strlcpy(bestzonename, tzdirsub, TZ_STRLEN_MAX + 1);
			}
			else if (score == *bestscore)
			{
				/* Consider how to break a tie */
				if (strlen(tzdirsub) < strlen(bestzonename) ||
					(strlen(tzdirsub) == strlen(bestzonename) &&
					 strcmp(tzdirsub, bestzonename) < 0))
					strlcpy(bestzonename, tzdirsub, TZ_STRLEN_MAX + 1);
			}
		}

		/* Restore tzdir */
		tzdir[tzdir_orig_len] = '\0';
	}

	FreeDir(dirdesc);
}
#else							/* WIN32 */

static const struct
{
	const char *stdname;		/* Windows name of standard timezone */
	const char *dstname;		/* Windows name of daylight timezone */
	const char *pgtzname;		/* Name of pgsql timezone to map to */
}	win32_tzmap[] =

{
	/*
	 * This list was built from the contents of the registry at
	 * HKEY_LOCAL_MACHINE\SOFTWARE\Microsoft\Windows NT\CurrentVersion\Time
<<<<<<< HEAD
	 * Zones on Windows XP Professional SP2
=======
	 * Zones on Windows 2003 R2.
>>>>>>> d13f41d2
	 *
	 * The zones have been matched to zic timezones by looking at the cities
	 * listed in the win32 display name (in the comment here) in most cases.
	 */
	{
		"Afghanistan Standard Time", "Afghanistan Daylight Time",
		"Asia/Kabul"
	},							/* (GMT+04:30) Kabul */
	{
		"Alaskan Standard Time", "Alaskan Daylight Time",
		"US/Alaska"
	},							/* (GMT-09:00) Alaska */
	{
		"Arab Standard Time", "Arab Daylight Time",
		"Asia/Kuwait"
	},							/* (GMT+03:00) Kuwait, Riyadh */
	{
		"Arabian Standard Time", "Arabian Daylight Time",
		"Asia/Muscat"
	},							/* (GMT+04:00) Abu Dhabi, Muscat */
	{
		"Arabic Standard Time", "Arabic Daylight Time",
		"Asia/Baghdad"
	},							/* (GMT+03:00) Baghdad */
	{
<<<<<<< HEAD
=======
		"Argentina Standard Time", "Argentina Daylight Time",
		"America/Buenos_Aires"
	},							/* (GMT-03:00) Buenos Aires */
	{
>>>>>>> d13f41d2
		"Armenian Standard Time", "Armenian Daylight Time",
		"Asia/Yerevan"
	},							/* (GMT+04:00) Yerevan */
	{
		"Atlantic Standard Time", "Atlantic Daylight Time",
		"Canada/Atlantic"
	},							/* (GMT-04:00) Atlantic Time (Canada) */
	{
		"AUS Central Standard Time", "AUS Central Daylight Time",
		"Australia/Darwin"
	},							/* (GMT+09:30) Darwin */
	{
		"AUS Eastern Standard Time", "AUS Eastern Daylight Time",
		"Australia/Canberra"
	},							/* (GMT+10:00) Canberra, Melbourne, Sydney */
	{
		"Azerbaijan Standard Time", "Azerbaijan Daylight Time",
		"Asia/Baku"
	},							/* (GMT+04:00) Baku */
	{
		"Azores Standard Time", "Azores Daylight Time",
		"Atlantic/Azores"
	},							/* (GMT-01:00) Azores */
	{
		"Bangladesh Standard Time", "Bangladesh Daylight Time",
		"Asia/Dhaka"
	},							/* (GMT+06:00) Dhaka */
	{
		"Canada Central Standard Time", "Canada Central Daylight Time",
		"Canada/Saskatchewan"
	},							/* (GMT-06:00) Saskatchewan */
	{
		"Cape Verde Standard Time", "Cape Verde Daylight Time",
		"Atlantic/Cape_Verde"
	},							/* (GMT-01:00) Cape Verde Is. */
	{
		"Caucasus Standard Time", "Caucasus Daylight Time",
		"Asia/Baku"
	},							/* (GMT+04:00) Baku, Tbilisi, Yerevan */
	{
		"Cen. Australia Standard Time", "Cen. Australia Daylight Time",
		"Australia/Adelaide"
	},							/* (GMT+09:30) Adelaide */
	/* Central America (other than Mexico) generally does not observe DST */
	{
		"Central America Standard Time", "Central America Daylight Time",
		"CST6"
	},							/* (GMT-06:00) Central America */
	{
		"Central Asia Standard Time", "Central Asia Daylight Time",
		"Asia/Dhaka"
	},							/* (GMT+06:00) Astana, Dhaka */
	{
		"Central Brazilian Standard Time", "Central Brazilian Daylight Time",
		"America/Cuiaba"
	},							/* (GMT-04:00) Cuiaba */
	{
		"Central Europe Standard Time", "Central Europe Daylight Time",
		"Europe/Belgrade"
	},							/* (GMT+01:00) Belgrade, Bratislava, Budapest,
								 * Ljubljana, Prague */
	{
		"Central European Standard Time", "Central European Daylight Time",
		"Europe/Sarajevo"
	},							/* (GMT+01:00) Sarajevo, Skopje, Warsaw,
								 * Zagreb */
	{
		"Central Pacific Standard Time", "Central Pacific Daylight Time",
		"Pacific/Noumea"
	},							/* (GMT+11:00) Magadan, Solomon Is., New
								 * Caledonia */
	{
		"Central Standard Time", "Central Daylight Time",
		"US/Central"
	},							/* (GMT-06:00) Central Time (US & Canada) */
	{
		"Central Standard Time (Mexico)", "Central Daylight Time (Mexico)",
		"America/Mexico_City"
	},							/* (GMT-06:00) Guadalajara, Mexico City,
<<<<<<< HEAD
								 * Monterrey - New */
=======
								   Monterrey - New */
>>>>>>> d13f41d2
	{
		"China Standard Time", "China Daylight Time",
		"Asia/Hong_Kong"
	},							/* (GMT+08:00) Beijing, Chongqing, Hong Kong,
								 * Urumqi */
	{
		"Dateline Standard Time", "Dateline Daylight Time",
		"Etc/GMT+12"
	},							/* (GMT-12:00) International Date Line West */
	{
		"E. Africa Standard Time", "E. Africa Daylight Time",
		"Africa/Nairobi"
	},							/* (GMT+03:00) Nairobi */
	{
		"E. Australia Standard Time", "E. Australia Daylight Time",
		"Australia/Brisbane"
	},							/* (GMT+10:00) Brisbane */
	{
		"E. Europe Standard Time", "E. Europe Daylight Time",
		"Europe/Bucharest"
	},							/* (GMT+02:00) Bucharest */
	{
		"E. South America Standard Time", "E. South America Daylight Time",
		"America/Araguaina"
	},							/* (GMT-03:00) Brasilia */
	{
		"Eastern Standard Time", "Eastern Daylight Time",
		"US/Eastern"
	},							/* (GMT-05:00) Eastern Time (US & Canada) */
	{
		"Egypt Standard Time", "Egypt Daylight Time",
		"Africa/Cairo"
	},							/* (GMT+02:00) Cairo */
	{
		"Ekaterinburg Standard Time", "Ekaterinburg Daylight Time",
		"Asia/Yekaterinburg"
	},							/* (GMT+05:00) Ekaterinburg */
	{
		"Fiji Standard Time", "Fiji Daylight Time",
		"Pacific/Fiji"
	},							/* (GMT+12:00) Fiji, Kamchatka, Marshall Is. */
	{
		"FLE Standard Time", "FLE Daylight Time",
		"Europe/Helsinki"
	},							/* (GMT+02:00) Helsinki, Kyiv, Riga, Sofia,
								 * Tallinn, Vilnius */
	{
		"Georgian Standard Time", "Georgian Daylight Time",
		"Asia/Tbilisi"
	},							/* (GMT+03:00) Tbilisi */
	{
		"GMT Standard Time", "GMT Daylight Time",
		"Europe/London"
	},							/* (GMT) Greenwich Mean Time : Dublin,
								 * Edinburgh, Lisbon, London */
	{
		"Greenland Standard Time", "Greenland Daylight Time",
		"America/Godthab"
	},							/* (GMT-03:00) Greenland */
	{
		"Greenwich Standard Time", "Greenwich Daylight Time",
		"Africa/Casablanca"
	},							/* (GMT) Casablanca, Monrovia */
	{
		"GTB Standard Time", "GTB Daylight Time",
		"Europe/Athens"
	},							/* (GMT+02:00) Athens, Istanbul, Minsk */
	{
		"Hawaiian Standard Time", "Hawaiian Daylight Time",
		"US/Hawaii"
	},							/* (GMT-10:00) Hawaii */
	{
		"India Standard Time", "India Daylight Time",
		"Asia/Calcutta"
	},							/* (GMT+05:30) Chennai, Kolkata, Mumbai, New
								 * Delhi */
	{
		"Iran Standard Time", "Iran Daylight Time",
		"Asia/Tehran"
	},							/* (GMT+03:30) Tehran */
	{
		"Jerusalem Standard Time", "Jerusalem Daylight Time",
		"Asia/Jerusalem"
	},							/* (GMT+02:00) Jerusalem */
	{
		"Jordan Standard Time", "Jordan Daylight Time",
		"Asia/Amman"
	},							/* (GMT+02:00) Amman */
	{
<<<<<<< HEAD
=======
		"Kamchatka Standard Time", "Kamchatka Daylight Time",
		"Asia/Kamchatka"
	},							/* (GMT+12:00) Petropavlovsk-Kamchatsky */
	{
>>>>>>> d13f41d2
		"Korea Standard Time", "Korea Daylight Time",
		"Asia/Seoul"
	},							/* (GMT+09:00) Seoul */
	{
		"Mauritius Standard Time", "Mauritius Daylight Time",
		"Indian/Mauritius"
	},							/* (GMT+04:00) Port Louis */
	{
		"Mexico Standard Time", "Mexico Daylight Time",
		"America/Mexico_City"
	},							/* (GMT-06:00) Guadalajara, Mexico City,
								 * Monterrey */
	{
		"Mexico Standard Time 2", "Mexico Daylight Time 2",
		"America/Chihuahua"
	},							/* (GMT-07:00) Chihuahua, La Paz, Mazatlan */
	{
		"Mid-Atlantic Standard Time", "Mid-Atlantic Daylight Time",
		"Atlantic/South_Georgia"
	},							/* (GMT-02:00) Mid-Atlantic */
	{
		"Middle East Standard Time", "Middle East Daylight Time",
		"Asia/Beirut"
	},							/* (GMT+02:00) Beirut */
	{
		"Montevideo Standard Time", "Montevideo Daylight Time",
		"America/Montevideo"
	},							/* (GMT-03:00) Montevideo */
	{
<<<<<<< HEAD
=======
		"Morocco Standard Time", "Morocco Daylight Time",
		"Africa/Casablanca"
	},							/* (GMT) Casablanca */
	{
>>>>>>> d13f41d2
		"Mountain Standard Time", "Mountain Daylight Time",
		"US/Mountain"
	},							/* (GMT-07:00) Mountain Time (US & Canada) */
	{
		"Mountain Standard Time (Mexico)", "Mountain Daylight Time (Mexico)",
		"America/Chihuahua"
<<<<<<< HEAD
	},							/* (GMT-07:00) Chihuahua, La Paz, Mazatlan -
								 * New */
=======
	},							/* (GMT-07:00) Chihuahua, La Paz, 
								   Mazatlan - New */
>>>>>>> d13f41d2
	{
		"Myanmar Standard Time", "Myanmar Daylight Time",
		"Asia/Rangoon"
	},							/* (GMT+06:30) Rangoon */
	{
		"N. Central Asia Standard Time", "N. Central Asia Daylight Time",
		"Asia/Novosibirsk"
	},							/* (GMT+06:00) Novosibirsk */
	{
		"Namibia Standard Time", "Namibia Daylight Time",
		"Africa/Windhoek"
	},							/* (GMT+02:00) Windhoek */
	{
		"Namibia Standard Time", "Namibia Daylight Time",
		"Africa/Windhoek"
	},							/* (GMT+02:00) Windhoek */
	{
		"Nepal Standard Time", "Nepal Daylight Time",
		"Asia/Katmandu"
	},							/* (GMT+05:45) Kathmandu */
	{
		"New Zealand Standard Time", "New Zealand Daylight Time",
		"Pacific/Auckland"
	},							/* (GMT+12:00) Auckland, Wellington */
	{
		"Newfoundland Standard Time", "Newfoundland Daylight Time",
		"Canada/Newfoundland"
	},							/* (GMT-03:30) Newfoundland */
	{
		"North Asia East Standard Time", "North Asia East Daylight Time",
		"Asia/Irkutsk"
	},							/* (GMT+08:00) Irkutsk, Ulaan Bataar */
	{
		"North Asia Standard Time", "North Asia Daylight Time",
		"Asia/Krasnoyarsk"
	},							/* (GMT+07:00) Krasnoyarsk */
	{
		"Pacific SA Standard Time", "Pacific SA Daylight Time",
		"America/Santiago"
	},							/* (GMT-04:00) Santiago */
	{
		"Pacific Standard Time", "Pacific Daylight Time",
		"US/Pacific"
	},							/* (GMT-08:00) Pacific Time (US & Canada);
								 * Tijuana */
	{
		"Pacific Standard Time (Mexico)", "Pacific Daylight Time (Mexico)",
		"America/Tijuana"
	},							/* (GMT-08:00) Tijuana, Baja California */
	{
<<<<<<< HEAD
=======
		"Pakistan Standard Time", "Pakistan Daylight Time",
		"Asia/Karachi"
	},							/* (GMT+05:00) Islamabad, Karachi */
	{
		"Paraguay Standard Time", "Paraguay Daylight Time",
		"America/Asuncion"
	},							/* (GMT-04:00) Asuncion */
	{
>>>>>>> d13f41d2
		"Romance Standard Time", "Romance Daylight Time",
		"Europe/Brussels"
	},							/* (GMT+01:00) Brussels, Copenhagen, Madrid,
								 * Paris */
	{
		"Russian Standard Time", "Russian Daylight Time",
		"Europe/Moscow"
	},							/* (GMT+03:00) Moscow, St. Petersburg,
								 * Volgograd */
	{
		"SA Eastern Standard Time", "SA Eastern Daylight Time",
		"America/Buenos_Aires"
	},							/* (GMT-03:00) Buenos Aires, Georgetown */
	{
		"SA Pacific Standard Time", "SA Pacific Daylight Time",
		"America/Bogota"
	},							/* (GMT-05:00) Bogota, Lima, Quito */
	{
		"SA Western Standard Time", "SA Western Daylight Time",
		"America/Caracas"
	},							/* (GMT-04:00) Caracas, La Paz */
	{
		"Samoa Standard Time", "Samoa Daylight Time",
		"Pacific/Midway"
	},							/* (GMT-11:00) Midway Island, Samoa */
	{
		"SE Asia Standard Time", "SE Asia Daylight Time",
		"Asia/Bangkok"
	},							/* (GMT+07:00) Bangkok, Hanoi, Jakarta */
	{
		"Malay Peninsula Standard Time", "Malay Peninsula Daylight Time",
		"Asia/Kuala_Lumpur"
	},							/* (GMT+08:00) Kuala Lumpur, Singapore */
	{
		"South Africa Standard Time", "South Africa Daylight Time",
		"Africa/Harare"
	},							/* (GMT+02:00) Harare, Pretoria */
	{
		"Sri Lanka Standard Time", "Sri Lanka Daylight Time",
		"Asia/Colombo"
	},							/* (GMT+06:00) Sri Jayawardenepura */
	{
		"Taipei Standard Time", "Taipei Daylight Time",
		"Asia/Taipei"
	},							/* (GMT+08:00) Taipei */
	{
		"Tasmania Standard Time", "Tasmania Daylight Time",
		"Australia/Hobart"
	},							/* (GMT+10:00) Hobart */
	{
		"Tokyo Standard Time", "Tokyo Daylight Time",
		"Asia/Tokyo"
	},							/* (GMT+09:00) Osaka, Sapporo, Tokyo */
	{
		"Tonga Standard Time", "Tonga Daylight Time",
		"Pacific/Tongatapu"
	},							/* (GMT+13:00) Nuku'alofa */
	{
		"Ulaanbaatar Standard Time", "Ulaanbaatar Daylight Time",
		"Asia/Ulaanbaatar",
	},							/* (GMT+08:00) Ulaanbaatar */
	{
		"US Eastern Standard Time", "US Eastern Daylight Time",
		"US/Eastern"
	},							/* (GMT-05:00) Indiana (East) */
	{
		"US Mountain Standard Time", "US Mountain Daylight Time",
		"US/Arizona"
	},							/* (GMT-07:00) Arizona */
	{
		"Coordinated Universal Time", "Coordinated Universal Time",
		"UTC"
	},							/* (GMT) Coordinated Universal Time */
	{
		"UTC+12", "UTC+12",
		"Etc/GMT+12"
	},							/* (GMT+12:00) Coordinated Universal Time+12 */
	{
		"UTC-02", "UTC-02",
		"Etc/GMT-02"
	},							/* (GMT-02:00) Coordinated Universal Time-02 */
	{
		"UTC-11", "UTC-11",
		"Etc/GMT-11"
	},							/* (GMT-11:00) Coordinated Universal Time-11 */
	{
		"Venezuela Standard Time", "Venezuela Daylight Time",
		"America/Caracas",
	},							/* (GMT-04:30) Caracas */
	{
		"Vladivostok Standard Time", "Vladivostok Daylight Time",
		"Asia/Vladivostok"
	},							/* (GMT+10:00) Vladivostok */
	{
		"W. Australia Standard Time", "W. Australia Daylight Time",
		"Australia/Perth"
	},							/* (GMT+08:00) Perth */
/*	{"W. Central Africa Standard Time", "W. Central Africa Daylight Time",
<<<<<<< HEAD
	 *	 *	 *	 *	 *	 *	 *	 *	""}, Could not find a match for this one. Excluded for now. *//* (
=======
	 *	 *	 *	 *	 *	 *	 *	""}, Could not find a match for this one. Excluded for now. *//* (
>>>>>>> d13f41d2
	 * G MT+01:00) West Central Africa */
	{
		"W. Europe Standard Time", "W. Europe Daylight Time",
		"CET"
	},							/* (GMT+01:00) Amsterdam, Berlin, Bern, Rome,
								 * Stockholm, Vienna */
	{
		"West Asia Standard Time", "West Asia Daylight Time",
		"Asia/Karachi"
	},							/* (GMT+05:00) Islamabad, Karachi, Tashkent */
	{
		"West Pacific Standard Time", "West Pacific Daylight Time",
		"Pacific/Guam"
	},							/* (GMT+10:00) Guam, Port Moresby */
	{
		"Yakutsk Standard Time", "Yakutsk Daylight Time",
		"Asia/Yakutsk"
	},							/* (GMT+09:00) Yakutsk */
	{
		NULL, NULL, NULL
	}
};

static const char *
identify_system_timezone(void)
{
	int			i;
	char		tzname[128];
	char		localtzname[256];
	time_t		t = time(NULL);
	struct tm  *tm = localtime(&t);
	HKEY		rootKey;
	int			idx;

	if (!tm)
	{
		ereport(WARNING,
				(errmsg_internal("could not determine current date/time: localtime failed")));
		return NULL;
	}

	memset(tzname, 0, sizeof(tzname));
	strftime(tzname, sizeof(tzname) - 1, "%Z", tm);

	for (i = 0; win32_tzmap[i].stdname != NULL; i++)
	{
		if (strcmp(tzname, win32_tzmap[i].stdname) == 0 ||
			strcmp(tzname, win32_tzmap[i].dstname) == 0)
		{
			elog(DEBUG4, "TZ \"%s\" matches Windows timezone \"%s\"",
				 win32_tzmap[i].pgtzname, tzname);
			return win32_tzmap[i].pgtzname;
		}
	}

	/*
	 * Localized Windows versions return localized names for the timezone.
	 * Scan the registry to find the English name, and then try matching
	 * against our table again.
	 */
	memset(localtzname, 0, sizeof(localtzname));
	if (RegOpenKeyEx(HKEY_LOCAL_MACHINE,
			   "SOFTWARE\\Microsoft\\Windows NT\\CurrentVersion\\Time Zones",
					 0,
					 KEY_READ,
					 &rootKey) != ERROR_SUCCESS)
	{
		ereport(WARNING,
				(errmsg_internal("could not open registry key to identify Windows timezone: %i", (int) GetLastError())));
		return NULL;
	}

	for (idx = 0;; idx++)
	{
		char		keyname[256];
		char		zonename[256];
		DWORD		namesize;
		FILETIME	lastwrite;
		HKEY		key;
		LONG		r;

		memset(keyname, 0, sizeof(keyname));
		namesize = sizeof(keyname);
		if ((r = RegEnumKeyEx(rootKey,
							  idx,
							  keyname,
							  &namesize,
							  NULL,
							  NULL,
							  NULL,
							  &lastwrite)) != ERROR_SUCCESS)
		{
			if (r == ERROR_NO_MORE_ITEMS)
				break;
			ereport(WARNING,
					(errmsg_internal("could not enumerate registry subkeys to identify Windows timezone: %i", (int) r)));
			break;
		}

		if ((r = RegOpenKeyEx(rootKey, keyname, 0, KEY_READ, &key)) != ERROR_SUCCESS)
		{
			ereport(WARNING,
					(errmsg_internal("could not open registry subkey to identify Windows timezone: %i", (int) r)));
			break;
		}

		memset(zonename, 0, sizeof(zonename));
		namesize = sizeof(zonename);
		if ((r = RegQueryValueEx(key, "Std", NULL, NULL, zonename, &namesize)) != ERROR_SUCCESS)
		{
			ereport(WARNING,
					(errmsg_internal("could not query value for 'std' to identify Windows timezone \"%s\": %i",
									 keyname, (int) r)));
			RegCloseKey(key);
			continue; /* Proceed to look at the next timezone */
		}
		if (strcmp(tzname, zonename) == 0)
		{
			/* Matched zone */
			strcpy(localtzname, keyname);
			RegCloseKey(key);
			break;
		}
		memset(zonename, 0, sizeof(zonename));
		namesize = sizeof(zonename);
		if ((r = RegQueryValueEx(key, "Dlt", NULL, NULL, zonename, &namesize)) != ERROR_SUCCESS)
		{
			ereport(WARNING,
					(errmsg_internal("could not query value for 'dlt' to identify Windows timezone \"%s\": %i",
									 keyname, (int) r)));
			RegCloseKey(key);
			continue; /* Proceed to look at the next timezone */
		}
		if (strcmp(tzname, zonename) == 0)
		{
			/* Matched DST zone */
			strcpy(localtzname, keyname);
			RegCloseKey(key);
			break;
		}

		RegCloseKey(key);
	}

	RegCloseKey(rootKey);

	if (localtzname[0])
	{
		/* Found a localized name, so scan for that one too */
		for (i = 0; win32_tzmap[i].stdname != NULL; i++)
		{
			if (strcmp(localtzname, win32_tzmap[i].stdname) == 0 ||
				strcmp(localtzname, win32_tzmap[i].dstname) == 0)
			{
				elog(DEBUG4, "TZ \"%s\" matches localized Windows timezone \"%s\" (\"%s\")",
					 win32_tzmap[i].pgtzname, tzname, localtzname);
				return win32_tzmap[i].pgtzname;
			}
		}
	}

	ereport(WARNING,
			(errmsg("could not find a match for Windows timezone \"%s\"",
					tzname)));
	return NULL;
}
#endif   /* WIN32 */



/*
 * We keep loaded timezones in a hashtable so we don't have to
 * load and parse the TZ definition file every time one is selected.
 * Because we want timezone names to be found case-insensitively,
 * the hash key is the uppercased name of the zone.
 */
typedef struct
{
	/* tznameupper contains the all-upper-case name of the timezone */
	char		tznameupper[TZ_STRLEN_MAX + 1];
	pg_tz		tz;
} pg_tz_cache;

static HTAB *timezone_cache = NULL;


static bool
init_timezone_hashtable(void)
{
	HASHCTL		hash_ctl;

	MemSet(&hash_ctl, 0, sizeof(hash_ctl));

	hash_ctl.keysize = TZ_STRLEN_MAX + 1;
	hash_ctl.entrysize = sizeof(pg_tz_cache);

	timezone_cache = hash_create("Timezones",
								 4,
								 &hash_ctl,
								 HASH_ELEM);
	if (!timezone_cache)
		return false;

	return true;
}

/*
 * Load a timezone from file or from cache.
 * Does not verify that the timezone is acceptable!
 */
struct pg_tz *
pg_tzset(const char *name)
{
	pg_tz_cache *tzp;
	struct state tzstate;
	char		uppername[TZ_STRLEN_MAX + 1];
	char		canonname[TZ_STRLEN_MAX + 1];
	char	   *p;

	if (strlen(name) > TZ_STRLEN_MAX)
		return NULL;			/* not going to fit */

	if (!timezone_cache)
		if (!init_timezone_hashtable())
			return NULL;

	/*
	 * Upcase the given name to perform a case-insensitive hashtable search.
	 * (We could alternatively downcase it, but we prefer upcase so that we
	 * can get consistently upcased results from tzparse() in case the name is
	 * a POSIX-style timezone spec.)
	 */
	p = uppername;
	while (*name)
		*p++ = pg_toupper((unsigned char) *name++);
	*p = '\0';

	tzp = (pg_tz_cache *) hash_search(timezone_cache,
									  uppername,
									  HASH_FIND,
									  NULL);
	if (tzp)
	{
		/* Timezone found in cache, nothing more to do */
		return &tzp->tz;
	}

	if (tzload(uppername, canonname, &tzstate, TRUE) != 0)
	{
		if (uppername[0] == ':' || tzparse(uppername, &tzstate, FALSE) != 0)
		{
			/* Unknown timezone. Fail our call instead of loading GMT! */
			return NULL;
		}
		/* For POSIX timezone specs, use uppercase name as canonical */
		strcpy(canonname, uppername);
	}

	/* Save timezone in the cache */
	tzp = (pg_tz_cache *) hash_search(timezone_cache,
									  uppername,
									  HASH_ENTER,
									  NULL);

	/* hash_search already copied uppername into the hash key */
	strcpy(tzp->tz.TZname, canonname);
	memcpy(&tzp->tz.state, &tzstate, sizeof(tzstate));

	return &tzp->tz;
}


/*
 * Check whether timezone is acceptable.
 *
 * What we are doing here is checking for leap-second-aware timekeeping.
 * We need to reject such TZ settings because they'll wreak havoc with our
 * date/time arithmetic.
 *
 * NB: this must NOT ereport(ERROR).  The caller must get control back so that
 * it can restore the old value of TZ if we don't like the new one.
 */
bool
tz_acceptable(pg_tz *tz)
{
	struct pg_tm *tt;
	pg_time_t	time2000;

	/*
	 * To detect leap-second timekeeping, run pg_localtime for what should be
	 * GMT midnight, 2000-01-01.  Insist that the tm_sec value be zero; any
	 * other result has to be due to leap seconds.
	 */
	time2000 = (POSTGRES_EPOCH_JDATE - UNIX_EPOCH_JDATE) * SECS_PER_DAY;
	tt = pg_localtime(&time2000, tz);
	if (!tt || tt->tm_sec != 0)
		return false;

	return true;
}


/*
 * Get a pg_tz struct for the given timezone name.	Returns NULL if name
 * is invalid or not an "acceptable" zone.
 */
static pg_tz *
get_pg_tz_for_zone(const char *tzname)
{
	pg_tz	   *tz;

	if (!tzname || !tzname[0])
		return NULL;

	tz = pg_tzset(tzname);
	if (!tz)
		return NULL;

	if (!tz_acceptable(tz))
		return NULL;

	return tz;
}

/*
 * Identify a suitable default timezone setting based on the environment.
 *
 * We first look to the TZ environment variable.  If not found or not
 * recognized by our own code, we see if we can identify the timezone
 * from the behavior of the system timezone library.  When all else fails,
 * fall back to GMT.
 */
static pg_tz *
select_default_timezone(void)
{
	pg_tz	   *def_tz;

	def_tz = get_pg_tz_for_zone(getenv("TZ"));
	if (def_tz)
		return def_tz;

	def_tz = get_pg_tz_for_zone(identify_system_timezone());
	if (def_tz)
		return def_tz;

	def_tz = get_pg_tz_for_zone("GMT");
	if (def_tz)
		return def_tz;

	ereport(FATAL,
			(errmsg("could not select a suitable default timezone"),
			 errdetail("It appears that your GMT time zone uses leap seconds. PostgreSQL does not support leap seconds.")));
	return NULL;				/* keep compiler quiet */
}


/*
 * Pre-initialize timezone library
 *
 * This is called before GUC variable initialization begins.  Its purpose
 * is to ensure that elog.c has a pgtz variable available to format timestamps
 * with, in case log_line_prefix is set to a value requiring that.	We cannot
 * set log_timezone yet.
 */
void
pg_timezone_pre_initialize(void)
{
	/*
	 * We can't use tzload() because we may not know where PGSHAREDIR is (in
	 * particular this is true in an EXEC_BACKEND subprocess). Since this
	 * timezone variable will only be used for emergency fallback purposes, it
	 * seems OK to just use the "lastditch" case provided by tzparse().
	 */
	if (tzparse("GMT", &gmt_timezone_data.state, TRUE) != 0)
		elog(FATAL, "could not initialize GMT timezone");
	strcpy(gmt_timezone_data.TZname, "GMT");
	gmt_timezone = &gmt_timezone_data;
}

/*
 * Initialize timezone library
 *
 * This is called after initial loading of postgresql.conf.  If no TimeZone
 * setting was found therein, we try to derive one from the environment.
 * Likewise for log_timezone.
 */
void
pg_timezone_initialize(void)
{
	pg_tz	   *def_tz = NULL;

	/* Do we need to try to figure the session timezone? */
	if (pg_strcasecmp(GetConfigOption("timezone"), "UNKNOWN") == 0)
	{
		/* Select setting */
		def_tz = select_default_timezone();
		session_timezone = def_tz;
<<<<<<< HEAD
		/* Tell GUC about the value. Will redundantly call pg_tzset() */
		SetConfigOption("timezone", pg_get_timezone_name(def_tz),
						PGC_POSTMASTER, PGC_S_ARGV);
	}

	/* What about the log timezone? */
	if (pg_strcasecmp(GetConfigOption("log_timezone"), "UNKNOWN") == 0)
	{
		/* Select setting, but don't duplicate work */
		if (!def_tz)
			def_tz = select_default_timezone();
		log_timezone = def_tz;
		/* Tell GUC about the value. Will redundantly call pg_tzset() */
=======
		/* Tell GUC about the value. Will redundantly call pg_tzset() */
		SetConfigOption("timezone", pg_get_timezone_name(def_tz),
						PGC_POSTMASTER, PGC_S_ARGV);
	}

	/* What about the log timezone? */
	if (pg_strcasecmp(GetConfigOption("log_timezone"), "UNKNOWN") == 0)
	{
		/* Select setting, but don't duplicate work */
		if (!def_tz)
			def_tz = select_default_timezone();
		log_timezone = def_tz;
		/* Tell GUC about the value. Will redundantly call pg_tzset() */
>>>>>>> d13f41d2
		SetConfigOption("log_timezone", pg_get_timezone_name(def_tz),
						PGC_POSTMASTER, PGC_S_ARGV);
	}
}


/*
 * Functions to enumerate available timezones
 *
 * Note that pg_tzenumerate_next() will return a pointer into the pg_tzenum
 * structure, so the data is only valid up to the next call.
 *
 * All data is allocated using palloc in the current context.
 */
#define MAX_TZDIR_DEPTH 10

struct pg_tzenum
{
	int			baselen;
	int			depth;
	DIR		   *dirdesc[MAX_TZDIR_DEPTH];
	char	   *dirname[MAX_TZDIR_DEPTH];
	struct pg_tz tz;
};

/* typedef pg_tzenum is declared in pgtime.h */

pg_tzenum *
pg_tzenumerate_start(void)
{
	pg_tzenum  *ret = (pg_tzenum *) palloc0(sizeof(pg_tzenum));
	char	   *startdir = pstrdup(pg_TZDIR());

	ret->baselen = strlen(startdir) + 1;
	ret->depth = 0;
	ret->dirname[0] = startdir;
	ret->dirdesc[0] = AllocateDir(startdir);
	if (!ret->dirdesc[0])
		ereport(ERROR,
				(errcode_for_file_access(),
				 errmsg("could not open directory \"%s\": %m", startdir)));
	return ret;
}

void
pg_tzenumerate_end(pg_tzenum *dir)
{
	while (dir->depth >= 0)
	{
		FreeDir(dir->dirdesc[dir->depth]);
		pfree(dir->dirname[dir->depth]);
		dir->depth--;
	}
	pfree(dir);
}

pg_tz *
pg_tzenumerate_next(pg_tzenum *dir)
{
	while (dir->depth >= 0)
	{
		struct dirent *direntry;
		char		fullname[MAXPGPATH];
		struct stat statbuf;

		direntry = ReadDir(dir->dirdesc[dir->depth], dir->dirname[dir->depth]);

		if (!direntry)
		{
			/* End of this directory */
			FreeDir(dir->dirdesc[dir->depth]);
			pfree(dir->dirname[dir->depth]);
			dir->depth--;
			continue;
		}

		if (direntry->d_name[0] == '.')
			continue;

		snprintf(fullname, MAXPGPATH, "%s/%s",
				 dir->dirname[dir->depth], direntry->d_name);
		if (stat(fullname, &statbuf) != 0)
			ereport(ERROR,
					(errcode_for_file_access(),
					 errmsg("could not stat \"%s\": %m", fullname)));

		if (S_ISDIR(statbuf.st_mode))
		{
			/* Step into the subdirectory */
			if (dir->depth >= MAX_TZDIR_DEPTH - 1)
				ereport(ERROR,
						(errmsg("timezone directory stack overflow")));
			dir->depth++;
			dir->dirname[dir->depth] = pstrdup(fullname);
			dir->dirdesc[dir->depth] = AllocateDir(fullname);
			if (!dir->dirdesc[dir->depth])
				ereport(ERROR,
						(errcode_for_file_access(),
						 errmsg("could not open directory \"%s\": %m",
								fullname)));

			/* Start over reading in the new directory */
			continue;
		}

		/*
		 * Load this timezone using tzload() not pg_tzset(), so we don't fill
		 * the cache
		 */
		if (tzload(fullname + dir->baselen, dir->tz.TZname, &dir->tz.state,
				   TRUE) != 0)
		{
			/* Zone could not be loaded, ignore it */
			continue;
		}

		if (!tz_acceptable(&dir->tz))
		{
			/* Ignore leap-second zones */
			continue;
		}

		/* Timezone loaded OK. */
		return &dir->tz;
	}

	/* Nothing more found */
	return NULL;
}<|MERGE_RESOLUTION|>--- conflicted
+++ resolved
@@ -3,17 +3,10 @@
  * pgtz.c
  *	  Timezone Library Integration Functions
  *
-<<<<<<< HEAD
  * Portions Copyright (c) 1996-2009, PostgreSQL Global Development Group
  *
  * IDENTIFICATION
  *	  $PostgreSQL: pgsql/src/timezone/pgtz.c,v 1.63 2009/06/11 14:49:15 momjian Exp $
-=======
- * Portions Copyright (c) 1996-2008, PostgreSQL Global Development Group
- *
- * IDENTIFICATION
- *	  $PostgreSQL: pgsql/src/timezone/pgtz.c,v 1.58.2.6 2010/05/20 14:13:20 mha Exp $
->>>>>>> d13f41d2
  *
  *-------------------------------------------------------------------------
  */
@@ -394,32 +387,6 @@
 	 * enough to identify DST transition rules, since everybody switches on
 	 * Sundays.)  This is sufficient to cover most of the Unix time_t range,
 	 * and we don't want to look further than that since many systems won't
-<<<<<<< HEAD
-	 * have sane TZ behavior further back anyway.  The further back the zone
-	 * matches, the better we score it.  This may seem like a rather random
-	 * way of doing things, but experience has shown that system-supplied
-	 * timezone definitions are likely to have DST behavior that is right for
-	 * the recent past and not so accurate further back. Scoring in this way
-	 * allows us to recognize zones that have some commonality with the zic
-	 * database, without insisting on exact match. (Note: we probe Thursdays,
-	 * not Sundays, to avoid triggering DST-transition bugs in localtime
-	 * itself.)
-	 */
-	tnow = time(NULL);
-	tm = localtime(&tnow);
-	if (!tm)
-		return NULL;			/* give up if localtime is broken... */
-	thisyear = tm->tm_year + 1900;
-
-	t = build_time_t(thisyear, 1, 15);
-
-	/*
-	 * Round back to GMT midnight Thursday.  This depends on the knowledge
-	 * that the time_t origin is Thu Jan 01 1970.  (With a different origin
-	 * we'd be probing some other day of the week, but it wouldn't matter
-	 * anyway unless localtime() had DST-transition bugs.)
-	 */
-=======
 	 * have sane TZ behavior further back anyway.  The further
 	 * back the zone matches, the better we score it.  This may seem like a
 	 * rather random way of doing things, but experience has shown that
@@ -443,7 +410,6 @@
 	 * we'd be probing some other day of the week, but it wouldn't matter
 	 * anyway unless localtime() had DST-transition bugs.)
 	 */
->>>>>>> d13f41d2
 	t -= (t % T_WEEK);
 
 	tt.n_test_times = 0;
@@ -677,11 +643,7 @@
 	/*
 	 * This list was built from the contents of the registry at
 	 * HKEY_LOCAL_MACHINE\SOFTWARE\Microsoft\Windows NT\CurrentVersion\Time
-<<<<<<< HEAD
-	 * Zones on Windows XP Professional SP2
-=======
 	 * Zones on Windows 2003 R2.
->>>>>>> d13f41d2
 	 *
 	 * The zones have been matched to zic timezones by looking at the cities
 	 * listed in the win32 display name (in the comment here) in most cases.
@@ -707,13 +669,10 @@
 		"Asia/Baghdad"
 	},							/* (GMT+03:00) Baghdad */
 	{
-<<<<<<< HEAD
-=======
 		"Argentina Standard Time", "Argentina Daylight Time",
 		"America/Buenos_Aires"
 	},							/* (GMT-03:00) Buenos Aires */
 	{
->>>>>>> d13f41d2
 		"Armenian Standard Time", "Armenian Daylight Time",
 		"Asia/Yerevan"
 	},							/* (GMT+04:00) Yerevan */
@@ -793,11 +752,7 @@
 		"Central Standard Time (Mexico)", "Central Daylight Time (Mexico)",
 		"America/Mexico_City"
 	},							/* (GMT-06:00) Guadalajara, Mexico City,
-<<<<<<< HEAD
 								 * Monterrey - New */
-=======
-								   Monterrey - New */
->>>>>>> d13f41d2
 	{
 		"China Standard Time", "China Daylight Time",
 		"Asia/Hong_Kong"
@@ -887,13 +842,10 @@
 		"Asia/Amman"
 	},							/* (GMT+02:00) Amman */
 	{
-<<<<<<< HEAD
-=======
 		"Kamchatka Standard Time", "Kamchatka Daylight Time",
 		"Asia/Kamchatka"
 	},							/* (GMT+12:00) Petropavlovsk-Kamchatsky */
 	{
->>>>>>> d13f41d2
 		"Korea Standard Time", "Korea Daylight Time",
 		"Asia/Seoul"
 	},							/* (GMT+09:00) Seoul */
@@ -923,26 +875,18 @@
 		"America/Montevideo"
 	},							/* (GMT-03:00) Montevideo */
 	{
-<<<<<<< HEAD
-=======
 		"Morocco Standard Time", "Morocco Daylight Time",
 		"Africa/Casablanca"
 	},							/* (GMT) Casablanca */
 	{
->>>>>>> d13f41d2
 		"Mountain Standard Time", "Mountain Daylight Time",
 		"US/Mountain"
 	},							/* (GMT-07:00) Mountain Time (US & Canada) */
 	{
 		"Mountain Standard Time (Mexico)", "Mountain Daylight Time (Mexico)",
 		"America/Chihuahua"
-<<<<<<< HEAD
 	},							/* (GMT-07:00) Chihuahua, La Paz, Mazatlan -
 								 * New */
-=======
-	},							/* (GMT-07:00) Chihuahua, La Paz, 
-								   Mazatlan - New */
->>>>>>> d13f41d2
 	{
 		"Myanmar Standard Time", "Myanmar Daylight Time",
 		"Asia/Rangoon"
@@ -993,8 +937,6 @@
 		"America/Tijuana"
 	},							/* (GMT-08:00) Tijuana, Baja California */
 	{
-<<<<<<< HEAD
-=======
 		"Pakistan Standard Time", "Pakistan Daylight Time",
 		"Asia/Karachi"
 	},							/* (GMT+05:00) Islamabad, Karachi */
@@ -1003,7 +945,6 @@
 		"America/Asuncion"
 	},							/* (GMT-04:00) Asuncion */
 	{
->>>>>>> d13f41d2
 		"Romance Standard Time", "Romance Daylight Time",
 		"Europe/Brussels"
 	},							/* (GMT+01:00) Brussels, Copenhagen, Madrid,
@@ -1102,11 +1043,7 @@
 		"Australia/Perth"
 	},							/* (GMT+08:00) Perth */
 /*	{"W. Central Africa Standard Time", "W. Central Africa Daylight Time",
-<<<<<<< HEAD
 	 *	 *	 *	 *	 *	 *	 *	 *	""}, Could not find a match for this one. Excluded for now. *//* (
-=======
-	 *	 *	 *	 *	 *	 *	 *	""}, Could not find a match for this one. Excluded for now. *//* (
->>>>>>> d13f41d2
 	 * G MT+01:00) West Central Africa */
 	{
 		"W. Europe Standard Time", "W. Europe Daylight Time",
@@ -1504,7 +1441,6 @@
 		/* Select setting */
 		def_tz = select_default_timezone();
 		session_timezone = def_tz;
-<<<<<<< HEAD
 		/* Tell GUC about the value. Will redundantly call pg_tzset() */
 		SetConfigOption("timezone", pg_get_timezone_name(def_tz),
 						PGC_POSTMASTER, PGC_S_ARGV);
@@ -1518,21 +1454,6 @@
 			def_tz = select_default_timezone();
 		log_timezone = def_tz;
 		/* Tell GUC about the value. Will redundantly call pg_tzset() */
-=======
-		/* Tell GUC about the value. Will redundantly call pg_tzset() */
-		SetConfigOption("timezone", pg_get_timezone_name(def_tz),
-						PGC_POSTMASTER, PGC_S_ARGV);
-	}
-
-	/* What about the log timezone? */
-	if (pg_strcasecmp(GetConfigOption("log_timezone"), "UNKNOWN") == 0)
-	{
-		/* Select setting, but don't duplicate work */
-		if (!def_tz)
-			def_tz = select_default_timezone();
-		log_timezone = def_tz;
-		/* Tell GUC about the value. Will redundantly call pg_tzset() */
->>>>>>> d13f41d2
 		SetConfigOption("log_timezone", pg_get_timezone_name(def_tz),
 						PGC_POSTMASTER, PGC_S_ARGV);
 	}
