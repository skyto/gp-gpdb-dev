--- conflicted
+++ resolved
@@ -1,8 +1,4 @@
-<<<<<<< HEAD
-# $PostgreSQL: pgsql/config/programs.m4,v 1.24 2008/08/29 13:02:32 petere Exp $
-=======
 # $PostgreSQL: pgsql/config/programs.m4,v 1.22 2008/02/17 16:36:42 petere Exp $
->>>>>>> 0f855d62
 
 
 # PGAC_PATH_BISON
