# Macros to detect C compiler features
<<<<<<< HEAD
# config/c-compiler.m4
=======
# $PostgreSQL: pgsql/config/c-compiler.m4,v 1.15 2008/02/17 16:36:42 petere Exp $
>>>>>>> 0f855d62


# PGAC_C_SIGNED
# -------------
# Check if the C compiler understands signed types.
AC_DEFUN([PGAC_C_SIGNED],
[AC_CACHE_CHECK(for signed types, pgac_cv_c_signed,
[AC_TRY_COMPILE([],
[signed char c; signed short s; signed int i;],
[pgac_cv_c_signed=yes],
[pgac_cv_c_signed=no])])
if test x"$pgac_cv_c_signed" = xno ; then
  AC_DEFINE(signed,, [Define to empty if the C compiler does not understand signed types.])
fi])# PGAC_C_SIGNED



# PGAC_C_INLINE
# -------------
# Check if the C compiler understands inline functions without being
# noisy about unused static inline functions. Some older compilers
# understand inline functions (as tested by AC_C_INLINE) but warn about
# them if they aren't used in a translation unit.
#
# This test used to just define an inline function, but some compilers
# (notably clang) got too smart and now warn about unused static
# inline functions when defined inside a .c file, but not when defined
# in an included header. Since the latter is what we want to use, test
# to see if the warning appears when the function is in a header file.
# Not pretty, but it works.
#
# Defines: inline, PG_USE_INLINE
AC_DEFUN([PGAC_C_INLINE],
[AC_C_INLINE
AC_CACHE_CHECK([for quiet inline (no complaint if unreferenced)], pgac_cv_c_inline_quietly,
  [pgac_cv_c_inline_quietly=no
  if test "$ac_cv_c_inline" != no; then
    pgac_c_inline_save_werror=$ac_c_werror_flag
    ac_c_werror_flag=yes
    AC_LINK_IFELSE([AC_LANG_PROGRAM([#include "$srcdir/config/test_quiet_include.h"],[])],
                   [pgac_cv_c_inline_quietly=yes])
    ac_c_werror_flag=$pgac_c_inline_save_werror
  fi])
if test "$pgac_cv_c_inline_quietly" != no; then
  AC_DEFINE_UNQUOTED([PG_USE_INLINE], 1,
    [Define to 1 if "static inline" works without unwanted warnings from ]
    [compilations where static inline functions are defined but not called.])
fi
])# PGAC_C_INLINE



# PGAC_TYPE_64BIT_INT(TYPE)
# -------------------------
# Check if TYPE is a working 64 bit integer type. Set HAVE_TYPE_64 to
# yes or no respectively, and define HAVE_TYPE_64 if yes.
AC_DEFUN([PGAC_TYPE_64BIT_INT],
[define([Ac_define], [translit([have_$1_64], [a-z *], [A-Z_P])])dnl
define([Ac_cachevar], [translit([pgac_cv_type_$1_64], [ *], [_p])])dnl
AC_CACHE_CHECK([whether $1 is 64 bits], [Ac_cachevar],
[AC_TRY_RUN(
[typedef $1 ac_int64;

/*
 * These are globals to discourage the compiler from folding all the
 * arithmetic tests down to compile-time constants.
 */
ac_int64 a = 20000001;
ac_int64 b = 40000005;

int does_int64_work()
{
  ac_int64 c,d;

  if (sizeof(ac_int64) != 8)
    return 0;			/* definitely not the right size */

  /* Do perfunctory checks to see if 64-bit arithmetic seems to work */
  c = a * b;
  d = (c + b) / b;
  if (d != a+1)
    return 0;
  return 1;
}
main() {
  exit(! does_int64_work());
}],
[Ac_cachevar=yes],
[Ac_cachevar=no],
[# If cross-compiling, check the size reported by the compiler and
# trust that the arithmetic works.
AC_COMPILE_IFELSE([AC_LANG_BOOL_COMPILE_TRY([], [sizeof($1) == 8])],
                  Ac_cachevar=yes,
                  Ac_cachevar=no)])])

Ac_define=$Ac_cachevar
if test x"$Ac_cachevar" = xyes ; then
  AC_DEFINE(Ac_define, 1, [Define to 1 if `]$1[' works and is 64 bits.])
fi
undefine([Ac_define])dnl
undefine([Ac_cachevar])dnl
])# PGAC_TYPE_64BIT_INT



# PGAC_C_FUNCNAME_SUPPORT
# -----------------------
# Check if the C compiler understands __func__ (C99) or __FUNCTION__ (gcc).
# Define HAVE_FUNCNAME__FUNC or HAVE_FUNCNAME__FUNCTION accordingly.
AC_DEFUN([PGAC_C_FUNCNAME_SUPPORT],
[AC_CACHE_CHECK(for __func__, pgac_cv_funcname_func_support,
[AC_TRY_COMPILE([#include <stdio.h>],
[printf("%s\n", __func__);],
[pgac_cv_funcname_func_support=yes],
[pgac_cv_funcname_func_support=no])])
if test x"$pgac_cv_funcname_func_support" = xyes ; then
AC_DEFINE(HAVE_FUNCNAME__FUNC, 1,
          [Define to 1 if your compiler understands __func__.])
else
AC_CACHE_CHECK(for __FUNCTION__, pgac_cv_funcname_function_support,
[AC_TRY_COMPILE([#include <stdio.h>],
[printf("%s\n", __FUNCTION__);],
[pgac_cv_funcname_function_support=yes],
[pgac_cv_funcname_function_support=no])])
if test x"$pgac_cv_funcname_function_support" = xyes ; then
AC_DEFINE(HAVE_FUNCNAME__FUNCTION, 1,
          [Define to 1 if your compiler understands __FUNCTION__.])
fi
fi])# PGAC_C_FUNCNAME_SUPPORT



<<<<<<< HEAD
# PGAC_C_STATIC_ASSERT
# --------------------
# Check if the C compiler understands _Static_assert(),
# and define HAVE__STATIC_ASSERT if so.
#
# We actually check the syntax ({ _Static_assert(...) }), because we need
# gcc-style compound expressions to be able to wrap the thing into macros.
AC_DEFUN([PGAC_C_STATIC_ASSERT],
[AC_CACHE_CHECK(for _Static_assert, pgac_cv__static_assert,
[AC_TRY_LINK([],
[({ _Static_assert(1, "foo"); })],
[pgac_cv__static_assert=yes],
[pgac_cv__static_assert=no])])
if test x"$pgac_cv__static_assert" = xyes ; then
AC_DEFINE(HAVE__STATIC_ASSERT, 1,
          [Define to 1 if your compiler understands _Static_assert.])
fi])# PGAC_C_STATIC_ASSERT



# PGAC_C_TYPES_COMPATIBLE
# -----------------------
# Check if the C compiler understands __builtin_types_compatible_p,
# and define HAVE__BUILTIN_TYPES_COMPATIBLE_P if so.
#
# We check usage with __typeof__, though it's unlikely any compiler would
# have the former and not the latter.
AC_DEFUN([PGAC_C_TYPES_COMPATIBLE],
[AC_CACHE_CHECK(for __builtin_types_compatible_p, pgac_cv__types_compatible,
[AC_TRY_COMPILE([],
[ int x; static int y[__builtin_types_compatible_p(__typeof__(x), int)]; ],
[pgac_cv__types_compatible=yes],
[pgac_cv__types_compatible=no])])
if test x"$pgac_cv__types_compatible" = xyes ; then
AC_DEFINE(HAVE__BUILTIN_TYPES_COMPATIBLE_P, 1,
          [Define to 1 if your compiler understands __builtin_types_compatible_p.])
fi])# PGAC_C_TYPES_COMPATIBLE



# PGAC_C_BUILTIN_CONSTANT_P
# -------------------------
# Check if the C compiler understands __builtin_constant_p(),
# and define HAVE__BUILTIN_CONSTANT_P if so.
AC_DEFUN([PGAC_C_BUILTIN_CONSTANT_P],
[AC_CACHE_CHECK(for __builtin_constant_p, pgac_cv__builtin_constant_p,
[AC_TRY_COMPILE([static int x; static int y[__builtin_constant_p(x) ? x : 1];],
[],
[pgac_cv__builtin_constant_p=yes],
[pgac_cv__builtin_constant_p=no])])
if test x"$pgac_cv__builtin_constant_p" = xyes ; then
AC_DEFINE(HAVE__BUILTIN_CONSTANT_P, 1,
          [Define to 1 if your compiler understands __builtin_constant_p.])
fi])# PGAC_C_BUILTIN_CONSTANT_P



# PGAC_C_BUILTIN_UNREACHABLE
# --------------------------
# Check if the C compiler understands __builtin_unreachable(),
# and define HAVE__BUILTIN_UNREACHABLE if so.
#
# NB: Don't get the idea of putting a for(;;); or such before the
# __builtin_unreachable() call.  Some compilers would remove it before linking
# and only a warning instead of an error would be produced.
AC_DEFUN([PGAC_C_BUILTIN_UNREACHABLE],
[AC_CACHE_CHECK(for __builtin_unreachable, pgac_cv__builtin_unreachable,
[AC_TRY_LINK([],
[__builtin_unreachable();],
[pgac_cv__builtin_unreachable=yes],
[pgac_cv__builtin_unreachable=no])])
if test x"$pgac_cv__builtin_unreachable" = xyes ; then
AC_DEFINE(HAVE__BUILTIN_UNREACHABLE, 1,
          [Define to 1 if your compiler understands __builtin_unreachable.])
fi])# PGAC_C_BUILTIN_UNREACHABLE



# PGAC_C_VA_ARGS
# --------------
# Check if the C compiler understands C99-style variadic macros,
# and define HAVE__VA_ARGS if so.
AC_DEFUN([PGAC_C_VA_ARGS],
[AC_CACHE_CHECK(for __VA_ARGS__, pgac_cv__va_args,
[AC_TRY_COMPILE([#include <stdio.h>],
[#define debug(...) fprintf(stderr, __VA_ARGS__)
debug("%s", "blarg");
],
[pgac_cv__va_args=yes],
[pgac_cv__va_args=no])])
if test x"$pgac_cv__va_args" = xyes ; then
AC_DEFINE(HAVE__VA_ARGS, 1,
          [Define to 1 if your compiler understands __VA_ARGS__ in macros.])
fi])# PGAC_C_VA_ARGS



=======
>>>>>>> 0f855d62
# PGAC_PROG_CC_CFLAGS_OPT
# -----------------------
# Given a string, check if the compiler supports the string as a
# command-line option. If it does, add the string to CFLAGS.
AC_DEFUN([PGAC_PROG_CC_CFLAGS_OPT],
[AC_MSG_CHECKING([if $CC supports $1])
pgac_save_CFLAGS=$CFLAGS
CFLAGS="$pgac_save_CFLAGS $1"
ac_save_c_werror_flag=$ac_c_werror_flag
ac_c_werror_flag=yes
_AC_COMPILE_IFELSE([AC_LANG_PROGRAM()],
                   AC_MSG_RESULT(yes),
                   [CFLAGS="$pgac_save_CFLAGS"
                    AC_MSG_RESULT(no)])
<<<<<<< HEAD
ac_c_werror_flag=$ac_save_c_werror_flag
])# PGAC_PROG_CC_CFLAGS_OPT



# PGAC_PROG_CC_VAR_OPT
# -----------------------
# Given a variable name and a string, check if the compiler supports
# the string as a command-line option. If it does, add the string to
# the given variable.
AC_DEFUN([PGAC_PROG_CC_VAR_OPT],
[define([Ac_cachevar], [AS_TR_SH([pgac_cv_prog_cc_cflags_$2])])dnl
AC_CACHE_CHECK([whether $CC supports $2], [Ac_cachevar],
[pgac_save_CFLAGS=$CFLAGS
CFLAGS="$pgac_save_CFLAGS $2"
ac_save_c_werror_flag=$ac_c_werror_flag
ac_c_werror_flag=yes
_AC_COMPILE_IFELSE([AC_LANG_PROGRAM()],
                   [Ac_cachevar=yes],
                   [Ac_cachevar=no])
ac_c_werror_flag=$ac_save_c_werror_flag
CFLAGS="$pgac_save_CFLAGS"])
if test x"$Ac_cachevar" = x"yes"; then
  $1="${$1} $2"
fi
undefine([Ac_cachevar])dnl
])# PGAC_PROG_CC_CFLAGS_OPT



# PGAC_PROG_CC_LDFLAGS_OPT
# ------------------------
# Given a string, check if the compiler supports the string as a
# command-line option. If it does, add the string to LDFLAGS.
# For reasons you'd really rather not know about, this checks whether
# you can link to a particular function, not just whether you can link.
# In fact, we must actually check that the resulting program runs :-(
AC_DEFUN([PGAC_PROG_CC_LDFLAGS_OPT],
[AC_MSG_CHECKING([if $CC supports $1])
pgac_save_LDFLAGS=$LDFLAGS
LDFLAGS="$pgac_save_LDFLAGS $1"
AC_RUN_IFELSE([AC_LANG_PROGRAM([extern void $2 (); void (*fptr) () = $2;],[])],
              AC_MSG_RESULT(yes),
              [LDFLAGS="$pgac_save_LDFLAGS"
               AC_MSG_RESULT(no)],
              [LDFLAGS="$pgac_save_LDFLAGS"
               AC_MSG_RESULT(assuming no)])
])# PGAC_PROG_CC_LDFLAGS_OPT



# PGAC_SSE42_CRC32_INTRINSICS
# -----------------------
# Check if the compiler supports the x86 CRC instructions added in SSE 4.2,
# using the _mm_crc32_u8 and _mm_crc32_u32 intrinsic functions. (We don't
# test the 8-byte variant, _mm_crc32_u64, but it is assumed to be present if
# the other ones are, on x86-64 platforms)
#
# An optional compiler flag can be passed as argument (e.g. -msse4.2). If the
# intrinsics are supported, sets pgac_sse42_crc32_intrinsics, and CFLAGS_SSE42.
#
# Copied from upstream.
#
AC_DEFUN([PGAC_SSE42_CRC32_INTRINSICS],
[define([Ac_cachevar], [AS_TR_SH([pgac_cv_sse42_crc32_intrinsics_$1])])dnl
AC_CACHE_CHECK([for _mm_crc32_u8 and _mm_crc32_u32 with CFLAGS=$1], [Ac_cachevar],
[pgac_save_CFLAGS=$CFLAGS
CFLAGS="$pgac_save_CFLAGS $1"
AC_LINK_IFELSE([AC_LANG_PROGRAM([#include <nmmintrin.h>],
  [unsigned int crc = 0;
   crc = _mm_crc32_u8(crc, 0);
   crc = _mm_crc32_u32(crc, 0);
   /* return computed value, to prevent the above being optimized away */
   return crc == 0;])],
  [Ac_cachevar=yes],
  [Ac_cachevar=no])
CFLAGS="$pgac_save_CFLAGS"])
if test x"$Ac_cachevar" = x"yes"; then
  CFLAGS_SSE42="$1"
  pgac_sse42_crc32_intrinsics=yes
fi
undefine([Ac_cachevar])dnl
])# PGAC_SSE42_CRC32_INTRINSICS



# PGAC_HAVE_GCC__SYNC_CHAR_TAS
# -------------------------
# Check if the C compiler understands __sync_lock_test_and_set(char),
# and define HAVE_GCC__SYNC_CHAR_TAS
#
# NB: There are platforms where test_and_set is available but compare_and_swap
# is not, so test this separately.
# NB: Some platforms only do 32bit tas, others only do 8bit tas. Test both.
AC_DEFUN([PGAC_HAVE_GCC__SYNC_CHAR_TAS],
[AC_CACHE_CHECK(for builtin __sync char locking functions, pgac_cv_gcc_sync_char_tas,
[AC_TRY_LINK([],
  [char lock = 0;
   __sync_lock_test_and_set(&lock, 1);
   __sync_lock_release(&lock);],
  [pgac_cv_gcc_sync_char_tas="yes"],
  [pgac_cv_gcc_sync_char_tas="no"])])
if test x"$pgac_cv_gcc_sync_char_tas" = x"yes"; then
  AC_DEFINE(HAVE_GCC__SYNC_CHAR_TAS, 1, [Define to 1 if you have __sync_lock_test_and_set(char *) and friends.])
fi])# PGAC_HAVE_GCC__SYNC_CHAR_TAS

# PGAC_HAVE_GCC__SYNC_INT32_TAS
# -------------------------
# Check if the C compiler understands __sync_lock_test_and_set(),
# and define HAVE_GCC__SYNC_INT32_TAS
AC_DEFUN([PGAC_HAVE_GCC__SYNC_INT32_TAS],
[AC_CACHE_CHECK(for builtin __sync int32 locking functions, pgac_cv_gcc_sync_int32_tas,
[AC_TRY_LINK([],
  [int lock = 0;
   __sync_lock_test_and_set(&lock, 1);
   __sync_lock_release(&lock);],
  [pgac_cv_gcc_sync_int32_tas="yes"],
  [pgac_cv_gcc_sync_int32_tas="no"])])
if test x"$pgac_cv_gcc_sync_int32_tas" = x"yes"; then
  AC_DEFINE(HAVE_GCC__SYNC_INT32_TAS, 1, [Define to 1 if you have __sync_lock_test_and_set(int *) and friends.])
fi])# PGAC_HAVE_GCC__SYNC_INT32_TAS

# PGAC_HAVE_GCC__SYNC_INT32_CAS
# -------------------------
# Check if the C compiler understands __sync_compare_and_swap() for 32bit
# types, and define HAVE_GCC__SYNC_INT32_CAS if so.
AC_DEFUN([PGAC_HAVE_GCC__SYNC_INT32_CAS],
[AC_CACHE_CHECK(for builtin __sync int32 atomic operations, pgac_cv_gcc_sync_int32_cas,
[AC_TRY_LINK([],
  [int val = 0;
   __sync_val_compare_and_swap(&val, 0, 37);],
  [pgac_cv_gcc_sync_int32_cas="yes"],
  [pgac_cv_gcc_sync_int32_cas="no"])])
if test x"$pgac_cv_gcc_sync_int32_cas" = x"yes"; then
  AC_DEFINE(HAVE_GCC__SYNC_INT32_CAS, 1, [Define to 1 if you have __sync_compare_and_swap(int *, int, int).])
fi])# PGAC_HAVE_GCC__SYNC_INT32_CAS

# PGAC_HAVE_GCC__SYNC_INT64_CAS
# -------------------------
# Check if the C compiler understands __sync_compare_and_swap() for 64bit
# types, and define HAVE_GCC__SYNC_INT64_CAS if so.
AC_DEFUN([PGAC_HAVE_GCC__SYNC_INT64_CAS],
[AC_CACHE_CHECK(for builtin __sync int64 atomic operations, pgac_cv_gcc_sync_int64_cas,
[AC_TRY_LINK([],
  [PG_INT64_TYPE lock = 0;
   __sync_val_compare_and_swap(&lock, 0, (PG_INT64_TYPE) 37);],
  [pgac_cv_gcc_sync_int64_cas="yes"],
  [pgac_cv_gcc_sync_int64_cas="no"])])
if test x"$pgac_cv_gcc_sync_int64_cas" = x"yes"; then
  AC_DEFINE(HAVE_GCC__SYNC_INT64_CAS, 1, [Define to 1 if you have __sync_compare_and_swap(int64 *, int64, int64).])
fi])# PGAC_HAVE_GCC__SYNC_INT64_CAS

# PGAC_HAVE_GCC__ATOMIC_INT32_CAS
# -------------------------
# Check if the C compiler understands __atomic_compare_exchange_n() for 32bit
# types, and define HAVE_GCC__ATOMIC_INT32_CAS if so.
AC_DEFUN([PGAC_HAVE_GCC__ATOMIC_INT32_CAS],
[AC_CACHE_CHECK(for builtin __atomic int32 atomic operations, pgac_cv_gcc_atomic_int32_cas,
[AC_TRY_LINK([],
  [int val = 0;
   int expect = 0;
   __atomic_compare_exchange_n(&val, &expect, 37, 0, __ATOMIC_SEQ_CST, __ATOMIC_RELAXED);],
  [pgac_cv_gcc_atomic_int32_cas="yes"],
  [pgac_cv_gcc_atomic_int32_cas="no"])])
if test x"$pgac_cv_gcc_atomic_int32_cas" = x"yes"; then
  AC_DEFINE(HAVE_GCC__ATOMIC_INT32_CAS, 1, [Define to 1 if you have __atomic_compare_exchange_n(int *, int *, int).])
fi])# PGAC_HAVE_GCC__ATOMIC_INT32_CAS

# PGAC_HAVE_GCC__ATOMIC_INT64_CAS
# -------------------------
# Check if the C compiler understands __atomic_compare_exchange_n() for 64bit
# types, and define HAVE_GCC__ATOMIC_INT64_CAS if so.
AC_DEFUN([PGAC_HAVE_GCC__ATOMIC_INT64_CAS],
[AC_CACHE_CHECK(for builtin __atomic int64 atomic operations, pgac_cv_gcc_atomic_int64_cas,
[AC_TRY_LINK([],
  [PG_INT64_TYPE val = 0;
   PG_INT64_TYPE expect = 0;
   __atomic_compare_exchange_n(&val, &expect, 37, 0, __ATOMIC_SEQ_CST, __ATOMIC_RELAXED);],
  [pgac_cv_gcc_atomic_int64_cas="yes"],
  [pgac_cv_gcc_atomic_int64_cas="no"])])
if test x"$pgac_cv_gcc_atomic_int64_cas" = x"yes"; then
  AC_DEFINE(HAVE_GCC__ATOMIC_INT64_CAS, 1, [Define to 1 if you have __atomic_compare_exchange_n(int64 *, int *, int64).])
fi])# PGAC_HAVE_GCC__ATOMIC_INT64_CAS
=======
])# PGAC_PROG_CC_CFLAGS_OPT
>>>>>>> 0f855d62
<|MERGE_RESOLUTION|>--- conflicted
+++ resolved
@@ -1,9 +1,5 @@
 # Macros to detect C compiler features
-<<<<<<< HEAD
-# config/c-compiler.m4
-=======
 # $PostgreSQL: pgsql/config/c-compiler.m4,v 1.15 2008/02/17 16:36:42 petere Exp $
->>>>>>> 0f855d62
 
 
 # PGAC_C_SIGNED
@@ -136,7 +132,6 @@
 
 
 
-<<<<<<< HEAD
 # PGAC_C_STATIC_ASSERT
 # --------------------
 # Check if the C compiler understands _Static_assert(),
@@ -234,8 +229,6 @@
 
 
 
-=======
->>>>>>> 0f855d62
 # PGAC_PROG_CC_CFLAGS_OPT
 # -----------------------
 # Given a string, check if the compiler supports the string as a
@@ -250,7 +243,6 @@
                    AC_MSG_RESULT(yes),
                    [CFLAGS="$pgac_save_CFLAGS"
                     AC_MSG_RESULT(no)])
-<<<<<<< HEAD
 ac_c_werror_flag=$ac_save_c_werror_flag
 ])# PGAC_PROG_CC_CFLAGS_OPT
 
@@ -433,7 +425,4 @@
   [pgac_cv_gcc_atomic_int64_cas="no"])])
 if test x"$pgac_cv_gcc_atomic_int64_cas" = x"yes"; then
   AC_DEFINE(HAVE_GCC__ATOMIC_INT64_CAS, 1, [Define to 1 if you have __atomic_compare_exchange_n(int64 *, int *, int64).])
-fi])# PGAC_HAVE_GCC__ATOMIC_INT64_CAS
-=======
-])# PGAC_PROG_CC_CFLAGS_OPT
->>>>>>> 0f855d62
+fi])# PGAC_HAVE_GCC__ATOMIC_INT64_CAS