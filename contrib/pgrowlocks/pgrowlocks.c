/*
<<<<<<< HEAD
 * $PostgreSQL: pgsql/contrib/pgrowlocks/pgrowlocks.c,v 1.12 2009/06/11 14:48:52 momjian Exp $
=======
 * $PostgreSQL: pgsql/contrib/pgrowlocks/pgrowlocks.c,v 1.9 2008/03/26 21:10:36 alvherre Exp $
>>>>>>> f260edb1
 *
 * Copyright (c) 2005-2006	Tatsuo Ishii
 *
 * Permission to use, copy, modify, and distribute this software and
 * its documentation for any purpose, without fee, and without a
 * written agreement is hereby granted, provided that the above
 * copyright notice and this paragraph and the following two
 * paragraphs appear in all copies.
 *
 * IN NO EVENT SHALL THE AUTHOR BE LIABLE TO ANY PARTY FOR DIRECT,
 * INDIRECT, SPECIAL, INCIDENTAL, OR CONSEQUENTIAL DAMAGES, INCLUDING
 * LOST PROFITS, ARISING OUT OF THE USE OF THIS SOFTWARE AND ITS
 * DOCUMENTATION, EVEN IF THE UNIVERSITY OF CALIFORNIA HAS BEEN ADVISED
 * OF THE POSSIBILITY OF SUCH DAMAGE.
 *
 * THE AUTHOR SPECIFICALLY DISCLAIMS ANY WARRANTIES, INCLUDING, BUT NOT
 * LIMITED TO, THE IMPLIED WARRANTIES OF MERCHANTABILITY AND FITNESS FOR
 * A PARTICULAR PURPOSE.  THE SOFTWARE PROVIDED HEREUNDER IS ON AN "AS
 * IS" BASIS, AND THE AUTHOR HAS NO OBLIGATIONS TO PROVIDE MAINTENANCE,
 * SUPPORT, UPDATES, ENHANCEMENTS, OR MODIFICATIONS.
 */

#include "postgres.h"

#include "access/heapam.h"
#include "access/multixact.h"
#include "access/relscan.h"
#include "access/xact.h"
#include "catalog/namespace.h"
#include "funcapi.h"
#include "miscadmin.h"
#include "storage/bufmgr.h"
#include "storage/procarray.h"
#include "utils/acl.h"
#include "utils/builtins.h"
#include "utils/tqual.h"


PG_MODULE_MAGIC;

PG_FUNCTION_INFO_V1(pgrowlocks);

extern Datum pgrowlocks(PG_FUNCTION_ARGS);

/* ----------
 * pgrowlocks:
 * returns tids of rows being locked
 * ----------
 */

#define NCHARS 32

typedef struct
{
	Relation	rel;
	HeapScanDesc scan;
	int			ncolumns;
} MyData;

Datum
pgrowlocks(PG_FUNCTION_ARGS)
{
	FuncCallContext *funcctx;
	HeapScanDesc scan;
	HeapTuple	tuple;
	TupleDesc	tupdesc;
	AttInMetadata *attinmeta;
	Datum		result;
	MyData	   *mydata;
	Relation	rel;

	if (SRF_IS_FIRSTCALL())
	{
		text	   *relname;
		RangeVar   *relrv;
		MemoryContext oldcontext;
		AclResult	aclresult;

		funcctx = SRF_FIRSTCALL_INIT();
		oldcontext = MemoryContextSwitchTo(funcctx->multi_call_memory_ctx);

		/* Build a tuple descriptor for our result type */
		if (get_call_result_type(fcinfo, NULL, &tupdesc) != TYPEFUNC_COMPOSITE)
			elog(ERROR, "return type must be a row type");

		attinmeta = TupleDescGetAttInMetadata(tupdesc);
		funcctx->attinmeta = attinmeta;

		relname = PG_GETARG_TEXT_P(0);
		relrv = makeRangeVarFromNameList(textToQualifiedNameList(relname));
		rel = heap_openrv(relrv, AccessShareLock);

		/* check permissions: must have SELECT on table */
		aclresult = pg_class_aclcheck(RelationGetRelid(rel), GetUserId(),
									  ACL_SELECT);
		if (aclresult != ACLCHECK_OK)
			aclcheck_error(aclresult, ACL_KIND_CLASS,
						   RelationGetRelationName(rel));

		scan = heap_beginscan(rel, SnapshotNow, 0, NULL);
		mydata = palloc(sizeof(*mydata));
		mydata->rel = rel;
		mydata->scan = scan;
		mydata->ncolumns = tupdesc->natts;
		funcctx->user_fctx = mydata;

		MemoryContextSwitchTo(oldcontext);
	}

	funcctx = SRF_PERCALL_SETUP();
	attinmeta = funcctx->attinmeta;
	mydata = (MyData *) funcctx->user_fctx;
	scan = mydata->scan;

	/* scan the relation */
	while ((tuple = heap_getnext(scan, ForwardScanDirection)) != NULL)
	{
		/* must hold a buffer lock to call HeapTupleSatisfiesUpdate */
		LockBuffer(scan->rs_cbuf, BUFFER_LOCK_SHARE);

		if (HeapTupleSatisfiesUpdate(rel, tuple->t_data,
									 GetCurrentCommandId(false),
									 scan->rs_cbuf) == HeapTupleBeingUpdated)
		{

			char	  **values;
			int			i;

			values = (char **) palloc(mydata->ncolumns * sizeof(char *));

			i = 0;
			values[i++] = (char *) DirectFunctionCall1(tidout, PointerGetDatum(&tuple->t_self));

			if (tuple->t_data->t_infomask & HEAP_XMAX_SHARED_LOCK)
				values[i++] = pstrdup("Shared");
			else
				values[i++] = pstrdup("Exclusive");
			values[i] = palloc(NCHARS * sizeof(char));
			snprintf(values[i++], NCHARS, "%d", HeapTupleHeaderGetXmax(tuple->t_data));
			if (tuple->t_data->t_infomask & HEAP_XMAX_IS_MULTI)
			{
				TransactionId *xids;
				int			nxids;
				int			j;
				int			isValidXid = 0;		/* any valid xid ever exists? */

				values[i++] = pstrdup("true");
				nxids = GetMultiXactIdMembers(HeapTupleHeaderGetXmax(tuple->t_data), &xids);
				if (nxids == -1)
				{
					elog(ERROR, "GetMultiXactIdMembers returns error");
				}

				values[i] = palloc(NCHARS * nxids);
				values[i + 1] = palloc(NCHARS * nxids);
				strcpy(values[i], "{");
				strcpy(values[i + 1], "{");

				for (j = 0; j < nxids; j++)
				{
					char		buf[NCHARS];

					if (TransactionIdIsInProgress(xids[j]))
					{
						if (isValidXid)
						{
							strcat(values[i], ",");
							strcat(values[i + 1], ",");
						}
						snprintf(buf, NCHARS, "%d", xids[j]);
						strcat(values[i], buf);
						snprintf(buf, NCHARS, "%d", BackendXidGetPid(xids[j]));
						strcat(values[i + 1], buf);

						isValidXid = 1;
					}
				}

				strcat(values[i], "}");
				strcat(values[i + 1], "}");
				i++;
			}
			else
			{
				values[i++] = pstrdup("false");
				values[i] = palloc(NCHARS * sizeof(char));
				snprintf(values[i++], NCHARS, "{%d}", HeapTupleHeaderGetXmax(tuple->t_data));

				values[i] = palloc(NCHARS * sizeof(char));
				snprintf(values[i++], NCHARS, "{%d}", BackendXidGetPid(HeapTupleHeaderGetXmax(tuple->t_data)));
			}

			LockBuffer(scan->rs_cbuf, BUFFER_LOCK_UNLOCK);

			/* build a tuple */
			tuple = BuildTupleFromCStrings(attinmeta, values);

			/* make the tuple into a datum */
			result = HeapTupleGetDatum(tuple);

			/* Clean up */
			for (i = 0; i < mydata->ncolumns; i++)
				pfree(values[i]);
			pfree(values);

			SRF_RETURN_NEXT(funcctx, result);
		}
		else
		{
			LockBuffer(scan->rs_cbuf, BUFFER_LOCK_UNLOCK);
		}
	}

	heap_endscan(scan);
	heap_close(mydata->rel, AccessShareLock);

	SRF_RETURN_DONE(funcctx);
}<|MERGE_RESOLUTION|>--- conflicted
+++ resolved
@@ -1,9 +1,5 @@
 /*
-<<<<<<< HEAD
- * $PostgreSQL: pgsql/contrib/pgrowlocks/pgrowlocks.c,v 1.12 2009/06/11 14:48:52 momjian Exp $
-=======
  * $PostgreSQL: pgsql/contrib/pgrowlocks/pgrowlocks.c,v 1.9 2008/03/26 21:10:36 alvherre Exp $
->>>>>>> f260edb1
  *
  * Copyright (c) 2005-2006	Tatsuo Ishii
  *
