--- conflicted
+++ resolved
@@ -22,19 +22,13 @@
 	 */
 	exec_prog(true,
 			  SYSTEMQUOTE "\"%s/pg_dumpall\" --port %d --username \"%s\" "
-<<<<<<< HEAD
 			  "--schema-only --binary-upgrade -f \"%s/" ALL_DUMP_FILE "\""
-		   SYSTEMQUOTE, ctx->new.bindir, ctx->old.port, ctx->user, ctx->cwd);
-	check_ok(ctx);
-=======
-			  "--schema-only --binary-upgrade > \"%s/" ALL_DUMP_FILE "\""
 			  SYSTEMQUOTE, new_cluster.bindir, old_cluster.port, os_info.user, os_info.cwd);
 	check_ok();
->>>>>>> a4bebdd9
 }
 
 static char *
-get_preassigned_oids_for_db(migratorContext *ctx, char *line)
+get_preassigned_oids_for_db(char *line)
 {
 	char	   *dbname;
 	int			dbnum;
@@ -52,9 +46,9 @@
 		return NULL;
 	dbname[strlen(dbname) - 1] = '\0';
 
-	for (dbnum = 0; dbnum < ctx->old.dbarr.ndbs; dbnum++)
+	for (dbnum = 0; dbnum < old_cluster.dbarr.ndbs; dbnum++)
 	{
-		DbInfo	   *olddb = &ctx->old.dbarr.dbs[dbnum];
+		DbInfo	   *olddb = &old_cluster.dbarr.dbs[dbnum];
 
 		if (strcmp(olddb->db_name, dbname) == 0)
 		{
@@ -69,13 +63,8 @@
  *	split_old_dump
  *
  *	This function splits pg_dumpall output into global values and
-<<<<<<< HEAD
- *	database creation, and per-db schemas.  This allows us to create
- *	the toast place holders between restoring these two parts of the
-=======
  *	database creation, and per-db schemas.	This allows us to create
  *	the support functions between restoring these two parts of the
->>>>>>> a4bebdd9
  *	dump.  We split on the first "\connect " after a CREATE ROLE
  *	username match;  this is where the per-db restore starts.
  *
@@ -96,35 +85,23 @@
 	char		filename[MAXPGPATH];
 	bool		suppressed_username = false;
 
-<<<<<<< HEAD
 	/* If this is a QE node, read the pre-assigned OIDs into memory. */
-	if (!ctx->dispatcher_mode)
-		slurp_oid_files(ctx);
+	if (!user_opts.dispatcher_mode)
+		slurp_oid_files();
 
 	/* 
 	 * Open all files in binary mode to avoid line end translation on Windows,
 	 * both for input and output.
 	 */
-	snprintf(filename, sizeof(filename), "%s/%s", ctx->cwd, ALL_DUMP_FILE);
+	snprintf(filename, sizeof(filename), "%s/%s", os_info.cwd, ALL_DUMP_FILE);
 	if ((all_dump = fopen(filename, PG_BINARY_R)) == NULL)
-		pg_log(ctx, PG_FATAL, "Cannot open dump file %s\n", filename);
-	snprintf(filename, sizeof(filename), "%s/%s", ctx->cwd, GLOBALS_DUMP_FILE);
-	if ((globals_dump = fopen(filename, PG_BINARY_W)) == NULL)
-		pg_log(ctx, PG_FATAL, "Cannot write to dump file %s\n", filename);
-	snprintf(filename, sizeof(filename), "%s/%s", ctx->cwd, DB_DUMP_FILE);
-	if ((db_dump = fopen(filename, PG_BINARY_W)) == NULL)
-		pg_log(ctx, PG_FATAL, "Cannot write to dump file %s\n", filename);
-=======
-	snprintf(filename, sizeof(filename), "%s/%s", os_info.cwd, ALL_DUMP_FILE);
-	if ((all_dump = fopen(filename, "r")) == NULL)
 		pg_log(PG_FATAL, "Cannot open dump file %s\n", filename);
 	snprintf(filename, sizeof(filename), "%s/%s", os_info.cwd, GLOBALS_DUMP_FILE);
-	if ((globals_dump = fopen(filename, "w")) == NULL)
+	if ((globals_dump = fopen(filename, PG_BINARY_W)) == NULL)
 		pg_log(PG_FATAL, "Cannot write to dump file %s\n", filename);
 	snprintf(filename, sizeof(filename), "%s/%s", os_info.cwd, DB_DUMP_FILE);
-	if ((db_dump = fopen(filename, "w")) == NULL)
+	if ((db_dump = fopen(filename, PG_BINARY_W)) == NULL)
 		pg_log(PG_FATAL, "Cannot write to dump file %s\n", filename);
->>>>>>> a4bebdd9
 	current_output = globals_dump;
 
 	/* patterns used to prevent our own username from being recreated */
@@ -168,10 +145,10 @@
 		{
 			char	   *preassigned_oids;
 
-			if (current_output == globals_dump && ctx->old.global_reserved_oids)
-				fputs(ctx->old.global_reserved_oids, current_output);
+			if (current_output == globals_dump && old_cluster.global_reserved_oids)
+				fputs(old_cluster.global_reserved_oids, current_output);
 
-			preassigned_oids = get_preassigned_oids_for_db(ctx, line);
+			preassigned_oids = get_preassigned_oids_for_db(line);
 			if (preassigned_oids)
 				fputs(preassigned_oids, current_output);
 		}
