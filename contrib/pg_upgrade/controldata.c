/*
 *	controldata.c
 *
 *	controldata functions
 *
 *	Copyright (c) 2010-2014, PostgreSQL Global Development Group
 *	contrib/pg_upgrade/controldata.c
 */

#include "postgres_fe.h"

#include "pg_upgrade.h"

#include <ctype.h>

/*
 * get_control_data()
 *
 * gets pg_control information in "ctrl". Assumes that bindir and
 * datadir are valid absolute paths to postgresql bin and pgdata
 * directories respectively *and* pg_resetxlog is version compatible
 * with datadir. The main purpose of this function is to get pg_control
 * data in a version independent manner.
 *
 * The approach taken here is to invoke pg_resetxlog with -n option
 * and then pipe its output. With little string parsing we get the
 * pg_control data.  pg_resetxlog cannot be run while the server is running
 * so we use pg_controldata;  pg_controldata doesn't provide all the fields
 * we need to actually perform the upgrade, but it provides enough for
 * check mode.  We do not implement pg_resetxlog -n because it is hard to
 * return valid xid data for a running server.
 */
void
get_control_data(ClusterInfo *cluster, bool live_check)
{
	char		cmd[MAXPGPATH];
	char		bufin[MAX_STRING];
	FILE	   *output;
	char	   *p;
	bool		got_xid = false;
	bool		got_oid = false;
	bool		got_nextxlogfile = false;
	bool		got_multi = false;
	bool		got_mxoff = false;
	bool		got_oldestmulti = false;
	bool		got_log_id = false;
	bool		got_log_seg = false;
	bool		got_tli = false;
	bool		got_align = false;
	bool		got_blocksz = false;
	bool		got_largesz = false;
	bool		got_walsz = false;
	bool		got_walseg = false;
	bool		got_ident = false;
	bool		got_index = false;
	bool		got_toast = false;
	bool		got_date_is_int = false;
	bool		got_float8_pass_by_value = false;
	bool		got_data_checksum_version = false;
	char	   *lc_collate = NULL;
	char	   *lc_ctype = NULL;
	char	   *lc_monetary = NULL;
	char	   *lc_numeric = NULL;
	char	   *lc_time = NULL;
	char	   *lang = NULL;
	char	   *language = NULL;
	char	   *lc_all = NULL;
	char	   *lc_messages = NULL;
	uint32		logid = 0;
	uint32		segno = 0;
	uint32		tli = 0;


	/*
	 * Because we test the pg_resetxlog output as strings, it has to be in
	 * English.  Copied from pg_regress.c.
	 */
	if (getenv("LC_COLLATE"))
		lc_collate = pg_strdup(getenv("LC_COLLATE"));
	if (getenv("LC_CTYPE"))
		lc_ctype = pg_strdup(getenv("LC_CTYPE"));
	if (getenv("LC_MONETARY"))
		lc_monetary = pg_strdup(getenv("LC_MONETARY"));
	if (getenv("LC_NUMERIC"))
		lc_numeric = pg_strdup(getenv("LC_NUMERIC"));
	if (getenv("LC_TIME"))
		lc_time = pg_strdup(getenv("LC_TIME"));
	if (getenv("LANG"))
		lang = pg_strdup(getenv("LANG"));
	if (getenv("LANGUAGE"))
		language = pg_strdup(getenv("LANGUAGE"));
	if (getenv("LC_ALL"))
		lc_all = pg_strdup(getenv("LC_ALL"));
	if (getenv("LC_MESSAGES"))
		lc_messages = pg_strdup(getenv("LC_MESSAGES"));

	pg_putenv("LC_COLLATE", NULL);
	pg_putenv("LC_CTYPE", NULL);
	pg_putenv("LC_MONETARY", NULL);
	pg_putenv("LC_NUMERIC", NULL);
	pg_putenv("LC_TIME", NULL);
	pg_putenv("LANG",
#ifndef WIN32
			  NULL);
#else
	/* On Windows the default locale cannot be English, so force it */
			  "en");
#endif
	pg_putenv("LANGUAGE", NULL);
	pg_putenv("LC_ALL", NULL);
	pg_putenv("LC_MESSAGES", "C");

	snprintf(cmd, sizeof(cmd), "\"%s/%s \"%s\"",
			 cluster->bindir,
			 live_check ? "pg_controldata\"" : "pg_resetxlog\" -n",
			 cluster->pgdata);
	fflush(stdout);
	fflush(stderr);

	if ((output = popen(cmd, "r")) == NULL)
		pg_fatal("Could not get control data using %s: %s\n",
				 cmd, getErrorText(errno));

	/* Only pre-8.4 has these so if they are not set below we will check later */
	cluster->controldata.lc_collate = NULL;
	cluster->controldata.lc_ctype = NULL;

	/* Only in <= 8.3 */
	if (GET_MAJOR_VERSION(cluster->major_version) <= 803)
	{
		cluster->controldata.float8_pass_by_value = false;
		got_float8_pass_by_value = true;
	}

	/*
	 * In PostgreSQL, checksums were introduced in 9.3 so the test for checksum
	 * version in upstream applies to <= 9.2. Greenplum backported checksums
	 * into 5.x which is based on PostgreSQL 8.3 so this test need to go
	 * against 8.2 instead.
	 */
	if (GET_MAJOR_VERSION(cluster->major_version) == 802)
	{
		cluster->controldata.data_checksum_version = 0;
		got_data_checksum_version = true;
	}

	/* we have the result of cmd in "output". so parse it line by line now */
	while (fgets(bufin, sizeof(bufin), output))
	{
		pg_log(PG_VERBOSE, "%s", bufin);

#ifdef WIN32

		/*
		 * Due to an installer bug, LANG=C doesn't work for PG 8.3.3, but does
		 * work 8.2.6 and 8.3.7, so check for non-ASCII output and suggest a
		 * minor upgrade.
		 */
		if (GET_MAJOR_VERSION(cluster->major_version) <= 803)
		{
			for (p = bufin; *p; p++)
				if (!isascii(*p))
					pg_fatal("The 8.3 cluster's pg_controldata is incapable of outputting ASCII, even\n"
							 "with LANG=C.  You must upgrade this cluster to a newer version of PostgreSQL\n"
							 "8.3 to fix this bug.  PostgreSQL 8.3.7 and later are known to work properly.\n");
		}
#endif

		if ((p = strstr(bufin, "pg_control version number:")) != NULL)
		{
			p = strchr(p, ':');

			if (p == NULL || strlen(p) <= 1)
				pg_fatal("%d: pg_resetxlog problem\n", __LINE__);

			p++;				/* removing ':' char */
			cluster->controldata.ctrl_ver = str2uint(p);
		}
		else if ((p = strstr(bufin, "Catalog version number:")) != NULL)
		{
			p = strchr(p, ':');

			if (p == NULL || strlen(p) <= 1)
				pg_fatal("%d: controldata retrieval problem\n", __LINE__);

			p++;				/* removing ':' char */
			cluster->controldata.cat_ver = str2uint(p);
		}
		else if ((p = strstr(bufin, "First log segment after reset:")) != NULL)
		{
			/* Skip the colon and any whitespace after it */
			p = strchr(p, ':');
			if (p == NULL || strlen(p) <= 1)
				pg_fatal("%d: controldata retrieval problem\n", __LINE__);
			p = strpbrk(p, "01234567890ABCDEF");
			if (p == NULL || strlen(p) <= 1)
				pg_fatal("%d: controldata retrieval problem\n", __LINE__);

			/* Make sure it looks like a valid WAL file name */
			if (strspn(p, "0123456789ABCDEF") != 24)
				pg_fatal("%d: controldata retrieval problem\n", __LINE__);

			strlcpy(cluster->controldata.nextxlogfile, p, 25);
			got_nextxlogfile = true;
		}
		else if ((p = strstr(bufin, "First log file ID after reset:")) != NULL)
		{
			p = strchr(p, ':');

			if (p == NULL || strlen(p) <= 1)
				pg_fatal("%d: controldata retrieval problem\n", __LINE__);

			p++;				/* removing ':' char */
			logid = str2uint(p);
			got_log_id = true;
		}
		else if ((p = strstr(bufin, "First log file segment after reset:")) != NULL)
		{
			p = strchr(p, ':');

			if (p == NULL || strlen(p) <= 1)
				pg_fatal("%d: controldata retrieval problem\n", __LINE__);

			p++;				/* removing ':' char */
			segno = str2uint(p);
			got_log_seg = true;
		}
		/* GPDB 4.3 (and PostgreSQL 8.2) wording of the above two. */
		else if ((p = strstr(bufin, "Current log file ID:")) != NULL)
		{
			p = strchr(p, ':');

			if (p == NULL || strlen(p) <= 1)
				pg_log(PG_FATAL, "%d: controldata retrieval problem\n", __LINE__);

			p++;				/* removing ':' char */
			logid = str2uint(p);
			got_log_id = true;
		}
		else if ((p = strstr(bufin, "Next log file segment:")) != NULL)
		{
			p = strchr(p, ':');

			if (p == NULL || strlen(p) <= 1)
				pg_log(PG_FATAL, "%d: controldata retrieval problem\n", __LINE__);

			p++;				/* removing ':' char */
			segno = str2uint(p);
			got_log_seg = true;
		}
		/*---*/
		else if ((p = strstr(bufin, "Latest checkpoint's TimeLineID:")) != NULL)
		{
			p = strchr(p, ':');

			if (p == NULL || strlen(p) <= 1)
				pg_fatal("%d: controldata retrieval problem\n", __LINE__);

			p++;				/* removing ':' char */
			tli = str2uint(p);
			got_tli = true;
		}
		else if ((p = strstr(bufin, "Latest checkpoint's NextXID:")) != NULL)
		{
			p = strchr(p, ':');

			if (p == NULL || strlen(p) <= 1)
				pg_log(PG_FATAL, "%d: controldata retrieval problem\n", __LINE__);

<<<<<<< HEAD
			p++;				/* removing ':' char */
			cluster->controldata.chkpnt_nxtepoch = str2uint(p);

			p = strchr(p, '/');
			if (p == NULL || strlen(p) <= 1)
				pg_log(PG_FATAL, "%d: controldata retrieval problem\n", __LINE__);
=======
			if (op == NULL || strlen(op) <= 1)
				pg_fatal("%d: controldata retrieval problem\n", __LINE__);
>>>>>>> ab76208e

			p++;				/* removing '/' char */
			cluster->controldata.chkpnt_nxtxid = str2uint(p);
			got_xid = true;
		}
		else if ((p = strstr(bufin, "Latest checkpoint's NextOID:")) != NULL)
		{
			p = strchr(p, ':');

			if (p == NULL || strlen(p) <= 1)
				pg_fatal("%d: controldata retrieval problem\n", __LINE__);

			p++;				/* removing ':' char */
			cluster->controldata.chkpnt_nxtoid = str2uint(p);
			got_oid = true;
		}
		else if ((p = strstr(bufin, "Latest checkpoint's NextMultiXactId:")) != NULL)
		{
			p = strchr(p, ':');

			if (p == NULL || strlen(p) <= 1)
				pg_fatal("%d: controldata retrieval problem\n", __LINE__);

			p++;				/* removing ':' char */
			cluster->controldata.chkpnt_nxtmulti = str2uint(p);
			got_multi = true;
		}
		else if ((p = strstr(bufin, "Latest checkpoint's oldestMultiXid:")) != NULL)
		{
			p = strchr(p, ':');

			if (p == NULL || strlen(p) <= 1)
				pg_fatal("%d: controldata retrieval problem\n", __LINE__);

			p++;				/* removing ':' char */
			cluster->controldata.chkpnt_oldstMulti = str2uint(p);
			got_oldestmulti = true;
		}
		else if ((p = strstr(bufin, "Latest checkpoint's NextMultiOffset:")) != NULL)
		{
			p = strchr(p, ':');

			if (p == NULL || strlen(p) <= 1)
				pg_fatal("%d: controldata retrieval problem\n", __LINE__);

			p++;				/* removing ':' char */
			cluster->controldata.chkpnt_nxtmxoff = str2uint(p);
			got_mxoff = true;
		}
		else if ((p = strstr(bufin, "Maximum data alignment:")) != NULL)
		{
			p = strchr(p, ':');

			if (p == NULL || strlen(p) <= 1)
				pg_fatal("%d: controldata retrieval problem\n", __LINE__);

			p++;				/* removing ':' char */
			cluster->controldata.align = str2uint(p);
			got_align = true;
		}
		else if ((p = strstr(bufin, "Database block size:")) != NULL)
		{
			p = strchr(p, ':');

			if (p == NULL || strlen(p) <= 1)
				pg_fatal("%d: controldata retrieval problem\n", __LINE__);

			p++;				/* removing ':' char */
			cluster->controldata.blocksz = str2uint(p);
			got_blocksz = true;
		}
		else if ((p = strstr(bufin, "Blocks per segment of large relation:")) != NULL)
		{
			p = strchr(p, ':');

			if (p == NULL || strlen(p) <= 1)
				pg_fatal("%d: controldata retrieval problem\n", __LINE__);

			p++;				/* removing ':' char */
			cluster->controldata.largesz = str2uint(p);
			got_largesz = true;
		}
		else if ((p = strstr(bufin, "WAL block size:")) != NULL)
		{
			p = strchr(p, ':');

			if (p == NULL || strlen(p) <= 1)
				pg_fatal("%d: controldata retrieval problem\n", __LINE__);

			p++;				/* removing ':' char */
			cluster->controldata.walsz = str2uint(p);
			got_walsz = true;
		}
		else if ((p = strstr(bufin, "Bytes per WAL segment:")) != NULL)
		{
			p = strchr(p, ':');

			if (p == NULL || strlen(p) <= 1)
				pg_fatal("%d: controldata retrieval problem\n", __LINE__);

			p++;				/* removing ':' char */
			cluster->controldata.walseg = str2uint(p);
			got_walseg = true;
		}
		else if ((p = strstr(bufin, "Maximum length of identifiers:")) != NULL)
		{
			p = strchr(p, ':');

			if (p == NULL || strlen(p) <= 1)
				pg_fatal("%d: controldata retrieval problem\n", __LINE__);

			p++;				/* removing ':' char */
			cluster->controldata.ident = str2uint(p);
			got_ident = true;
		}
		else if ((p = strstr(bufin, "Maximum columns in an index:")) != NULL)
		{
			p = strchr(p, ':');

			if (p == NULL || strlen(p) <= 1)
				pg_fatal("%d: controldata retrieval problem\n", __LINE__);

			p++;				/* removing ':' char */
			cluster->controldata.index = str2uint(p);
			got_index = true;
		}
		else if ((p = strstr(bufin, "Maximum size of a TOAST chunk:")) != NULL)
		{
			p = strchr(p, ':');

			if (p == NULL || strlen(p) <= 1)
				pg_fatal("%d: controldata retrieval problem\n", __LINE__);

			p++;				/* removing ':' char */
			cluster->controldata.toast = str2uint(p);
			got_toast = true;
		}
		else if ((p = strstr(bufin, "Date/time type storage:")) != NULL)
		{
			p = strchr(p, ':');

			if (p == NULL || strlen(p) <= 1)
				pg_fatal("%d: controldata retrieval problem\n", __LINE__);

			p++;				/* removing ':' char */
			cluster->controldata.date_is_int = strstr(p, "64-bit integers") != NULL;
			got_date_is_int = true;
		}
		else if ((p = strstr(bufin, "Float8 argument passing:")) != NULL)
		{
			p = strchr(p, ':');

			if (p == NULL || strlen(p) <= 1)
				pg_fatal("%d: controldata retrieval problem\n", __LINE__);

			p++;				/* removing ':' char */
			/* used later for contrib check */
			cluster->controldata.float8_pass_by_value = strstr(p, "by value") != NULL;
			got_float8_pass_by_value = true;
		}
		else if ((p = strstr(bufin, "checksum")) != NULL)
		{
			p = strchr(p, ':');

			if (p == NULL || strlen(p) <= 1)
				pg_fatal("%d: controldata retrieval problem\n", __LINE__);

			p++;				/* removing ':' char */
			/* used later for contrib check */
			cluster->controldata.data_checksum_version = str2uint(p);
			got_data_checksum_version = true;
		}
		/* In pre-8.4 only */
		else if ((p = strstr(bufin, "LC_COLLATE:")) != NULL)
		{
			p = strchr(p, ':');

			if (p == NULL || strlen(p) <= 1)
				pg_fatal("%d: controldata retrieval problem\n", __LINE__);

			p++;				/* removing ':' char */
			/* skip leading spaces and remove trailing newline */
			p += strspn(p, " ");
			if (strlen(p) > 0 && *(p + strlen(p) - 1) == '\n')
				*(p + strlen(p) - 1) = '\0';
			cluster->controldata.lc_collate = pg_strdup(p);
		}
		/* In pre-8.4 only */
		else if ((p = strstr(bufin, "LC_CTYPE:")) != NULL)
		{
			p = strchr(p, ':');

			if (p == NULL || strlen(p) <= 1)
				pg_fatal("%d: controldata retrieval problem\n", __LINE__);

			p++;				/* removing ':' char */
			/* skip leading spaces and remove trailing newline */
			p += strspn(p, " ");
			if (strlen(p) > 0 && *(p + strlen(p) - 1) == '\n')
				*(p + strlen(p) - 1) = '\0';
			cluster->controldata.lc_ctype = pg_strdup(p);
		}
	}

	if (output)
		pclose(output);

	/*
	 * Restore environment variables
	 */
	pg_putenv("LC_COLLATE", lc_collate);
	pg_putenv("LC_CTYPE", lc_ctype);
	pg_putenv("LC_MONETARY", lc_monetary);
	pg_putenv("LC_NUMERIC", lc_numeric);
	pg_putenv("LC_TIME", lc_time);
	pg_putenv("LANG", lang);
	pg_putenv("LANGUAGE", language);
	pg_putenv("LC_ALL", lc_all);
	pg_putenv("LC_MESSAGES", lc_messages);

	pg_free(lc_collate);
	pg_free(lc_ctype);
	pg_free(lc_monetary);
	pg_free(lc_numeric);
	pg_free(lc_time);
	pg_free(lang);
	pg_free(language);
	pg_free(lc_all);
	pg_free(lc_messages);

	/*
	 * Before 9.3, pg_resetxlog reported the xlogid and segno of the first log
	 * file after reset as separate lines. Starting with 9.3, it reports the
	 * WAL file name. If the old cluster is older than 9.3, we construct the
	 * WAL file name from the tli, xlogid, and segno.
	 */
	if (GET_MAJOR_VERSION(cluster->major_version) <= 902)
	{
		if (got_tli && got_log_id && got_log_seg)
		{
			snprintf(cluster->controldata.nextxlogfile, 25, "%08X%08X%08X",
					 tli, logid, segno);
			got_nextxlogfile = true;
		}
	}

	/* verify that we got all the mandatory pg_control data */
	if (!got_xid || !got_oid ||
		!got_multi || !got_mxoff ||
		(!got_oldestmulti &&
		 cluster->controldata.cat_ver >= MULTIXACT_FORMATCHANGE_CAT_VER) ||
		(!live_check && !got_nextxlogfile) ||
		!got_align || !got_blocksz || !got_largesz || !got_walsz ||
		!got_walseg || !got_ident || !got_index || /* !got_toast || */
		!got_date_is_int || !got_float8_pass_by_value || !got_data_checksum_version)
	{
		pg_log(PG_REPORT,
			   "The %s cluster lacks some required control information:\n",
			   CLUSTER_NAME(cluster));

		if (!got_xid)
			pg_log(PG_REPORT, "  checkpoint next XID\n");

		if (!got_oid)
			pg_log(PG_REPORT, "  latest checkpoint next OID\n");

		if (!got_multi)
			pg_log(PG_REPORT, "  latest checkpoint next MultiXactId\n");

		if (!got_mxoff)
			pg_log(PG_REPORT, "  latest checkpoint next MultiXactOffset\n");

		if (!got_oldestmulti &&
			cluster->controldata.cat_ver >= MULTIXACT_FORMATCHANGE_CAT_VER)
			pg_log(PG_REPORT, "  latest checkpoint oldest MultiXactId\n");

		if (!live_check && !got_nextxlogfile)
			pg_log(PG_REPORT, "  first WAL segment after reset\n");

		if (!got_align)
			pg_log(PG_REPORT, "  maximum alignment\n");

		if (!got_blocksz)
			pg_log(PG_REPORT, "  block size\n");

		if (!got_largesz)
			pg_log(PG_REPORT, "  large relation segment size\n");

		if (!got_walsz)
			pg_log(PG_REPORT, "  WAL block size\n");

		if (!got_walseg)
			pg_log(PG_REPORT, "  WAL segment size\n");

		if (!got_ident)
			pg_log(PG_REPORT, "  maximum identifier length\n");

		if (!got_index)
			pg_log(PG_REPORT, "  maximum number of indexed columns\n");

#if 0	/* not mandatory in GPDB, see comment in check_control_data() */
		if (!got_toast)
			pg_log(PG_REPORT, "  maximum TOAST chunk size\n");
#endif

		if (!got_date_is_int)
			pg_log(PG_REPORT, "  dates/times are integers?\n");

		/* value added in Postgres 8.4 */
		if (!got_float8_pass_by_value)
			pg_log(PG_REPORT, "  float8 argument passing method\n");

		/* value added in Postgres 9.3 */
		if (!got_data_checksum_version)
			pg_log(PG_REPORT, "  data checksum version\n");

		pg_fatal("Cannot continue without required control information, terminating\n");
	}
}


/*
 * check_control_data()
 *
 * check to make sure the control data settings are compatible
 */
void
check_control_data(ControlData *oldctrl,
				   ControlData *newctrl)
{
	if (oldctrl->align == 0 || oldctrl->align != newctrl->align)
		pg_fatal("old and new pg_controldata alignments are invalid or do not match\n"
			   "Likely one cluster is a 32-bit install, the other 64-bit\n");

	if (oldctrl->blocksz == 0 || oldctrl->blocksz != newctrl->blocksz)
		pg_fatal("old and new pg_controldata block sizes are invalid or do not match\n");

	if (oldctrl->largesz == 0 || oldctrl->largesz != newctrl->largesz)
<<<<<<< HEAD
		pg_log(PG_FATAL,
			   "old and new pg_controldata maximum relation segment sizes are invalid or do not match\n");
=======
		pg_fatal("old and new pg_controldata maximum relation segement sizes are invalid or do not match\n");
>>>>>>> ab76208e

	if (oldctrl->walsz == 0 || oldctrl->walsz != newctrl->walsz)
		pg_fatal("old and new pg_controldata WAL block sizes are invalid or do not match\n");

	if (oldctrl->walseg == 0 || oldctrl->walseg != newctrl->walseg)
		pg_fatal("old and new pg_controldata WAL segment sizes are invalid or do not match\n");

	if (oldctrl->ident == 0 || oldctrl->ident != newctrl->ident)
		pg_fatal("old and new pg_controldata maximum identifier lengths are invalid or do not match\n");

	if (oldctrl->index == 0 || oldctrl->index != newctrl->index)
		pg_fatal("old and new pg_controldata maximum indexed columns are invalid or do not match\n");

	/*
	 * PostgreSQL's pg_upgrade checks for the maximum TOAST chunk size, because
	 * the tuptoaster code assumes all chunks to have the same size. GPDB's
	 * tuptoaster code has been modified to work with any chunk size, to
	 * support upgrading from GPDB 4.3 to 5.0, because the chunk size was
	 * changed between those releases (that is, between PostgreSQL 8.2 and
	 * 8.3). Hence, 'got_toast' is not mandatory in GPDB.
	 * TODO: Should we only consider got_toast not mandatory for upgrades to
	 * 5.x?
	 */
	if (oldctrl->toast == 0 || oldctrl->toast != newctrl->toast)
<<<<<<< HEAD
		pg_log(PG_WARNING,
			   "old and new pg_controldata maximum TOAST chunk sizes are invalid or do not match\n");
=======
		pg_fatal("old and new pg_controldata maximum TOAST chunk sizes are invalid or do not match\n");
>>>>>>> ab76208e

	if (oldctrl->date_is_int != newctrl->date_is_int)
	{
		pg_log(PG_WARNING,
			   "\nOld and new pg_controldata date/time storage types do not match.\n");

		/*
		 * This is a common 8.3 -> 8.4 upgrade problem, so we are more verbose
		 */
		pg_fatal("You will need to rebuild the new server with configure option\n"
				 "--disable-integer-datetimes or get server binaries built with those\n"
				 "options.\n");
	}

	/*
	 * Check for allowed combinations of data checksums. PostgreSQL only allow
	 * upgrades where the checksum settings match, in Greenplum we can however
	 * set or remove checksums during the upgrade.
	 */
<<<<<<< HEAD
	if (oldctrl->data_checksum_version == 0 &&
		newctrl->data_checksum_version != 0 &&
		user_opts.checksum_mode != CHECKSUM_ADD)
		pg_log(PG_FATAL, "old cluster does not use data checksums but the new one does\n");
	else if (oldctrl->data_checksum_version != 0 &&
			 newctrl->data_checksum_version == 0 &&
			 user_opts.checksum_mode != CHECKSUM_REMOVE)
		pg_log(PG_FATAL, "old cluster uses data checksums but the new one does not\n");
	else if (oldctrl->data_checksum_version == newctrl->data_checksum_version &&
			 user_opts.checksum_mode != CHECKSUM_NONE)
		pg_log(PG_FATAL, "old and new cluster data checksum configuration match, cannot %s data checksums\n",
				 (user_opts.checksum_mode == CHECKSUM_ADD ? "add" : "remove"));
	else if (oldctrl->data_checksum_version != 0 && user_opts.checksum_mode == CHECKSUM_ADD)
		pg_log(PG_FATAL, "--add-checksum option not supported for old cluster which uses data checksums\n");
	else if (oldctrl->data_checksum_version != newctrl->data_checksum_version
			 && user_opts.checksum_mode == CHECKSUM_NONE)
		pg_log(PG_FATAL, "old and new cluster pg_controldata checksum versions do not match\n");
=======
	if (oldctrl->data_checksum_version != newctrl->data_checksum_version)
	{
		pg_fatal("old and new pg_controldata checksum versions are invalid or do not match\n");
	}
>>>>>>> ab76208e
}


void
disable_old_cluster(void)
{
	char		old_path[MAXPGPATH],
				new_path[MAXPGPATH];

	/* rename pg_control so old server cannot be accidentally started */
	prep_status("Adding \".old\" suffix to old global/pg_control");

	snprintf(old_path, sizeof(old_path), "%s/global/pg_control", old_cluster.pgdata);
	snprintf(new_path, sizeof(new_path), "%s/global/pg_control.old", old_cluster.pgdata);
	if (pg_mv_file(old_path, new_path) != 0)
		pg_fatal("Unable to rename %s to %s.\n", old_path, new_path);
	check_ok();

	pg_log(PG_REPORT, "\n"
		   "If you want to start the old cluster, you will need to remove\n"
		   "the \".old\" suffix from %s/global/pg_control.old.\n"
		 "Because \"link\" mode was used, the old cluster cannot be safely\n"
	"started once the new cluster has been started.\n\n", old_cluster.pgdata);
}<|MERGE_RESOLUTION|>--- conflicted
+++ resolved
@@ -267,17 +267,12 @@
 			if (p == NULL || strlen(p) <= 1)
 				pg_log(PG_FATAL, "%d: controldata retrieval problem\n", __LINE__);
 
-<<<<<<< HEAD
 			p++;				/* removing ':' char */
 			cluster->controldata.chkpnt_nxtepoch = str2uint(p);
 
 			p = strchr(p, '/');
 			if (p == NULL || strlen(p) <= 1)
-				pg_log(PG_FATAL, "%d: controldata retrieval problem\n", __LINE__);
-=======
-			if (op == NULL || strlen(op) <= 1)
-				pg_fatal("%d: controldata retrieval problem\n", __LINE__);
->>>>>>> ab76208e
+				pg_fatal("%d: controldata retrieval problem\n", __LINE__);
 
 			p++;				/* removing '/' char */
 			cluster->controldata.chkpnt_nxtxid = str2uint(p);
@@ -616,12 +611,7 @@
 		pg_fatal("old and new pg_controldata block sizes are invalid or do not match\n");
 
 	if (oldctrl->largesz == 0 || oldctrl->largesz != newctrl->largesz)
-<<<<<<< HEAD
-		pg_log(PG_FATAL,
-			   "old and new pg_controldata maximum relation segment sizes are invalid or do not match\n");
-=======
-		pg_fatal("old and new pg_controldata maximum relation segement sizes are invalid or do not match\n");
->>>>>>> ab76208e
+		pg_fatal("old and new pg_controldata maximum relation segment sizes are invalid or do not match\n");
 
 	if (oldctrl->walsz == 0 || oldctrl->walsz != newctrl->walsz)
 		pg_fatal("old and new pg_controldata WAL block sizes are invalid or do not match\n");
@@ -646,12 +636,7 @@
 	 * 5.x?
 	 */
 	if (oldctrl->toast == 0 || oldctrl->toast != newctrl->toast)
-<<<<<<< HEAD
-		pg_log(PG_WARNING,
-			   "old and new pg_controldata maximum TOAST chunk sizes are invalid or do not match\n");
-=======
 		pg_fatal("old and new pg_controldata maximum TOAST chunk sizes are invalid or do not match\n");
->>>>>>> ab76208e
 
 	if (oldctrl->date_is_int != newctrl->date_is_int)
 	{
@@ -671,30 +656,23 @@
 	 * upgrades where the checksum settings match, in Greenplum we can however
 	 * set or remove checksums during the upgrade.
 	 */
-<<<<<<< HEAD
 	if (oldctrl->data_checksum_version == 0 &&
 		newctrl->data_checksum_version != 0 &&
 		user_opts.checksum_mode != CHECKSUM_ADD)
-		pg_log(PG_FATAL, "old cluster does not use data checksums but the new one does\n");
+		pg_fatal("old cluster does not use data checksums but the new one does\n");
 	else if (oldctrl->data_checksum_version != 0 &&
 			 newctrl->data_checksum_version == 0 &&
 			 user_opts.checksum_mode != CHECKSUM_REMOVE)
-		pg_log(PG_FATAL, "old cluster uses data checksums but the new one does not\n");
+		pg_fatal("old cluster uses data checksums but the new one does not\n");
 	else if (oldctrl->data_checksum_version == newctrl->data_checksum_version &&
 			 user_opts.checksum_mode != CHECKSUM_NONE)
-		pg_log(PG_FATAL, "old and new cluster data checksum configuration match, cannot %s data checksums\n",
+		pg_fatal("old and new cluster data checksum configuration match, cannot %s data checksums\n",
 				 (user_opts.checksum_mode == CHECKSUM_ADD ? "add" : "remove"));
 	else if (oldctrl->data_checksum_version != 0 && user_opts.checksum_mode == CHECKSUM_ADD)
-		pg_log(PG_FATAL, "--add-checksum option not supported for old cluster which uses data checksums\n");
+		pg_fatal("--add-checksum option not supported for old cluster which uses data checksums\n");
 	else if (oldctrl->data_checksum_version != newctrl->data_checksum_version
 			 && user_opts.checksum_mode == CHECKSUM_NONE)
-		pg_log(PG_FATAL, "old and new cluster pg_controldata checksum versions do not match\n");
-=======
-	if (oldctrl->data_checksum_version != newctrl->data_checksum_version)
-	{
-		pg_fatal("old and new pg_controldata checksum versions are invalid or do not match\n");
-	}
->>>>>>> ab76208e
+		pg_fatal("old and new cluster pg_controldata checksum versions do not match\n");
 }
 
 
