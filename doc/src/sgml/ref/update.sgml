--- conflicted
+++ resolved
@@ -21,12 +21,8 @@
 
  <refsynopsisdiv>
 <synopsis>
-<<<<<<< HEAD
+[ WITH [ RECURSIVE ] <replaceable class="parameter">with_query</replaceable> [, ...] ]
 UPDATE [ ONLY ] <replaceable class="PARAMETER">table</replaceable> [ * ] [ [ AS ] <replaceable class="parameter">alias</replaceable> ]
-=======
-[ WITH [ RECURSIVE ] <replaceable class="parameter">with_query</replaceable> [, ...] ]
-UPDATE [ ONLY ] <replaceable class="PARAMETER">table</replaceable> [ [ AS ] <replaceable class="parameter">alias</replaceable> ]
->>>>>>> a4bebdd9
     SET { <replaceable class="PARAMETER">column</replaceable> = { <replaceable class="PARAMETER">expression</replaceable> | DEFAULT } |
           ( <replaceable class="PARAMETER">column</replaceable> [, ...] ) = ( { <replaceable class="PARAMETER">expression</replaceable> | DEFAULT } [, ...] ) } [, ...]
     [ FROM <replaceable class="PARAMETER">from_list</replaceable> ]
