<!--
$PostgreSQL: pgsql/doc/src/sgml/ref/pg_ctl-ref.sgml,v 1.37 2007/01/11 02:30:01 momjian Exp $
PostgreSQL documentation
-->

<refentry id="app-pg-ctl">
 <refmeta>
  <refentrytitle id="app-pg-ctl-title"><application>pg_ctl</application></refentrytitle>
  <manvolnum>1</manvolnum>
  <refmiscinfo>Application</refmiscinfo>
 </refmeta>

 <refnamediv>
  <refname>pg_ctl</refname>
  <refpurpose>start, stop, or restart a <productname>PostgreSQL</productname> server</refpurpose>
 </refnamediv>

 <indexterm zone="app-pg-ctl">
  <primary>pg_ctl</primary>
 </indexterm>

 <refsynopsisdiv>
  <cmdsynopsis>
   <command>pg_ctl</command>
   <arg choice="plain">start</arg>
   <arg>-w</arg>
   <arg>-s</arg>
   <arg>-D <replaceable>datadir</replaceable></arg>
   <arg>-l <replaceable>filename</replaceable></arg>
   <arg>-o <replaceable>options</replaceable></arg>
   <arg>-p <replaceable>path</replaceable></arg>
   <arg>-c</arg>
   <sbr>
   <command>pg_ctl</command>
   <arg choice="plain">stop</arg>
   <arg>-W</arg>
   <arg>-s</arg>
   <arg>-D <replaceable>datadir</replaceable></arg>
   <arg>-m
     <group choice="plain">
       <arg>s[mart]</arg>
       <arg>f[ast]</arg>
       <arg>i[mmediate]</arg>
     </group>
   </arg>
   <sbr>
   <command>pg_ctl</command>
   <arg choice="plain">restart</arg>
   <arg>-w</arg>
   <arg>-s</arg>
   <arg>-D <replaceable>datadir</replaceable></arg>
   <arg>-c</arg>
   <arg>-m
     <group choice="plain">
       <arg>s[mart]</arg>
       <arg>f[ast]</arg>
       <arg>i[mmediate]</arg>
     </group>
   </arg>
   <arg>-o <replaceable>options</replaceable></arg>
   <sbr>
   <command>pg_ctl</command>
   <arg choice="plain">reload</arg>
   <arg>-s</arg>
   <arg>-D <replaceable>datadir</replaceable></arg>
   <sbr>
   <command>pg_ctl</command>
   <arg choice="plain">status</arg>
   <arg>-D <replaceable>datadir</replaceable></arg>
   <sbr>
   <command>pg_ctl</command>
   <arg choice="plain">kill</arg>
   <arg><replaceable>signal_name</replaceable></arg>
   <arg><replaceable>process_id</replaceable></arg>
   <sbr>
   <command>pg_ctl</command>
   <arg choice="plain">register</arg>
   <arg>-N <replaceable>servicename</replaceable></arg>
   <arg>-U <replaceable>username</replaceable></arg>
   <arg>-P <replaceable>password</replaceable></arg>
   <arg>-D <replaceable>datadir</replaceable></arg>
   <arg>-w</arg>
   <arg>-o <replaceable>options</replaceable></arg>
   <sbr>
   <command>pg_ctl</command>
   <arg choice="plain">unregister</arg>
   <arg>-N <replaceable>servicename</replaceable></arg>
  </cmdsynopsis>
 </refsynopsisdiv>


 <refsect1 id="app-pg-ctl-description">
  <title>Description</title>
  <para>
   <application>pg_ctl</application> is a utility for starting,
   stopping, or restarting the <productname>PostgreSQL</productname>
   backend server (<xref linkend="app-postgres">), or displaying the
   status of a running server.  Although the server can be started
   manually, <application>pg_ctl</application> encapsulates tasks such
   as redirecting log output and properly detaching from the terminal
   and process group. It also provides convenient options for
   controlled shutdown.
  </para>

  <para>
   In <option>start</option> mode, a new server is launched.  The
   server is started in the background, and standard input is attached to
   <filename>/dev/null</filename>.  The standard output and standard
   error are either appended to a log file (if the <option>-l</option>
   option is used), or redirected to <application>pg_ctl</application>'s 
   standard output (not standard error).  If no log file is chosen, the 
   standard output of <application>pg_ctl</application> should be redirected 
   to a file or piped to another process such as a log rotating program
   like <application>rotatelogs</>; otherwise <command>postgres</command> 
   will write its output to the controlling terminal (from the background) 
   and will not leave the shell's process group.
  </para>

  <para>
   In <option>stop</option> mode, the server that is running in
   the specified data directory is shut down.  Three different
   shutdown methods can be selected with the <option>-m</option>
   option: <quote>Smart</quote> mode waits for all the clients to
   disconnect.  This is the default.  <quote>Fast</quote> mode does
   not wait for clients to disconnect.  All active transactions are
   rolled back and clients are forcibly disconnected, then the
   server is shut down.  <quote>Immediate</quote> mode will abort
   all server processes without a clean shutdown.  This will lead to 
   a recovery run on restart.
  </para>

  <para>
   <option>restart</option> mode effectively executes a stop followed
   by a start.  This allows changing the <command>postgres</command>
   command-line options.
  </para>

  <para>
   <option>reload</option> mode simply sends the
   <command>postgres</command> process a <systemitem>SIGHUP</>
   signal, causing it to reread its configuration files
   (<filename>postgresql.conf</filename>,
   <filename>pg_hba.conf</filename>, etc.).  This allows changing of
   configuration-file options that do not require a complete restart
   to take effect.
  </para>

  <para>
   <option>status</option> mode checks whether a server is running in
   the specified data directory. If it is, the <acronym>PID</acronym>
   and the command line options that were used to invoke it are
   displayed.
  </para>

  <para>
   <option>kill</option> mode allows you to send a signal to a specified
    process.  This is particularly valuable for <productname>Microsoft Windows</>
    which does not have a <application>kill</> command.  Use 
    <literal>--help</> to see a list of supported signal names.
  </para>

  <para>
   <option>register</option> mode allows you to register a system service
   on <productname>Microsoft Windows</>.
  </para>

  <para>
   <option>unregister</option> mode allows you to unregister a system service
   on <productname>Microsoft Windows</>, previously registered with the
   <option>register</option> command.
  </para>
 </refsect1>

 <refsect1 id="app-pg-ctl-options">
  <title>Options</title>

    <variablelist>
     <varlistentry>
      <term><option>-D <replaceable class="parameter">datadir</replaceable></option></term>
      <listitem>
       <para>
	Specifies the file system location of the database files.  If
	this is omitted, the environment variable
	<envar>PGDATA</envar> is used.
       </para>
      </listitem>
     </varlistentry>

     <varlistentry>
      <term><option>-l <replaceable class="parameter">filename</replaceable></option></term>
      <listitem>
       <para>
        Append the server log output to
        <replaceable>filename</replaceable>.  If the file does not
        exist, it is created.  The <systemitem>umask</> is set to 077, so access to
        the log file from other users is disallowed by default.
       </para>
      </listitem>
     </varlistentry>

     <varlistentry>
      <term><option>-m <replaceable class="parameter">mode</replaceable></option></term>
      <listitem>
       <para>
	Specifies the shutdown mode.  <replaceable>mode</replaceable>
	may be <literal>smart</literal>, <literal>fast</literal>, or
	<literal>immediate</literal>, or the first letter of one of
	these three.
       </para>
      </listitem>
     </varlistentry>

     <varlistentry>
      <term><option>-o <replaceable class="parameter">options</replaceable></option></term>
      <listitem>
       <para>
        Specifies options to be passed directly to the
        <command>postgres</command> command.
       </para>
       <para>
	The options are usually surrounded by single or double
	quotes to ensure that they are passed through as a group.
       </para>
      </listitem>
     </varlistentry>

     <varlistentry>
      <term><option>-p <replaceable class="parameter">path</replaceable></option></term>
      <listitem>
       <para>
	Specifies the location of the <filename>postgres</filename>
	executable.  By default the <filename>postgres</filename> executable is taken from the same
	directory as <command>pg_ctl</command>, or failing that, the hard-wired
	installation directory.  It is not necessary to use this
	option unless you are doing something unusual and get errors
	that the <filename>postgres</filename> executable was not found.
       </para>
      </listitem>
     </varlistentry>

     <varlistentry>
      <term><option>-s</option></term>
      <listitem>
       <para>
        Only print errors, no informational messages.
       </para>
      </listitem>
     </varlistentry>

     <varlistentry>
      <term><option>-c</option></term>
      <listitem>
       <para>
        Attempt to allow server crashes to produce core files, on platforms
        where this available, by lifting any soft resource limit placed on 
		them. 
		This is useful in debugging or diagnosing problems by allowing a 
		stack trace to be obtained from a failed server process.
       </para>
      </listitem>
     </varlistentry>

     <varlistentry>
      <term><option>-w</option></term>
      <listitem>
       <para>
	Wait for the start or shutdown to complete.  Times out after
	60 seconds.  This is the default for shutdowns. A successful 
        shutdown is indicated by removal of the <acronym>PID</acronym> 
        file. For starting up, a successful <command>psql -l</command> 
        indicates success. <command>pg_ctl</command> will attempt to 
        use the proper port for <application>psql</>. If the environment variable 
        <envar>PGPORT</envar> exists, that is used. Otherwise, it will see if a port 
        has been set in the <filename>postgresql.conf</filename> file. 
        If neither of those is used, it will use the default port that 
        <productname>PostgreSQL</productname> was compiled with 
        (5432 by default). When waiting, <command>pg_ctl</command> will
        return an accurate exit code based on the success of the startup 
	or shutdown.
       </para>
      </listitem>
     </varlistentry>

     <varlistentry>
      <term><option>-W</option></term>
      <listitem>
       <para>
        Do not wait for start or shutdown to complete.  This is the
        default for starts and restarts.
       </para>
      </listitem>
     </varlistentry>
   </variablelist>

  <refsect2 id="app-pg-ctl-windows-options">
   <title>Options for Windows</title>

   <variablelist>
    <varlistentry>
     <term><option>-N <replaceable class="parameter">servicename</replaceable></option></term>
     <listitem>
      <para>
       Name of the system service to register. The name will be used
       as both the service name and the display name.
      </para>
     </listitem>
    </varlistentry>

    <varlistentry>
     <term><option>-P <replaceable class="parameter">password</replaceable></option></term>
     <listitem>
      <para>
       Password for the user to start the service.
      </para>
     </listitem>
    </varlistentry>

    <varlistentry>
     <term><option>-U <replaceable class="parameter">username</replaceable></option></term>
     <listitem>
      <para>
       User name for the user to start the service. For domain users, use the
       format <literal>DOMAIN\username</literal>.
      </para>
     </listitem>
    </varlistentry>
   </variablelist>
  </refsect2>

 </refsect1>


 <refsect1>
  <title>Environment</title>

  <variablelist>
   <varlistentry>
    <term><envar>PGDATA</envar></term>

    <listitem>
     <para>
      Default data directory location.
     </para>
    </listitem>
   </varlistentry>

   <varlistentry>
    <term><envar>PGPORT</envar></term>

    <listitem>
     <para>
      Default port for <xref linkend="app-psql"> (used by the -w option).
     </para>
    </listitem>
   </varlistentry>
  </variablelist>

  <para>
   For additional server variables, see <xref linkend="app-postgres">.
<<<<<<< HEAD
   This utility, like most other <productname>PostgreSQL</> utilities,
   also uses the environment variables supported by <application>libpq</>
   (see <xref linkend="libpq-envars">).
=======
>>>>>>> 5b88b85c
  </para>
 </refsect1>


 <refsect1>
  <title>Files</title>

  <variablelist>
   <varlistentry>
    <term><filename>postmaster.pid</filename></term>

    <listitem>
     <para>
      The existence of this file in the data directory is used to help
      <application>pg_ctl</application> determine if the server is
      currently running or not.
     </para>
    </listitem>
   </varlistentry>

   <varlistentry>
    <term><filename>postmaster.opts.default</filename></term>

    <listitem>
     <para>
      If this file exists in the data directory,
      <application>pg_ctl</application> (in <option>start</option>
      mode) will pass the contents of the file as options to the
      <command>postgres</command> command, unless overridden by the
      <option>-o</option> option.
     </para>
    </listitem>
   </varlistentry>

   <varlistentry>
    <term><filename>postmaster.opts</filename></term>

    <listitem>
     <para>If this file exists in the data directory,
      <application>pg_ctl</application> (in <option>restart</option> mode) 
      will pass the contents of the file as options to
      <application>postgres</application>, unless overridden 
      by the <option>-o</option> option. The contents of this file 
      are also displayed in <option>status</option> mode.
     </para>
    </listitem>
   </varlistentry>

   <varlistentry>
    <term><filename>postgresql.conf</filename></term>

    <listitem>
     <para>
      This file, located in the data directory, is parsed to find the
      proper port to use with <application>psql</application> when the
      <option>-w</option> is given in <option>start</option> mode.
     </para>
    </listitem>
   </varlistentry>

  </variablelist>
 </refsect1>


 <refsect1>
  <title>Notes</title>

  <para>
   Waiting for complete start is not a well-defined operation and may
   fail if access control is set up so that a local client cannot
   connect without manual interaction (e.g., password authentication).  For
   additional connection variables, see <xref linkend="libpq-envars">,
   and for passwords, also see <xref linkend="libpq-pgpass">.
  </para>
 </refsect1>


 <refsect1 id="R1-APP-PGCTL-2">
  <title>Examples</title>

  <refsect2 id="R2-APP-PGCTL-3">
   <title>Starting the Server</title>

   <para>
    To start up a server:
<screen>
<prompt>$</prompt> <userinput>pg_ctl start</userinput>
</screen>
   </para>

   <para>
    An example of starting the server, blocking until the server has
    come up is:
<screen>
<prompt>$</prompt> <userinput>pg_ctl -w start</userinput>
</screen>
   </para>

   <para>
    For a server using port 5433, and
    running without <function>fsync</function>, use:
<screen>
<prompt>$</prompt> <userinput>pg_ctl -o "-F -p 5433" start</userinput>
</screen>
   </para>
  </refsect2>

  <refsect2 id="R2-APP-PGCTL-4">
   <title>Stopping the Server</title>
   <para>
<screen>
<prompt>$</prompt> <userinput>pg_ctl stop</userinput>
</screen>
    stops the server. Using the <option>-m</option> switch allows one
    to control <emphasis>how</emphasis> the backend shuts down.
   </para>
  </refsect2>

  <refsect2 id="R2-APP-PGCTL-5">
   <title>Restarting the Server</title>

   <para>
    Restarting the server is almost equivalent to stopping the
    server and starting it again
    except that <command>pg_ctl</command> saves and reuses the command line options that
    were passed to the previously running instance.  To restart
    the server in the simplest form, use:
<screen>
<prompt>$</prompt> <userinput>pg_ctl restart</userinput>
</screen>
   </para>

   <para>
    To restart server,
    waiting for it to shut down and to come up:
<screen>
<prompt>$</prompt> <userinput>pg_ctl -w restart</userinput>
</screen>
   </para>

   <para>
    To restart using port 5433 and disabling <function>fsync</> after restarting:
<screen>
<prompt>$</prompt> <userinput>pg_ctl -o "-F -p 5433" restart</userinput>
</screen>
   </para>
  </refsect2>

  <refsect2 id="R2-APP-PGCTL-6">
   <title>Showing the Server Status</title>

   <para>
    Here is a sample status output from
    <application>pg_ctl</application>:
<screen>
<prompt>$</prompt> <userinput>pg_ctl status</userinput>
<computeroutput>
pg_ctl: server is running (pid: 13718)
Command line was:
/usr/local/pgsql/bin/postgres '-D' '/usr/local/pgsql/data' '-p' '5433' '-B' '128'
</computeroutput>
</screen>
    This is the command line that would be invoked in restart mode.
   </para>
  </refsect2>
 </refsect1>


 <refsect1>
  <title>See Also</title>

  <para>
   <xref linkend="app-postgres">
  </para>
 </refsect1>

</refentry><|MERGE_RESOLUTION|>--- conflicted
+++ resolved
@@ -357,12 +357,9 @@
 
   <para>
    For additional server variables, see <xref linkend="app-postgres">.
-<<<<<<< HEAD
    This utility, like most other <productname>PostgreSQL</> utilities,
    also uses the environment variables supported by <application>libpq</>
    (see <xref linkend="libpq-envars">).
-=======
->>>>>>> 5b88b85c
   </para>
  </refsect1>
 
