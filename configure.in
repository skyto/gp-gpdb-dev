--- conflicted
+++ resolved
@@ -1379,12 +1379,9 @@
 if test "$PORTNAME" != "solaris"; then
 AC_CHECK_FUNCS(posix_fadvise)
 AC_CHECK_DECLS(posix_fadvise, [], [], [#include <fcntl.h>])
-<<<<<<< HEAD
 fi
 
 AC_CHECK_DECLS(fdatasync, [], [], [#include <unistd.h>])
-=======
->>>>>>> d9ce6887
 AC_CHECK_DECLS([strlcat, strlcpy])
 # This is probably only present on Darwin, but may as well check always
 AC_CHECK_DECLS(F_FULLFSYNC, [], [], [#include <fcntl.h>])
@@ -1482,7 +1479,6 @@
 pgac_save_LIBS="$LIBS"
 LIBS=`echo "$LIBS" | sed -e 's/-ledit//g' -e 's/-lreadline//g'`
 
-<<<<<<< HEAD
 # net-snmp has the same problem..
 LIBS=`echo "$LIBS" | sed -e 's/-lnetsnmp//g'`
 
@@ -1498,9 +1494,6 @@
                 AC_REPLACE_FUNCS([unsetenv])
 		;;
 esac
-=======
-AC_REPLACE_FUNCS([crypt fseeko getopt getrusage inet_aton random rint srandom strdup strerror strlcat strlcpy strtol strtoul unsetenv])
->>>>>>> d9ce6887
 
 LIBS="$pgac_save_LIBS"
 
