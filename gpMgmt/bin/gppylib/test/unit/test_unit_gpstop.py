--- conflicted
+++ resolved
@@ -57,49 +57,26 @@
         super(GpStop, self).tearDown()
 
     def createGpArrayWith4Primary4Mirrors(self):
-<<<<<<< HEAD
-        self.master = GpDB.initFromString(
-            "1|-1|p|p|s|u|mdw|mdw|5432|/data/master")
-
-        self.primary0 = GpDB.initFromString(
+        self.master = Segment.initFromString(
+            "1|-1|p|p|s|u|mdw|mdw|5432|/data/master")
+
+        self.primary0 = Segment.initFromString(
             "2|0|p|p|s|u|sdw1|sdw1|40000|/data/primary0")
-        self.primary1 = GpDB.initFromString(
+        self.primary1 = Segment.initFromString(
             "3|1|p|p|s|u|sdw1|sdw1|40001|/data/primary1")
-        self.primary2 = GpDB.initFromString(
+        self.primary2 = Segment.initFromString(
             "4|2|p|p|s|u|sdw2|sdw2|40002|/data/primary2")
-        self.primary3 = GpDB.initFromString(
+        self.primary3 = Segment.initFromString(
             "5|3|p|p|s|u|sdw2|sdw2|40003|/data/primary3")
 
-        self.mirror0 = GpDB.initFromString(
+        self.mirror0 = Segment.initFromString(
             "6|0|m|m|s|u|sdw2|sdw2|50000|/data/mirror0")
-        self.mirror1 = GpDB.initFromString(
+        self.mirror1 = Segment.initFromString(
             "7|1|m|m|s|u|sdw2|sdw2|50001|/data/mirror1")
-        self.mirror2 = GpDB.initFromString(
+        self.mirror2 = Segment.initFromString(
             "8|2|m|m|s|u|sdw1|sdw1|50002|/data/mirror2")
-        self.mirror3 = GpDB.initFromString(
+        self.mirror3 = Segment.initFromString(
             "9|3|m|m|s|u|sdw1|sdw1|50003|/data/mirror3")
-=======
-        self.master = Segment.initFromString(
-            "1|-1|p|p|s|u|mdw|mdw|5432|None|/data/master||/data/master/base/10899,/data/master/base/1,/data/master/base/10898,/data/master/base/25780,/data/master/base/34782")
-
-        self.primary0 = Segment.initFromString(
-            "2|0|p|p|s|u|sdw1|sdw1|40000|41000|/data/primary0||/data/primary0/base/10899,/data/primary0/base/1,/data/primary0/base/10898,/data/primary0/base/25780,/data/primary0/base/34782")
-        self.primary1 = Segment.initFromString(
-            "3|1|p|p|s|u|sdw1|sdw1|40001|41001|/data/primary1||/data/primary1/base/10899,/data/primary1/base/1,/data/primary1/base/10898,/data/primary1/base/25780,/data/primary1/base/34782")
-        self.primary2 = Segment.initFromString(
-            "4|2|p|p|s|u|sdw2|sdw2|40002|41002|/data/primary2||/data/primary2/base/10899,/data/primary2/base/1,/data/primary2/base/10898,/data/primary2/base/25780,/data/primary2/base/34782")
-        self.primary3 = Segment.initFromString(
-            "5|3|p|p|s|u|sdw2|sdw2|40003|41003|/data/primary3||/data/primary3/base/10899,/data/primary3/base/1,/data/primary3/base/10898,/data/primary3/base/25780,/data/primary3/base/34782")
-
-        self.mirror0 = Segment.initFromString(
-            "6|0|m|m|s|u|sdw2|sdw2|50000|51000|/data/mirror0||/data/mirror0/base/10899,/data/mirror0/base/1,/data/mirror0/base/10898,/data/mirror0/base/25780,/data/mirror0/base/34782")
-        self.mirror1 = Segment.initFromString(
-            "7|1|m|m|s|u|sdw2|sdw2|50001|51001|/data/mirror1||/data/mirror1/base/10899,/data/mirror1/base/1,/data/mirror1/base/10898,/data/mirror1/base/25780,/data/mirror1/base/34782")
-        self.mirror2 = Segment.initFromString(
-            "8|2|m|m|s|u|sdw1|sdw1|50002|51002|/data/mirror2||/data/mirror2/base/10899,/data/mirror2/base/1,/data/mirror2/base/10898,/data/mirror2/base/25780,/data/mirror2/base/34782")
-        self.mirror3 = Segment.initFromString(
-            "9|3|m|m|s|u|sdw1|sdw1|50003|51003|/data/mirror3||/data/mirror3/base/10899,/data/mirror3/base/1,/data/mirror3/base/10898,/data/mirror3/base/25780,/data/mirror3/base/34782")
->>>>>>> c7457ea0
         return GpArray([self.master, self.primary0, self.primary1, self.primary2, self.primary3, self.mirror0, self.mirror1, self.mirror2, self.mirror3])
 
     def get_info_messages(self):
@@ -202,17 +179,10 @@
         parser = self.subject.GpStop.createParser()
         options, args = parser.parse_args()
 
-<<<<<<< HEAD
-        self.primary0 = GpDB.initFromString(
+        self.primary0 = Segment.initFromString(
             "2|0|p|p|c|u|sdw1|sdw1|40000|/data/primary0")
-        self.mirror0 = GpDB.initFromString(
+        self.mirror0 = Segment.initFromString(
             "6|0|m|m|s|d|sdw2|sdw2|50000|/data/mirror0")
-=======
-        self.primary0 = Segment.initFromString(
-            "2|0|p|p|c|u|sdw1|sdw1|40000|41000|/data/primary0||/data/primary0/base/10899,/data/primary0/base/1,/data/primary0/base/10898,/data/primary0/base/25780,/data/primary0/base/34782")
-        self.mirror0 = Segment.initFromString(
-            "6|0|m|m|s|d|sdw2|sdw2|50000|51000|/data/mirror0||/data/mirror0/base/10899,/data/mirror0/base/1,/data/mirror0/base/10898,/data/mirror0/base/25780,/data/mirror0/base/34782")
->>>>>>> c7457ea0
         self.mock_gparray.return_value = GpArray([self.master, self.primary0,
                                                   self.primary1, self.primary2,
                                                   self.primary3, self.mirror0,
@@ -230,17 +200,10 @@
         parser = self.subject.GpStop.createParser()
         options, args = parser.parse_args()
 
-<<<<<<< HEAD
-        self.primary0 = GpDB.initFromString(
+        self.primary0 = Segment.initFromString(
             "2|0|p|p|r|u|sdw1|sdw1|40000|/data/primary0")
-        self.mirror0 = GpDB.initFromString(
+        self.mirror0 = Segment.initFromString(
             "6|0|m|m|r|u|sdw2|sdw2|50000|/data/mirror0")
-=======
-        self.primary0 = Segment.initFromString(
-            "2|0|p|p|r|u|sdw1|sdw1|40000|41000|/data/primary0||/data/primary0/base/10899,/data/primary0/base/1,/data/primary0/base/10898,/data/primary0/base/25780,/data/primary0/base/34782")
-        self.mirror0 = Segment.initFromString(
-            "6|0|m|m|r|u|sdw2|sdw2|50000|51000|/data/mirror0||/data/mirror0/base/10899,/data/mirror0/base/1,/data/mirror0/base/10898,/data/mirror0/base/25780,/data/mirror0/base/34782")
->>>>>>> c7457ea0
         self.mock_gparray.return_value = GpArray([self.master, self.primary0,
                                                   self.primary1, self.primary2,
                                                   self.primary3, self.mirror0,
@@ -258,17 +221,10 @@
         parser = self.subject.GpStop.createParser()
         options, args = parser.parse_args()
 
-<<<<<<< HEAD
-        self.primary0 = GpDB.initFromString(
+        self.primary0 = Segment.initFromString(
             "2|0|m|p|s|d|sdw1|sdw1|40000|/data/primary0")
-        self.mirror0 = GpDB.initFromString(
+        self.mirror0 = Segment.initFromString(
             "6|0|p|m|c|u|sdw2|sdw2|50000|/data/mirror0")
-=======
-        self.primary0 = Segment.initFromString(
-            "2|0|m|p|s|d|sdw1|sdw1|40000|41000|/data/primary0||/data/primary0/base/10899,/data/primary0/base/1,/data/primary0/base/10898,/data/primary0/base/25780,/data/primary0/base/34782")
-        self.mirror0 = Segment.initFromString(
-            "6|0|p|m|c|u|sdw2|sdw2|50000|51000|/data/mirror0||/data/mirror0/base/10899,/data/mirror0/base/1,/data/mirror0/base/10898,/data/mirror0/base/25780,/data/mirror0/base/34782")
->>>>>>> c7457ea0
         self.mock_gparray.return_value = GpArray([self.master, self.primary0,
                                                   self.primary1, self.primary2,
                                                   self.primary3, self.mirror0,
@@ -290,23 +246,13 @@
         parser = self.subject.GpStop.createParser()
         options, args = parser.parse_args()
 
-<<<<<<< HEAD
-        self.master = GpDB.initFromString(
-            "1|-1|p|p|s|u|mdw|mdw|5432|/data/master")
-
-        self.primary0 = GpDB.initFromString(
+        self.master = Segment.initFromString(
+            "1|-1|p|p|s|u|mdw|mdw|5432|/data/master")
+
+        self.primary0 = Segment.initFromString(
             "2|0|p|p|s|u|sdw1|sdw1|40000|/data/primary0")
-        self.mirror0 = GpDB.initFromString(
+        self.mirror0 = Segment.initFromString(
             "3|0|m|m|s|u|sdw1|sdw1|50000|/data/mirror0")
-=======
-        self.master = Segment.initFromString(
-            "1|-1|p|p|s|u|mdw|mdw|5432|None|/data/master||/data/master/base/10899,/data/master/base/1,/data/master/base/10898,/data/master/base/25780,/data/master/base/34782")
-
-        self.primary0 = Segment.initFromString(
-            "2|0|p|p|s|u|sdw1|sdw1|40000|41000|/data/primary0||/data/primary0/base/10899,/data/primary0/base/1,/data/primary0/base/10898,/data/primary0/base/25780,/data/primary0/base/34782")
-        self.mirror0 = Segment.initFromString(
-            "3|0|m|m|s|u|sdw1|sdw1|50000|51000|/data/mirror0||/data/mirror0/base/10899,/data/mirror0/base/1,/data/mirror0/base/10898,/data/mirror0/base/25780,/data/mirror0/base/34782")
->>>>>>> c7457ea0
         self.mock_gparray.return_value = GpArray([self.master, self.primary0, self.mirror0])
 
         gpstop = self.subject.GpStop.createProgram(options, args)
@@ -320,21 +266,12 @@
         parser = self.subject.GpStop.createParser()
         options, args = parser.parse_args()
 
-<<<<<<< HEAD
-        self.master = GpDB.initFromString(
-            "1|-1|p|p|s|u|mdw|mdw|5432|/data/master")
-        self.primary0 = GpDB.initFromString(
+        self.master = Segment.initFromString(
+            "1|-1|p|p|s|u|mdw|mdw|5432|/data/master")
+        self.primary0 = Segment.initFromString(
             "2|0|p|p|s|u|sdw1|sdw1|40000|/data/primary0")
-        self.mirror0 = GpDB.initFromString(
+        self.mirror0 = Segment.initFromString(
             "3|0|m|m|s|u|sdw1|sdw1|50000|/data/mirror0")
-=======
-        self.master = Segment.initFromString(
-            "1|-1|p|p|s|u|mdw|mdw|5432|None|/data/master||/data/master/base/10899,/data/master/base/1,/data/master/base/10898,/data/master/base/25780,/data/master/base/34782")
-        self.primary0 = Segment.initFromString(
-            "2|0|p|p|s|u|sdw1|sdw1|40000|41000|/data/primary0||/data/primary0/base/10899,/data/primary0/base/1,/data/primary0/base/10898,/data/primary0/base/25780,/data/primary0/base/34782")
-        self.mirror0 = Segment.initFromString(
-            "3|0|m|m|s|u|sdw1|sdw1|50000|51000|/data/mirror0||/data/mirror0/base/10899,/data/mirror0/base/1,/data/mirror0/base/10898,/data/mirror0/base/25780,/data/mirror0/base/34782")
->>>>>>> c7457ea0
         self.mock_gparray.return_value = GpArray([self.master, self.primary0, self.mirror0])
 
         gpstop = self.subject.GpStop.createProgram(options, args)
@@ -349,25 +286,14 @@
         parser = self.subject.GpStop.createParser()
         options, args = parser.parse_args()
 
-<<<<<<< HEAD
-        self.master = GpDB.initFromString(
-            "1|-1|p|p|s|u|mdw|mdw|5432|/data/master")
-        self.standby = GpDB.initFromString(
+        self.master = Segment.initFromString(
+            "1|-1|p|p|s|u|mdw|mdw|5432|/data/master")
+        self.standby = Segment.initFromString(
             "2|-1|m|m|s|u|sdw1|sdw1|25432|/data/master")
-        self.primary0 = GpDB.initFromString(
+        self.primary0 = Segment.initFromString(
             "3|0|p|p|s|u|sdw1|sdw1|40000|/data/primary0")
-        self.mirror0 = GpDB.initFromString(
+        self.mirror0 = Segment.initFromString(
             "4|0|m|m|s|u|sdw2|sdw2|50000|/data/mirror0")
-=======
-        self.master = Segment.initFromString(
-            "1|-1|p|p|s|u|mdw|mdw|5432|None|/data/master||/data/master/base/10899,/data/master/base/1,/data/master/base/10898,/data/master/base/25780,/data/master/base/34782")
-        self.standby = Segment.initFromString(
-            "2|-1|m|m|s|u|sdw1|sdw1|25432|None|/data/master||/data/master/base/10899,/data/master/base/1,/data/master/base/10898,/data/master/base/25780,/data/master/base/34782")
-        self.primary0 = Segment.initFromString(
-            "3|0|p|p|s|u|sdw1|sdw1|40000|41000|/data/primary0||/data/primary0/base/10899,/data/primary0/base/1,/data/primary0/base/10898,/data/primary0/base/25780,/data/primary0/base/34782")
-        self.mirror0 = Segment.initFromString(
-            "4|0|m|m|s|u|sdw2|sdw2|50000|51000|/data/mirror0||/data/mirror0/base/10899,/data/mirror0/base/1,/data/mirror0/base/10898,/data/mirror0/base/25780,/data/mirror0/base/34782")
->>>>>>> c7457ea0
         self.mock_gparray.return_value = GpArray([self.master, self.standby, self.primary0, self.mirror0])
 
         gpstop = self.subject.GpStop.createProgram(options, args)
@@ -382,25 +308,14 @@
         parser = self.subject.GpStop.createParser()
         options, args = parser.parse_args()
 
-<<<<<<< HEAD
-        self.master = GpDB.initFromString(
-            "1|-1|p|p|s|u|mdw|mdw|5432|/data/master")
-        self.standby = GpDB.initFromString(
+        self.master = Segment.initFromString(
+            "1|-1|p|p|s|u|mdw|mdw|5432|/data/master")
+        self.standby = Segment.initFromString(
             "2|-1|m|m|s|u|sdw1|sdw1|25432|/data/master")
-        self.primary0 = GpDB.initFromString(
+        self.primary0 = Segment.initFromString(
             "3|0|p|p|s|u|sdw1|sdw1|40000|/data/primary0")
-        self.primary1 = GpDB.initFromString(
+        self.primary1 = Segment.initFromString(
             "4|0|p|p|s|u|sdw2|sdw2|40001|/data/primary1")
-=======
-        self.master = Segment.initFromString(
-            "1|-1|p|p|s|u|mdw|mdw|5432|None|/data/master||/data/master/base/10899,/data/master/base/1,/data/master/base/10898,/data/master/base/25780,/data/master/base/34782")
-        self.standby = Segment.initFromString(
-            "2|-1|m|m|s|u|sdw1|sdw1|25432|None|/data/master||/data/master/base/10899,/data/master/base/1,/data/master/base/10898,/data/master/base/25780,/data/master/base/34782")
-        self.primary0 = Segment.initFromString(
-            "3|0|p|p|s|u|sdw1|sdw1|40000|41000|/data/primary0||/data/primary0/base/10899,/data/primary0/base/1,/data/primary0/base/10898,/data/primary0/base/25780,/data/primary0/base/34782")
-        self.primary1 = Segment.initFromString(
-            "4|0|p|p|s|u|sdw2|sdw2|40001|41001|/data/primary1||/data/primary1/base/10899,/data/primary1/base/1,/data/primary1/base/10898,/data/primary1/base/25780,/data/primary1/base/34782")
->>>>>>> c7457ea0
         self.mock_gparray.return_value = GpArray([self.master, self.standby, self.primary0, self.primary1])
 
         gpstop = self.subject.GpStop.createProgram(options, args)
